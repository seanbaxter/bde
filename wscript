--- conflicted
+++ resolved
@@ -7,69 +7,26 @@
 import os
 import sys
 
-<<<<<<< HEAD
-from waflib import Logs
-from waflib import Configure
-
-=======
->>>>>>> a3ba66df
 top = '.'
 out = 'build'
 
 
 def _get_tools_path(ctx):
-
     waf_path = sys.argv[0]
     base = os.path.dirname(waf_path)
-<<<<<<< HEAD
-
-    if os.path.isdir(os.path.join(base, 'lib', 'bdebld')):
-        return [os.path.join(base, 'lib'),
-                os.path.join(base, 'lib', 'legacy')]
-
-=======
     if os.path.isdir(os.path.join(base, 'lib', 'bdebld')):
         return os.path.join(base, 'lib')
->>>>>>> a3ba66df
     ctx.fatal("BDE waf customizations can not be found under tools/lib in the "
               "path to waf.")
 
 
 def options(ctx):
     ctx.load('bdebld.waf.wscript', tooldir=_get_tools_path(ctx))
-<<<<<<< HEAD
-
-
-class PreConfigure(Configure.ConfigurationContext):
-    cmd = 'configure'
-
-    def __init__(self, **kw):
-        global out
-
-        build_dir = os.getenv('BDE_WAF_BUILD_DIR')
-        if build_dir:
-            out = build_dir
-
-        Logs.debug('config: build dir: ' + out)
-
-        super(PreConfigure, self).__init__(**kw)
-=======
->>>>>>> a3ba66df
 
 
 def configure(ctx):
     ctx.load('bdebld.waf.wscript', tooldir=_get_tools_path(ctx))
-<<<<<<< HEAD
 
 
 def build(ctx):
-    # Preserve backwards compatibility by adding the "legacy" lib to the system
-    # path.
-
-    sys.path += _get_tools_path(ctx)
-=======
-
-
-def build(ctx):
->>>>>>> a3ba66df
     ctx.load('bdebld.waf.wscript', tooldir=_get_tools_path(ctx))