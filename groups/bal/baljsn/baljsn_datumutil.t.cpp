// baljsn_datumutil.t.cpp                                             -*-C++-*-
#include <baljsn_datumutil.h>

#include <baljsn_simpleformatter.h>

#include <bsl_climits.h>
#include <bsl_cstddef.h>
#include <bsl_cstdlib.h>
#include <bsl_cstring.h>
#include <bsl_iostream.h>
#include <bsl_list.h>
#include <bsl_ostream.h>

#include <bslim_testutil.h>

#include <bslma_default.h>
#include <bslma_defaultallocatorguard.h>
#include <bslma_testallocator.h>            // to verify that we do not
#include <bslma_testallocatormonitor.h>     // allocate any memory

#include <bsls_alignedbuffer.h>
#include <bsls_asserttest.h>
#include <bsls_compilerfeatures.h>
#include <bsls_types.h>

#include <bdld_datum.h>
#include <bdld_datumarraybuilder.h>
#include <bdld_datumerror.h>
#include <bdld_datummaker.h>
#include <bdld_datummapbuilder.h>
#include <bdld_manageddatum.h>

#include <bdldfp_decimal.h>

#include <bdlma_bufferedsequentialallocator.h>

#include <bdlsb_fixedmeminstreambuf.h>  // for testing only
#include <bdlsb_memoutstreambuf.h>      // for testing only

#include <bdlt_date.h>
#include <bdlt_time.h>
#include <bdlt_datetime.h>
#include <bdlt_datetimeinterval.h>

using namespace BloombergLP;
using namespace bsl;

// Suppress some bde_verify warnings for test driver.
// BDE_VERIFY pragma: -IND01
// BDE_VERIFY pragma: -SP01


// ============================================================================
//                                  TEST PLAN
// ----------------------------------------------------------------------------
//                                   Overview
//                                   --------
// The component under test implements a suite of functions for converting
// 'bdld::Datum' objects to JSON, and back.
//
// We use standard table-based approach to testing where we put both input and
// expected output in the same table row and verify that the actual result
// matches the expected value.
// ----------------------------------------------------------------------------
// CLASS METHODS
// [ 6] int encode(string *, const Datum&, const DEOptions&, Allocator *);
// [ 6] int encode(string *, const Datum&, const DEOptions*, Allocator *);
// [ 6] int encode(ostream&, const Datum&, const DEOptions&, Allocator *);
// [ 6] int encode(ostream&, const Datum&, const DEOptions*, Allocator *);
// [ 5] int decode(MgedDatum*, const StringRef&);
// [ 5] int decode(MgedDatum*, const StringRef&, const DDOptions&);
// [ 5] int decode(MgedDatum*, os*, const StrRef&);
// [ 5] int decode(MgedDatum*, os*, const StrRef&, const DDOptions&);
// [ 5] int decode(MgedDatum*, streamBuf*);
// [ 5] int decode(MgedDatum*, streamBuf*, const DDOptions&);
// [ 5] int decode(MgedDatum*, ostream*, streamBuf*);
// [ 5] int decode(MgedDatum*, ostream*, streamBuf*, const DDOptions&);
// ----------------------------------------------------------------------------
// [ 1] BREATHING TEST
// [ 2] BREATHING DECODE TEST
// [ 3] BREATHING ENCODE TEST
// [ 4] BREATHING ROUND-TRIP TEST
// [ 7] USAGE EXAMPLE

// ============================================================================
//                     STANDARD BDE ASSERT TEST FUNCTION
// ----------------------------------------------------------------------------

namespace {

int testStatus = 0;

void aSsErT(bool condition, const char *message, int line)
{
    if (condition) {
        cout << "Error " __FILE__ "(" << line << "): " << message
             << "    (failed)" << endl;

        if (0 <= testStatus && testStatus <= 100) {
            ++testStatus;
        }
    }
}

}  // close unnamed namespace

// ============================================================================
//               STANDARD BDE TEST DRIVER MACRO ABBREVIATIONS
// ----------------------------------------------------------------------------

#define ASSERT       BSLIM_TESTUTIL_ASSERT
#define ASSERTV      BSLIM_TESTUTIL_ASSERTV

#define LOOP_ASSERT  BSLIM_TESTUTIL_LOOP_ASSERT
#define LOOP0_ASSERT BSLIM_TESTUTIL_LOOP0_ASSERT
#define LOOP1_ASSERT BSLIM_TESTUTIL_LOOP1_ASSERT
#define LOOP2_ASSERT BSLIM_TESTUTIL_LOOP2_ASSERT
#define LOOP3_ASSERT BSLIM_TESTUTIL_LOOP3_ASSERT
#define LOOP4_ASSERT BSLIM_TESTUTIL_LOOP4_ASSERT
#define LOOP5_ASSERT BSLIM_TESTUTIL_LOOP5_ASSERT
#define LOOP6_ASSERT BSLIM_TESTUTIL_LOOP6_ASSERT

#define Q            BSLIM_TESTUTIL_Q   // Quote identifier literally.
#define P            BSLIM_TESTUTIL_P   // Print identifier and value.
#define P_           BSLIM_TESTUTIL_P_  // P(X) without '\n'.
#define T_           BSLIM_TESTUTIL_T_  // Print a tab (w/o newline).
#define L_           BSLIM_TESTUTIL_L_  // current Line number

// ============================================================================
//                      NEGATIVE-TEST MACRO ABBREVIATIONS
// ----------------------------------------------------------------------------

#define ASSERT_SAFE_FAIL(expr) BSLS_ASSERTTEST_ASSERT_SAFE_FAIL(expr)
#define ASSERT_SAFE_PASS(expr) BSLS_ASSERTTEST_ASSERT_SAFE_PASS(expr)

// ============================================================================
//                                USEFUL MACROS
// ----------------------------------------------------------------------------

// The following macros may be used to print an expression 'X' at different
// levels of verbosity.  Note that 'X' is not surrounded with parentheses so
// that expressions containing output stream operations can be supported.

#define PV(X)   if         (verbose) cout << endl << X << endl;
#define PVV(X)  if     (veryVerbose) cout << endl << X << endl;
#define PVVV(X) if (veryVeryVerbose) cout << endl << X << endl;

// ============================================================================
//                    GLOBAL TYPEDEFS/CONSTANTS FOR TESTING
// ----------------------------------------------------------------------------

typedef baljsn::DatumUtil Util;

typedef bdld::ManagedDatum       MD;
typedef bdld::Datum              D;
typedef bdld::DatumArrayBuilder  DAB;
typedef bdld::DatumArrayRef DAR;
typedef bdld::DatumMapBuilder    DMB;
typedef bdld::DatumMapEntry      DME;
typedef bdld::DatumMapRef   DMR;

#define STR1   "xxxxxxxxxxxxxxxx"
#define STR2   STR1   STR1
#define STR4   STR2   STR2
#define STR8   STR4   STR4
#define STR16  STR8   STR8
#define STR64  STR16  STR16  STR16  STR16
#define STR256 STR64  STR64  STR64  STR64

const char *LONG_JSON_ARRAY = "["
                                  "\"" STR256 "\","
                                  "\"" STR256 "\","
                                  "\"" STR256 "\","
                                  "\"" STR256 "\","
                                  "\"" STR256 "\","
                                  "\"" STR256 "\","
                                  "\"" STR256 "\","
                                  "\"" STR256 "\""
                              "]";

const char *LONG_JSON_OBJECT = "{"
                                  "\"" STR1   "\" : " "\"" STR256 "\","
                                  "\"" STR2   "\" : " "\"" STR256 "\","
                                  "\"" STR4   "\" : " "\"" STR256 "\","
                                  "\"" STR8   "\" : " "\"" STR256 "\","
                                  "\"" STR16  "\" : " "\"" STR256 "\","
                                  "\"" STR64  "\" : " "\"" STR256 "\","
                                  "\"" STR256 "\" : " "\"" STR256 "\""
                              "}";

                              // 96 nested arrays
const char *DEEP_JSON_ARRAY = "[[[[[[[[[[[[[[[[[[[[[[[[[[[[[[[["
                              "[[[[[[[[[[[[[[[[[[[[[[[[[[[[[[[["
                              "[[[[[[[[[[[[[[[[[[[[[[[[[[[[[[[["
                              "]]]]]]]]]]]]]]]]]]]]]]]]]]]]]]]]"
                              "]]]]]]]]]]]]]]]]]]]]]]]]]]]]]]]]"
                              "]]]]]]]]]]]]]]]]]]]]]]]]]]]]]]]]";

                              // 1 outer array, 71 nested objects inside
const char *DEEP_JSON_OBJECT = "["
                  "{\"a\":{\"a\":{\"a\":{\"a\":{\"a\":{\"a\":{\"a\":{\"a\":{"
                   "\"a\":{\"a\":{\"a\":{\"a\":{\"a\":{\"a\":{\"a\":{\"a\":{"
                   "\"a\":{\"a\":{\"a\":{\"a\":{\"a\":{\"a\":{\"a\":{\"a\":{"
                   "\"a\":{\"a\":{\"a\":{\"a\":{\"a\":{\"a\":{\"a\":{\"a\":{"
                   "\"a\":{\"a\":{\"a\":{\"a\":{\"a\":{\"a\":{\"a\":{\"a\":{"
                   "\"a\":{\"a\":{\"a\":{\"a\":{\"a\":{\"a\":{\"a\":{\"a\":{"
                   "\"a\":{\"a\":{\"a\":{\"a\":{\"a\":{\"a\":{\"a\":{\"a\":{"
                   "\"a\":{\"a\":{\"a\":{\"a\":{\"a\":{\"a\":{\"a\":{\"a\":{"
                   "\"a\":{\"a\":{\"a\":{\"a\":{\"a\":{\"a\":{"
                   "}}}}}}}}"
                   "}}}}}}}}}}}}}}}}}}}}}}}}}}}}}}}"
                   "}}}}}}}}}}}}}}}}}}}}}}}}}}}}}}}}"
                               "]";


                              // 1 outer array, 1 nested object, 93 nested
                              // arrays inside
const char *DEEP_JSON_AOA = "["
                               "{\"a\":"
                                   "[[[[[[[[[[[[[[[[[[[[[[[[[[[[[[["
                                   "[[[[[[[[[[[[[[[[[[[[[[[[[[[[[[["
                                   "[[[[[[[[[[[[[[[[[[[[[[[[[[[[[[["
                                   "]]]]]]]]]]]]]]]]]]]]]]]]]]]]]]]"
                                   "]]]]]]]]]]]]]]]]]]]]]]]]]]]]]]]"
                                   "]]]]]]]]]]]]]]]]]]]]]]]]]]]]]]]"
                               "}"
                            "]";

// ============================================================================
//                                TEST APPARATUS
// ----------------------------------------------------------------------------

// ============================================================================
//                                 MAIN PROGRAM
// ----------------------------------------------------------------------------

int main(int argc, char *argv[])
{
    int                 test = argc > 1 ? atoi(argv[1]) : 0;
    bool             verbose = argc > 2;
    bool         veryVerbose = argc > 3;
    bool     veryVeryVerbose = argc > 4;
    bool veryVeryVeryVerbose = argc > 5;

    cout << "TEST " << __FILE__ << " CASE " << test << endl;

    // CONCERN: DOES NOT ALLOCATE MEMORY FROM GLOBAL ALLOCATOR

    bslma::TestAllocator ga("global", veryVeryVeryVerbose);
    bslma::Default::setGlobalAllocator(&ga);

    bslma::TestAllocator da("default", veryVeryVeryVerbose);
    bslma::Default::setDefaultAllocator(&da);

    bslma::TestAllocator ta("test", veryVeryVeryVerbose);

    bslma::TestAllocatorMonitor gam(&ga);

    switch (test) { case 0:
      case 7: {
        // --------------------------------------------------------------------
        // USAGE EXAMPLE
        //   Extracted from component header file.
        //
        // Concerns:
        //: 1 The usage example provided in the component header file compiles,
        //:   links, and runs as shown.
        //
        // Plan:
        //: 1 Incorporate usage example from header into test driver, remove
        //:   leading comment characters and replace 'assert' with 'ASSERT'.
        //:   (C-1)
        //
        // Testing:
        //   USAGE EXAMPLE
        // --------------------------------------------------------------------

        if (verbose) cout << endl << "USAGE EXAMPLE" << endl
                                  << "=============" << endl;

        // - - - - - - - - - - - - - - - - - - - - - - - - - - - - - - - - - -
///Usage
///-----
// This section illustrates intended use of this component.
//
//
///Example 1: Encode (and decode) 'Datum' to (and from) a JSON string.
///- - - - - - - - - - - - - - - - - - - - - - - - - - - - - - - - - -
// The following example illustrates encoding a 'Datum' as a JSON string and
// then decoding that JSON string back into a 'Datum' object.
//
// First, we create our 'Datum' object, using the 'bdld::DatumMaker' utility:
//..
    bsls::AlignedBuffer<8 * 1024>      buffer;
    bdlma::BufferedSequentialAllocator bsa(buffer.buffer(), sizeof(buffer));
    bdld::DatumMaker                   m(&bsa);

    bdld::Datum books = m.a(m.m("Author", "Ann Leckie",
                                "Title", "Ancilliary Justice"),
                            m.m("Author", "John Scalzi",
                                "Title", "Redshirts"));
//..
// Then, we convert the 'books' 'Datum' to formatted JSON:
//..
    baljsn::DatumEncoderOptions bookOptions;
    bookOptions.setEncodingStyle(baljsn::EncodingStyle::e_PRETTY);
    bookOptions.setSpacesPerLevel(4);
    bsl::string booksJSON(&bsa);

    int rc = baljsn::DatumUtil::encode(&booksJSON, books, bookOptions);
    if (0 != rc) {
        // handle error
    }
//..
// Next, we compare the result to the JSON we expect:
//..
#ifdef BSLS_COMPILERFEATURES_SUPPORT_RAW_STRINGS
    const bsl::string EXPECTED_BOOKS_JSON = R"JSON([
    {
        "Author" : "Ann Leckie",
        "Title" : "Ancilliary Justice"
    },
    {
        "Author" : "John Scalzi",
        "Title" : "Redshirts"
    }
])JSON";
#else
    const bsl::string EXPECTED_BOOKS_JSON = "[\n"
        "    {\n"
        "        \"Author\" : \"Ann Leckie\",\n"
        "        \"Title\" : \"Ancilliary Justice\"\n"
        "    },\n"
        "    {\n"
        "        \"Author\" : \"John Scalzi\",\n"
        "        \"Title\" : \"Redshirts\"\n"
        "    }\n"
        "]";
#endif

    ASSERTV(EXPECTED_BOOKS_JSON, booksJSON, EXPECTED_BOOKS_JSON == booksJSON);
//..
// Finally, we can decode the 'booksJSON' and make sure we got the same value
// back:
//..
    bdld::ManagedDatum decodedBooks;
    rc = baljsn::DatumUtil::decode(&decodedBooks, booksJSON);
    if (0 != rc) {
        // handle error
    }
    ASSERT(*decodedBooks == books);
//..
///Example 2: Converting JSON to 'Datum'
///- - - - - - - - - - - - - - - - - - -
// The following example illustrates the construction of a 'Datum' object from
// a JSON input.
//
// First, we create the JSON source, in both plain and formatted forms:
//..
    const bsl::string plainFamilyJSON = "["
                                 "{\"firstName\":\"Homer\","
                                 "\"age\":34}"
                                 ",{\"firstName\":\"Marge\","
                                 "\"age\":34}"
                                 ",{\"firstName\":\"Bart\","
                                 "\"age\":10}"
                                 ",{\"firstName\":\"Lisa\","
                                 "\"age\":8}"
                                 ",{\"firstName\":\"Maggie\","
                                 "\"age\":1}"
                                 "]";

    // Note that whitespace formatting is unimportant as long as the result is
    // legal JSON.  This will generate the same 'Datum' as the single-line form
    // above.
#ifdef BSLS_COMPILERFEATURES_SUPPORT_RAW_STRINGS
    const bsl::string formattedFamilyJSON = R"JSON([
    {
        "firstName" : "Homer",
        "age" : 34
    },
    {
        "firstName" : "Marge",
        "age" : 34
    },
    {
        "firstName" : "Bart",
        "age" : 10
    },
    {
        "firstName" : "Lisa",
        "age" : 8
    },
    {
        "firstName" : "Maggie",
        "age" : 1
    }
])JSON";
#else
    const bsl::string formattedFamilyJSON =
                                        "[\n"
                                        "    {\n"
                                        "        \"firstName\" : \"Homer\",\n"
                                        "        \"age\" : 34\n"
                                        "    },\n"
                                        "    {\n"
                                        "        \"firstName\" : \"Marge\",\n"
                                        "        \"age\" : 34\n"
                                        "    },\n"
                                        "    {\n"
                                        "        \"firstName\" : \"Bart\",\n"
                                        "        \"age\" : 10\n"
                                        "    },\n"
                                        "    {\n"
                                        "        \"firstName\" : \"Lisa\",\n"
                                        "        \"age\" : 8\n"
                                        "    },\n"
                                        "    {\n"
                                        "        \"firstName\" : \"Maggie\",\n"
                                        "        \"age\" : 1\n"
                                        "    }\n"
                                        "]";
#endif // def BSLS_COMPILERFEATURES_SUPPORT_RAW_STRINGS
//..
// Then, we convert the single-line 'string' to a 'Datum':
//..
    bdld::ManagedDatum family;
    rc = baljsn::DatumUtil::decode(&family, plainFamilyJSON);
    if (0 != rc) {
        // handle error
    }
//..
// Next, we convert the formatted 'string' to another 'Datum' and make sure
// that the results match:
//..
    bdld::ManagedDatum family2;
    rc = baljsn::DatumUtil::decode(&family2, formattedFamilyJSON);
    if (0 != rc) {
        // handle error
    }
    ASSERT(family == family2);
//..
// Finally, we make sure that the structure of the resulting datum is as we
// expect.
//..
    ASSERT(family->isArray());
    ASSERT(5 == family->theArray().length());

    const bdld::Datum &lisa = family->theArray()[3];

    ASSERT(lisa.isMap());
    ASSERT(2         == lisa.theMap().size());
    ASSERT("Lisa"    == lisa.theMap().find("firstName")->theString());
    ASSERT(8         == lisa.theMap().find("age")->theDouble());
//..
// Notice that the 'type' of "age" is 'double', since "age" was encoded as a
// number, and 'double' is the supported representation of a JSON number (see
// {'Supported Types'}).
      } break;
      case 6: {
        //---------------------------------------------------------------------
        // ENCODE AND PRINT TEST
        //   This case tests the 'encode' and 'print' methods.
        //
        // Concerns:
        //: 1 The 'encode' overloads and 'print' method can all encode valid
        //:   Datum's of all JSON-able types, and return an error when
        //:   presented with invalid Datum types.
        //:
        //: 2 The NULL Datum is encoded correctly.
        //:
        //: 3 The formatting options are propagated and handled correctly.
        //:
        //: 4 The 'strictTypes()' option is handled correctly.
        //:
        //: 5 Datum maps with duplicate keys are propagated and handled
        //:   correctly.
        //:
        //: 6 All allocations are done via the passed-in allocator.
        //
        // Plan:
        //: 1 'encode' 'Datum's, and compare them with the expected return
        //:   codes and strings, using 'TestAllocator's to ensure allocations
        //:   are handled properly.
        //
        // Testing:
        //   int encode(string *, const Datum&, const DEOptions&, Allocator *);
        //   int encode(string *, const Datum&, const DEOptions*, Allocator *);
        //   int encode(ostream&, const Datum&, const DEOptions&, Allocator *);
        //   int encode(ostream&, const Datum&, const DEOptions*, Allocator *);
        //---------------------------------------------------------------------

        if (verbose) cout << endl << "ENCODE AND PRINT TEST" << endl
                                  << "=====================" << endl;

        bsls::AlignedBuffer<8 * 1024>      buffer;
        bdlma::BufferedSequentialAllocator bsa(
            buffer.buffer(), sizeof(buffer));

        bdld::DatumMaker m(&bsa);

        typedef baljsn::EncodingStyle::Value TStyle;

#define PR   baljsn::EncodingStyle::e_PRETTY
#define CO   baljsn::EncodingStyle::e_COMPACT
#define L   L_

        struct {
            int          d_line;
            bdld::Datum  d_datum;
            TStyle       d_encodingStyle;
            int          d_initialIndentLevel;
            int          d_spacesPerLevel;
            bsl::string  d_json;
            int          d_rcNoStrictTypes;
            int          d_rcWithStrictTypes;
        } DATA[] = {
           // L  datum      ES  IIL SPL  d_json                    rcNS rcWS
           // -- -----      --  --- ---  ------                    ---- ----
           // e_NIL
            { L, m(),       CO,  0,  0,  "null",                     0,    0 },
            { L, m(),       PR,  0,  0,  "null",                     0,    0 },
            { L, m(),       PR,  1,  0,  "null",                     0,    0 },
            { L, m(),       PR,  0,  1,  "null",                     0,    0 },
            { L, m(),       PR,  1,  1,  " null",                    0,    0 },

           // e_INTEGER
            { L, m(1),      CO,  0,  0,  "1",                        0,    1 },
            { L, m(1),      PR,  0,  0,  "1",                        0,    1 },
            { L, m(1),      PR,  1,  0,  "1",                        0,    1 },
            { L, m(1),      PR,  0,  1,  "1",                        0,    1 },
            { L, m(1),      PR,  1,  1,  " 1",                       0,    1 },

           // e_DOUBLE
            { L, m(1.5),    CO,  0,  0,  "1.5",                      0,    0 },
            { L, m(1.5),    PR,  0,  0,  "1.5",                      0,    0 },
            { L, m(1.5),    PR,  1,  0,  "1.5",                      0,    0 },
            { L, m(1.5),    PR,  0,  1,  "1.5",                      0,    0 },
            { L, m(1.5),    PR,  1,  1,  " 1.5",                     0,    0 },

           // e_STRING
            { L, m("Hello"),
                            CO,  0,  0,  "\"Hello\"",                0,    0 },
            { L, m("Hello"),
                            PR,  0,  0,  "\"Hello\"",                0,    0 },
            { L, m("Hello"),
                            PR,  1,  0,  "\"Hello\"",                0,    0 },
            { L, m("Hello"),
                            PR,  0,  1,  "\"Hello\"",                0,    0 },
            { L, m("Hello"),
                            PR,  1,  1,  " \"Hello\"",               0,    0 },

            { L, m(STR256),
                            CO,  0,  0,  "\"" STR256 "\"",           0,    0 },
            { L, m(STR256),
                            PR,  0,  0,  "\"" STR256 "\"",           0,    0 },
            { L, m(STR256),
                            PR,  1,  0,  "\"" STR256 "\"",           0,    0 },
            { L, m(STR256),
                            PR,  0,  1,  "\"" STR256 "\"",           0,    0 },
            { L, m(STR256),
                            PR,  1,  1,  " \"" STR256 "\"",          0,    0 },

           // e_BOOLEAN
            { L, m(true),   CO,  0,  0,  "true",                     0,    0 },
            { L, m(true),   PR,  0,  0,  "true",                     0,    0 },
            { L, m(true),   PR,  1,  0,  "true",                     0,    0 },
            { L, m(true),   PR,  0,  1,  "true",                     0,    0 },
            { L, m(true),   PR,  1,  1,  " true",                    0,    0 },

            { L, m(false),  CO,  0,  0,  "false",                    0,    0 },
            { L, m(false),  PR,  0,  0,  "false",                    0,    0 },
            { L, m(false),  PR,  1,  0,  "false",                    0,    0 },
            { L, m(false),  PR,  0,  1,  "false",                    0,    0 },
            { L, m(false),  PR,  1,  1,  " false",                   0,    0 },

           // e_ERROR
            { L, m(bdld::DatumError(-1)),
                            CO,  0,  0,  "N/A",                     -1,   -1 },
            { L, m(bdld::DatumError(-1)),
                            PR,  0,  0,  "N/A",                     -1,   -1 },
            { L, m(bdld::DatumError(-1)),
                            PR,  1,  0,  "N/A",                     -1,   -1 },
            { L, m(bdld::DatumError(-1)),
                            PR,  0,  1,  "N/A",                     -1,   -1 },
            { L, m(bdld::DatumError(-1)),
                            PR,  1,  1,  "N/A",                     -1,   -1 },

           // e_DATE
            { L, m(bdlt::Date(2019, 8, 30)),
                            CO,  0,  0,  "\"2019-08-30\"",           0,    1 },
            { L, m(bdlt::Date(2019, 8, 30)),
                            PR,  0,  0,  "\"2019-08-30\"",           0,    1 },
            { L, m(bdlt::Date(2019, 8, 30)),
                            PR,  1,  0,  "\"2019-08-30\"",           0,    1 },
            { L, m(bdlt::Date(2019, 8, 30)),
                            PR,  0,  1,  "\"2019-08-30\"",           0,    1 },
            { L, m(bdlt::Date(2019, 8, 30)),
                            PR,  1,  1,  " \"2019-08-30\"",          0,    1 },

           // e_TIME
            { L, m(bdlt::Time(23, 59, 58, 765)),
                            CO,  0,  0,  "\"23:59:58.765\"",         0,    1 },
            { L, m(bdlt::Time(23, 59, 58, 765)),
                            PR,  0,  0,  "\"23:59:58.765\"",         0,    1 },
            { L, m(bdlt::Time(23, 59, 58, 765)),
                            PR,  1,  0,  "\"23:59:58.765\"",         0,    1 },
            { L, m(bdlt::Time(23, 59, 58, 765)),
                            PR,  0,  1,  "\"23:59:58.765\"",         0,    1 },
            { L, m(bdlt::Time(23, 59, 58, 765)),
                            PR,  1,  1,  " \"23:59:58.765\"",        0,    1 },

           // e_DATETIME
            { L, m(bdlt::Datetime(2019, 8, 30, 23, 59, 58, 765)),
                            CO,  0,  0,  "\"2019-08-30T23:59:58.765\"",
                                                                     0,    1 },
            { L, m(bdlt::Datetime(2019, 8, 30, 23, 59, 58, 765)),
                            PR,  0,  0,  "\"2019-08-30T23:59:58.765\"",
                                                                     0,    1 },
            { L, m(bdlt::Datetime(2019, 8, 30, 23, 59, 58, 765)),
                            PR,  1,  0,  "\"2019-08-30T23:59:58.765\"",
                                                                     0,    1 },
            { L, m(bdlt::Datetime(2019, 8, 30, 23, 59, 58, 765)),
                            PR,  0,  1,  "\"2019-08-30T23:59:58.765\"",
                                                                     0,    1 },
            { L, m(bdlt::Datetime(2019, 8, 30, 23, 59, 58, 765)),
                            PR,  1,  1,  " \"2019-08-30T23:59:58.765\"",
                                                                     0,    1 },

           // e_DATETIME_INTERVAL
            { L, m(bdlt::DatetimeInterval(234, 11, 23, 45, 678, 900)),
                            CO,  0,  0,  "\"+234_11:23:45.678900\"",
                                                                     0,    1 },
            { L, m(bdlt::DatetimeInterval(234, 11, 23, 45, 678, 900)),
                            PR,  0,  0,  "\"+234_11:23:45.678900\"",
                                                                     0,    1 },
            { L, m(bdlt::DatetimeInterval(234, 11, 23, 45, 678, 900)),
                            PR,  1,  0,  "\"+234_11:23:45.678900\"",
                                                                     0,    1 },
            { L, m(bdlt::DatetimeInterval(234, 11, 23, 45, 678, 900)),
                            PR,  0,  1,  "\"+234_11:23:45.678900\"",
                                                                     0,    1 },
            { L, m(bdlt::DatetimeInterval(234, 11, 23, 45, 678, 900)),
                            PR,  1,  1,  " \"+234_11:23:45.678900\"",
                                                                     0,    1 },
           // e_INTEGER64
            { L, m(bsls::Types::Int64(8000000000LL)),
                            CO,  0,  0,  "8000000000",               0,    1 },
            { L, m(bsls::Types::Int64(8000000000LL)),
                            PR,  0,  0,  "8000000000",               0,    1 },
            { L, m(bsls::Types::Int64(8000000000LL)),
                            PR,  1,  0,  "8000000000",               0,    1 },
            { L, m(bsls::Types::Int64(8000000000LL)),
                            PR,  0,  1,  "8000000000",               0,    1 },
            { L, m(bsls::Types::Int64(8000000000LL)),
                            PR,  1,  1,  " 8000000000",              0,    1 },

           // e_USERDEFINED
            { L, bdld::Datum::createUdt(0, 1),
                            CO,  0,  0,  "N/A",                     -1,   -1 },
            { L, bdld::Datum::createUdt(0, 1),
                            PR,  0,  0,  "N/A",                     -1,   -1 },
            { L, bdld::Datum::createUdt(0, 1),
                            PR,  1,  0,  "N/A",                     -1,   -1 },
            { L, bdld::Datum::createUdt(0, 1),
                            PR,  0,  1,  "N/A",                     -1,   -1 },
            { L, bdld::Datum::createUdt(0, 1),
                            PR,  1,  1,  "N/A",                     -1,   -1 },

           // e_BINARY
            { L, bdld::Datum::copyBinary(0, 0, &bsa),
                            CO,  0,  0,  "N/A",                     -1,   -1 },
            { L, bdld::Datum::copyBinary(0, 0, &bsa),
                            PR,  0,  0,  "N/A",                     -1,   -1 },
            { L, bdld::Datum::copyBinary(0, 0, &bsa),
                            PR,  1,  0,  "N/A",                     -1,   -1 },
            { L, bdld::Datum::copyBinary(0, 0, &bsa),
                            PR,  0,  1,  "N/A",                     -1,   -1 },
            { L, bdld::Datum::copyBinary(0, 0, &bsa),
                            PR,  1,  1,  "N/A",                     -1,   -1 },

           // e_DECIMAL64
            { L, bdld::Datum::createDecimal64(BDLDFP_DECIMAL_DD(0.0), &bsa),
                            CO,  0,  0,  "\"0.0\"",                  0,    1 },
            { L, bdld::Datum::createDecimal64(BDLDFP_DECIMAL_DD(0.0), &bsa),
                            PR,  0,  0,  "\"0.0\"",                  0,    1 },
            { L, bdld::Datum::createDecimal64(BDLDFP_DECIMAL_DD(0.0), &bsa),
                            PR,  1,  0,  "\"0.0\"",                  0,    1 },
            { L, bdld::Datum::createDecimal64(BDLDFP_DECIMAL_DD(0.0), &bsa),
                            PR,  0,  1,  "\"0.0\"",                  0,    1 },
            { L, bdld::Datum::createDecimal64(BDLDFP_DECIMAL_DD(0.0), &bsa),
                            PR,  1,  1,  " \"0.0\"",                 0,    1 },

           // e_ARRAY (empty)
            { L, m.a(),     CO,  0,  0,  "[]",                       0,    0 },
            { L, m.a(),     PR,  0,  0,  "[]",                       0,    0 },
            { L, m.a(),     PR,  1,  0,  "[]",                       0,    0 },
            { L, m.a(),     PR,  0,  1,  "[]",                       0,    0 },
            { L, m.a(),     PR,  1,  1,  " []",                      0,    0 },

           // e_ARRAY of e_INTEGER
            { L, m.a(1, 1), CO,  0,  0,  "[1,1]",                    0,    1 },
            { L, m.a(1, 1), PR,  0,  0,  "[\n1,\n1\n]",              0,    1 },
            { L, m.a(1, 1), PR,  1,  0,  "[\n1,\n1\n]",              0,    1 },
            { L, m.a(1, 1), PR,  0,  1,  "[\n 1,\n 1\n]",            0,    1 },
            { L, m.a(1, 1), PR,  1,  1,  " [\n  1,\n  1\n ]",        0,    1 },

           // e_ARRAY of e_DOUBLE
            { L, m.a(1.0, 1.0),
                            CO,  0,  0,  "[1,1]",                    0,    0 },
            { L, m.a(1.0, 1.0),
                            PR,  0,  0,  "[\n1,\n1\n]",              0,    0 },
            { L, m.a(1.0, 1.0),
                            PR,  1,  0,  "[\n1,\n1\n]",              0,    0 },
            { L, m.a(1.0, 1.0),
                            PR,  0,  1,  "[\n 1,\n 1\n]",            0,    0 },
            { L, m.a(1.0, 1.0),
                            PR,  1,  1,  " [\n  1,\n  1\n ]",        0,    0 },

           // e_MAP (empty)
            { L, m.m(),
                            CO,  0,  0,  "{}",                       0,    0 },
            { L, m.m(),
                            PR,  0,  0,  "{\n}",                     0,    0 },
            { L, m.m(),
                            PR,  1,  0,  "{\n}",                     0,    0 },
            { L, m.m(),
                            PR,  0,  1,  "{\n}",                     0,    0 },
            { L, m.m(),
                            PR,  1,  1,  " {\n }",                   0,    0 },

           // e_ARRAY of e_MAP (empty)
            { L, m.a(m.m()),
                            CO,  0,  0,  "[{}]",                     0,    0 },
            { L, m.a(m.m()),
                            PR,  0,  0,  "[\n{\n}\n]",               0,    0 },
            { L, m.a(m.m()),
                            PR,  1,  0,  "[\n{\n}\n]",               0,    0 },
            { L, m.a(m.m()),
                            PR,  0,  1,  "[\n {\n }\n]",             0,    0 },
            { L, m.a(m.m()),
                            PR,  1,  1,  " [\n  {\n  }\n ]",         0,    0 },

           // e_MAP of e_ARRAY (empty)
            { L, m.m("a", m.a()),
                            CO,  0,  0,  "{\"a\":[]}",               0,    0 },
            { L, m.m("a", m.a()),
                            PR,  0,  0,  "{\n\"a\" : []\n}",         0,    0 },
            { L, m.m("a", m.a()),
                            PR,  1,  0,  "{\n\"a\" : []\n}",         0,    0 },
            { L, m.m("a", m.a()),
                            PR,  0,  1,  "{\n \"a\" : []\n}",        0,    0 },
            { L, m.m("a", m.a()),
                            PR,  1,  1,  " {\n  \"a\" : []\n }",     0,    0 },

           // e_MAP of e_INTEGER
            { L, m.m("a", 1, "b", 2),
                            CO,  0,  0,  "{\"a\":1,\"b\":2}",        0,    1 },
            { L, m.m("a", 1, "b", 2),
                            PR,  0,  0,  "{\n\"a\" : 1,\n\"b\" : 2\n}",
                                                                     0,    1 },
            { L, m.m("a", 1, "b", 2),
                            PR,  1,  0,  "{\n\"a\" : 1,\n\"b\" : 2\n}",
                                                                     0,    1 },
            { L, m.m("a", 1, "b", 2),
                            PR,  0,  1,  "{\n \"a\" : 1,\n \"b\" : 2\n}",
                                                                     0,    1 },
            { L, m.m("a", 1, "b", 2),
                            PR,  1,  1,  " {\n  \"a\" : 1,\n  \"b\" : 2\n }",
                                                                     0,    1 },

           // e_MAP of e_DOUBLE
            { L, m.m("a", 1.0, "b", 2.0),
                            CO,  0,  0,  "{\"a\":1,\"b\":2}",        0,    0 },
            { L, m.m("a", 1.0, "b", 2.0),
                            PR,  0,  0,  "{\n\"a\" : 1,\n\"b\" : 2\n}",
                                                                     0,    0 },
            { L, m.m("a", 1.0, "b", 2.0),
                            PR,  1,  0,  "{\n\"a\" : 1,\n\"b\" : 2\n}",
                                                                     0,    0 },
            { L, m.m("a", 1.0, "b", 2.0),
                            PR,  0,  1,  "{\n \"a\" : 1,\n \"b\" : 2\n}",
                                                                     0,    0 },
            { L, m.m("a", 1.0, "b", 2.0),
                            PR,  1,  1,  " {\n  \"a\" : 1,\n  \"b\" : 2\n }",
                                                                     0,    0 },

           // e_MAP of e_ARRAY of e_DOUBLE
            { L, m.m("a", m.a(1.0), "b", m.a(2.0)),
                            CO,  0,  0,  "{\"a\":[1],\"b\":[2]}",    0,    0 },
            { L, m.m("a", m.a(1.0), "b", m.a(2.0)),
                            PR,  0,  0,
                                     "{\n\"a\" : [\n1\n],\n\"b\" : [\n2\n]\n}",
                                                                     0,    0 },
            { L, m.m("a", m.a(1.0), "b", m.a(2.0)),
                            PR,  1,  0,
                                     "{\n\"a\" : [\n1\n],\n\"b\" : [\n2\n]\n}",
                                                                     0,    0 },
            { L, m.m("a", m.a(1.0), "b", m.a(2.0)),
                            PR,  0,  1,
                             "{\n \"a\" : [\n  1\n ],\n \"b\" : [\n  2\n ]\n}",
                                                                     0,    0 },
            { L, m.m("a", m.a(1.0), "b", m.a(2.0)),
                            PR,  1,  1,
                   " {\n  \"a\" : [\n   1\n  ],\n  \"b\" : [\n   2\n  ]\n }",
                                                                     0,    0 },

           // e_MAP of e_MAP of e_DOUBLE
            { L, m.m("a", m.m("a", 1.0, "b", 2.0)),
                            CO,  0,  0,  "{\"a\":{\"a\":1,\"b\":2}}",
                                                                     0,    0 },
            { L, m.m("a",m.m("a", 1.0, "b", 2.0)),
                            PR,  0,  0,
                                   "{\n\"a\" : {\n\"a\" : 1,\n\"b\" : 2\n}\n}",
                                                                     0,    0 },
            { L, m.m("a",m.m("a", 1.0, "b", 2.0)),
                            PR,  1,  0,
                                   "{\n\"a\" : {\n\"a\" : 1,\n\"b\" : 2\n}\n}",
                                                                     0,    0 },
            { L, m.m("a",m.m("a", 1.0, "b", 2.0)),
                            PR,  0,  1,
                             "{\n \"a\" : {\n  \"a\" : 1,\n  \"b\" : 2\n }\n}",
                                                                     0,    0 },
            { L, m.m("a",m.m("a", 1.0, "b", 2.0)),
                            PR,  1,  1,
                       " {\n  \"a\" : {\n   \"a\" : 1,\n   \"b\" : 2\n  }\n }",
                                                                     0,    0 },
           // e_MAP of e_INTEGER with duplicate keys
            { L, m.m("a", 1, "a", 2),
                            CO,  0,  0,  "{\"a\":1,\"a\":2}",        0,    1 },
            { L, m.m("a", 1, "a", 2),
                            PR,  0,  0,  "{\n\"a\" : 1,\n\"a\" : 2\n}",
                                                                     0,    1 },
            { L, m.m("a", 1, "a", 2),
                            PR,  1,  0,  "{\n\"a\" : 1,\n\"a\" : 2\n}",
                                                                     0,    1 },
            { L, m.m("a", 1, "a", 2),
                            PR,  0,  1,  "{\n \"a\" : 1,\n \"a\" : 2\n}",
                                                                     0,    1 },
            { L, m.m("a", 1, "a", 2),
                            PR,  1,  1,  " {\n  \"a\" : 1,\n  \"a\" : 2\n }",
                                                                     0,    1 },

        };
#undef PR
#undef CO
#undef L

        if (verbose)
            cout << "\nTest encoding various datums."
                 << endl;

        const int NUM_DATA = sizeof(DATA) / sizeof(*DATA);
        for (int ti = 0; ti < NUM_DATA; ++ti) {
            const int           LINE           = DATA[ti].d_line;
            const bdld::Datum&  DATUM          = DATA[ti].d_datum;
            const TStyle        ES             = DATA[ti].d_encodingStyle;
            const int           IIL            = DATA[ti].d_initialIndentLevel;
            const int           SPL            = DATA[ti].d_spacesPerLevel;
            const bsl::string&  JSON           = DATA[ti].d_json;
            const int           RC_BY_STRICT[] = {
                                                   DATA[ti].d_rcNoStrictTypes,
                                                   DATA[ti].d_rcWithStrictTypes
                                                 };

            if(veryVerbose) {
                T_ P_(LINE) P_(DATUM) P_(ES) P_(IIL) P_(SPL) P_(JSON)
                    P_(RC_BY_STRICT[0]) P(RC_BY_STRICT[1]);
            }

            bslma::TestAllocator        ta("test", veryVeryVeryVerbose);
            bslma::TestAllocatorMonitor tam(&ta);

            {
                baljsn::DatumEncoderOptions opts;
                opts.setEncodingStyle(ES);
                opts.setInitialIndentLevel(IIL);
                opts.setSpacesPerLevel(SPL);

                for (int strictTypes = 0; strictTypes < 2; ++strictTypes) {
                    const int RC = RC_BY_STRICT[strictTypes];
                    opts.setStrictTypes(bool(RC));

                    if(veryVeryVerbose) {
                        T_ T_ P_(strictTypes) P(RC);
                    }

                    if (veryVeryVerbose)
                        cout
                            << "int encode(string*,const Datum&,Opts&);"
                            << endl;
                    {
                        bsl::string result(&ta);

                        int rc = Util::encode(&result, DATUM, opts);
                        ASSERTV(LINE, strictTypes, RC, rc, RC == rc);

                        if (0 <= rc) {
                            ASSERTV(LINE, JSON, result, JSON == result);
                        }
                    }

                    // Test that default Options are handled correctly.
                    if (baljsn::EncodingStyle::e_COMPACT == ES && 0 == IIL &&
                        0 == SPL && 0 == strictTypes) {
                        if (veryVeryVerbose)
                            cout << "int encode(string*,const Datum&);"
                                 << endl;
                        {
                            bsl::string result(&ta);

                            int rc = Util::encode(&result, DATUM);
                            ASSERTV(LINE, strictTypes, RC, rc, RC == rc);

                            if (0 <= rc) {
                                ASSERTV(LINE, JSON, result, JSON == result);
                            }
                        }
                    }

                    if (veryVeryVerbose)
                        cout << "int encode(ostream&, const Datum&,Opts&);"
                             << endl;
                    {
                        bdlsb::MemOutStreamBuf sb(&ta);
                        bsl::ostream           os(&sb);

                        int rc = Util::encode(os, DATUM, opts);
                        ASSERTV(LINE, strictTypes, RC, rc, RC == rc);

                        if (0 <= rc) {
                            const bslstl::StringRef result(
                                sb.data(), sb.length());

                            ASSERTV(LINE, JSON, result, JSON == result);
                        }
                    }

                    // Test that default Options are handled correctly.
                    if (baljsn::EncodingStyle::e_COMPACT == ES && 0 == IIL &&
                        0 == SPL && 0 == strictTypes) {
                        if (veryVeryVerbose)
                            cout << "int encode(ostream&,const Datum&);"
                                 << endl;
                        {
                            bdlsb::MemOutStreamBuf sb(&ta);
                            bsl::ostream           os(&sb);

                            int rc = Util::encode(os, DATUM);
                            ASSERTV(LINE, strictTypes, RC, rc, RC == rc);

                            if (0 <= rc) {
                                const bslstl::StringRef result(sb.data(),
                                                               sb.length());

                                ASSERTV(LINE, JSON, result, JSON == result);
                            }
                        }
                    }
                }
            }
        }
      } break;
      case 5: {
        //---------------------------------------------------------------------
        // DECODE TEST
        //   This case tests the 'decode' methods.
        //
        // Concerns:
        //: 1 The 'decode' overloads can all decode valid strings of all JSON
        //:   types, and return an error when presented with invalid JSON.
        //:
        //: 2 The empty string is decoded correctly.
        //:
<<<<<<< HEAD
        //: 3 JSON objects with duplicate keys are decoded correctly,
        //:   preserving the first key/value pair for a given key.
=======
        //: 3 The 'maxNestedDepth' option is handled correctly.
>>>>>>> 297577fa
        //:
        //: 4 Whitespace is ignored in all legal locations.
        //:
        //: 5 All allocations are done via the passed-in allocator.
        //
        // Plan:
        //: 1 'decode' strings, and compare them with the expected return codes
        //:   and Datums, using 'TestAllocator's to ensure allocations are
        //:   handled properly.  Pass different 'maxNestedDepth' option values
        //:   to make sure errors occur if 'maxNestedDepth' is insuffient and
        //:   the string is otherwise valid.
        //
        // Testing:
        //  int decode(MgedDatum*, const StringRef&);
        //  int decode(MgedDatum*, const StringRef&, const DDOptions&);
        //  int decode(MgedDatum*, os*, const StrRef&);
        //  int decode(MgedDatum*, os*, const StrRef&, const DDOptions&);
        //  int decode(MgedDatum*, streamBuf*);
        //  int decode(MgedDatum*, streamBuf*, const DDOptions&);
        //  int decode(MgedDatum*, ostream*, streamBuf*);
        //  int decode(MgedDatum*, ostream*, streamBuf*, const DDOptions&);
        //---------------------------------------------------------------------

        if (verbose) cout << endl << "DECODE TEST" << endl
                                  << "===========" << endl;

        bsls::AlignedBuffer<8 * 1024>      buffer;
        bdlma::BufferedSequentialAllocator bsa(
            buffer.buffer(), sizeof(buffer));

        bdld::DatumMaker m(&bsa);

        const bdld::Datum LONG_DATUM_ARRAY  = m.a(m(STR256),
                                                  m(STR256),
                                                  m(STR256),
                                                  m(STR256),
                                                  m(STR256),
                                                  m(STR256),
                                                  m(STR256),
                                                  m(STR256));
        const bdld::Datum LONG_DATUM_OBJECT = m.m(
                                                  STR1,   STR256,
                                                  STR2,   STR256,
                                                  STR4,   STR256,
                                                  STR8,   STR256,
                                                  STR16,  STR256,
                                                  STR64,  STR256,
                                                  STR256, STR256);
        const bdld::Datum DEEP_DATUM_ARRAY  = m.a(
              m.a( m.a( m.a( m.a( m.a( m.a( m.a( m.a( m.a( m.a( m.a( m.a( m.a(
              m.a( m.a( m.a( m.a( m.a( m.a( m.a( m.a( m.a( m.a( m.a( m.a( m.a(
              m.a( m.a( m.a( m.a( m.a( m.a( m.a( m.a( m.a( m.a( m.a( m.a( m.a(
              m.a( m.a( m.a( m.a( m.a( m.a( m.a( m.a( m.a( m.a( m.a( m.a( m.a(
              m.a( m.a( m.a( m.a( m.a( m.a( m.a( m.a( m.a( m.a( m.a( m.a( m.a(
              m.a( m.a( m.a( m.a( m.a( m.a( m.a( m.a( m.a( m.a( m.a( m.a( m.a(
              m.a( m.a( m.a( m.a( m.a( m.a( m.a( m.a( m.a( m.a( m.a( m.a( m.a(
              m.a( m.a( m.a( m.a(
                 ))))))))))))))))))))))))))))))))))))))))))))))))
                 ))))))))))))))))))))))))))))))))))))))))))))))));
        const bdld::Datum DEEP_DATUM_OBJECT = m.a(
              m.m("a", m.m("a", m.m("a", m.m("a", m.m("a", m.m("a", m.m("a",
              m.m("a", m.m("a", m.m("a", m.m("a", m.m("a", m.m("a", m.m("a",
              m.m("a", m.m("a", m.m("a", m.m("a", m.m("a", m.m("a", m.m("a",
              m.m("a", m.m("a", m.m("a", m.m("a", m.m("a", m.m("a", m.m("a",
              m.m("a", m.m("a", m.m("a", m.m("a", m.m("a", m.m("a", m.m("a",
              m.m("a", m.m("a", m.m("a", m.m("a", m.m("a", m.m("a", m.m("a",
              m.m("a", m.m("a", m.m("a", m.m("a", m.m("a", m.m("a", m.m("a",
              m.m("a", m.m("a", m.m("a", m.m("a", m.m("a", m.m("a", m.m("a",
              m.m("a", m.m("a", m.m("a", m.m("a", m.m("a", m.m("a", m.m("a",
              m.m("a", m.m("a", m.m("a", m.m("a", m.m("a", m.m("a", m.m("a",
              m.m(
                 ))))))))))))))))))))))))))))))))))))
                 ))))))))))))))))))))))))))))))))))));
        const bdld::Datum DEEP_DATUM_AOA    = m.a(
              m.m("a",
              m.a( m.a( m.a( m.a( m.a( m.a( m.a( m.a( m.a( m.a( m.a( m.a( m.a(
              m.a( m.a( m.a( m.a( m.a( m.a( m.a( m.a( m.a( m.a( m.a( m.a( m.a(
              m.a( m.a( m.a( m.a( m.a( m.a( m.a( m.a( m.a( m.a( m.a( m.a( m.a(
              m.a( m.a( m.a( m.a( m.a( m.a( m.a( m.a( m.a( m.a( m.a( m.a( m.a(
              m.a( m.a( m.a( m.a( m.a( m.a( m.a( m.a( m.a( m.a( m.a( m.a( m.a(
              m.a( m.a( m.a( m.a( m.a( m.a( m.a( m.a( m.a( m.a( m.a( m.a( m.a(
              m.a( m.a( m.a( m.a( m.a( m.a( m.a( m.a( m.a( m.a( m.a( m.a( m.a(
              m.a( m.a(
                 ))))))))))))))))))))))))))))))))
                 ))))))))))))))))))))))))))))))))
                 )))))))))))))))))))))))))))))));

#define WS "   \t       \n      \v       \f       \r       "

        struct {
            int         d_line;
            const char *d_json_p;
            int         d_rc;       // return code.  Only the sign is
                                    // significant, but we're testing exact
                                    // values
            int         d_depth;    // required maxNestedDepth for 'd_json_p'
                                    // to parse, 0 for N/A
            bdld::Datum d_datum;
        } DATA[] =
        {
         //   L  d_json_p                d_rc d_dpth d_datum
         //   -- --------                ---- ------ -------
            { L_, "",                     -1,     0, m()                     },
            { L_, "n",                    -2,     0, m()                     },
            { L_, "nu",                   -2,     0, m()                     },
            { L_, "nul",                  -2,     0, m()                     },
            { L_, "null",                  0,     0, m()                     },
            { L_, WS "null",               0,     0, m()                     },
            { L_, "null" WS,               0,     0, m()                     },
            { L_, "1",                     0,     0, m(1.0)                  },
            { L_, WS "1",                  0,     0, m(1.0)                  },
            { L_, "1" WS,                  0,     0, m(1.0)                  },
            { L_, "2.5",                   0,     0, m(2.5)                  },
            { L_, "\"hello\"",             0,     0, m("hello")              },
            { L_, WS "\"hello\"",          0,     0, m("hello")              },
            { L_, WS "\"hello\"" WS,       0,     0, m("hello")              },
            { L_, "\"hello",              -1,     0, m()                     },
            { L_, "t",                    -2,     0, m()                     },
            { L_, "tr",                   -2,     0, m()                     },
            { L_, "tru",                  -2,     0, m()                     },
            { L_, "treu",                 -2,     0, m()                     },
            { L_, "true",                  0,     0, m(true)                 },
            { L_, WS "true",               0,     0, m(true)                 },
            { L_, "true" WS,               0,     0, m(true)                 },
            { L_, "false",                 0,     0, m(false)                },
            { L_, "fals",                 -2,     0, m()                     },
            { L_, "[]",                    0,     0, m.a()                   },
            { L_, "[}",                   -2,     0, m.a()                   },
            { L_, "{]",                   -2,     0, m.a()                   },
            { L_, "{}}",                  -3,     0, m.a()                   },
            { L_, "[]}",                  -3,     0, m.a()                   },
            { L_, "{}]",                  -3,     0, m.a()                   },
            { L_, "[]]",                  -3,     0, m.a()                   },
            { L_, WS "[]",                 0,     0, m.a()                   },
            { L_, "[" WS "]",              0,     0, m.a()                   },
            { L_, "[]" WS,                 0,     0, m.a()                   },
            { L_, "[",                    -2,     0, m.a()                   },
            { L_, "]",                    -1,     0, m.a()                   },
            { L_, "[1.0]",                 0,     0, m.a(1.0)                },
            { L_, WS "[1.0]",              0,     0, m.a(1.0)                },
            { L_, "[" WS "1.0]",           0,     0, m.a(1.0)                },
            { L_, "[1.0" WS "]",           0,     0, m.a(1.0)                },
            { L_, "[1.0]" WS,              0,     0, m.a(1.0)                },
            { L_, "[[]]",                  0,     2, m.a(m.a())              },
            { L_, WS "[[]]",               0,     2, m.a(m.a())              },
            { L_, "[" WS "[]]",            0,     2, m.a(m.a())              },
            { L_, "[[" WS "]]",            0,     2, m.a(m.a())              },
            { L_, "[[]" WS "]",            0,     2, m.a(m.a())              },
            { L_, "[[]]" WS,               0,     2, m.a(m.a())              },
            { L_, "[[]",                  -2,     2, m()                     },
            { L_, "[[[]",                 -2,     3, m()                     },
            { L_, "[[[]]",                -2,     3, m()                     },
            { L_, "[]]",                  -3,     1, m()                     },
            { L_, "[]]]",                 -3,     1, m()                     },
            { L_, "[[1.0]]",               0,     2, m.a(m.a(1.0))           },
            { L_, "{}",                    0,     1, m.m()                   },
            { L_, WS "{}",                 0,     1, m.m()                   },
            { L_, "{" WS "}",              0,     1, m.m()                   },
            { L_, "{}" WS,                 0,     1, m.m()                   },
            { L_, "{{}",                  -2,     2, m.m()                   },
            { L_, "{{{}",                 -2,     3, m.m()                   },
            { L_, "{{{}}",                -2,     3, m.m()                   },
            { L_, "{}}",                  -3,     1, m.m()                   },
            { L_, "{}}}",                 -3,     1, m.m()                   },
            { L_, "{",                    -2,     1, m()                     },
            { L_, "}",                    -1,     0, m()                     },
            { L_, "{\"object\":{}}",       0,     2, m.m("object", m.m())    },
            { L_, "[{\"obj\":{}}]",        0,     3, m.a(m.m("obj", m.m()))  },
            { L_, WS "{\"object\":{}}",    0,     2, m.m("object", m.m())    },
            { L_, "{" WS "\"object\":{}}", 0,     2, m.m("object", m.m())    },
            { L_, "{\"object\"" WS ":{}}", 0,     2, m.m("object", m.m())    },
            { L_, "{\"object\":" WS "{}}", 0,     2, m.m("object", m.m())    },
            { L_, "{\"object\":{" WS "}}", 0,     2, m.m("object", m.m())    },
            { L_, "{\"object\":{}" WS "}", 0,     2, m.m("object", m.m())    },
            { L_, "{\"object\":{}}}" WS,  -3,     2, m()                     },
            { L_, "{\"firstName\":\"Bart\"}",
                                           0,     1, m.m("firstName", "Bart")},
            { L_, "{\"firstName\":" WS "\"Bart\"}",
                                           0,     1, m.m("firstName", "Bart")},
            { L_, "{\"firstName\":\"Bart\"" WS "}",
                                           0,     1, m.m("firstName", "Bart")},
            { L_, "{\"Name\":{"
                               "\"first\":\"Bart\","
                               "\"last\":\"Simpson\""
                            "}"
                  "}",                     0,     2, m.m("Name", m.m(
                                                        "first", "Bart",
                                                        "last",  "Simpson")) },
            { L_, "{\"Name\":{"
                               "\"first\":\"Bart\"," WS
                               "\"last\":\"Simpson\""
                            "}"
                  "}",                     0,     2, m.m("Name", m.m(
                                                        "first", "Bart",
                                                        "last",  "Simpson")) },
            // Duplicate key test
            { L_, "{\"Name\":{"
                               "\"first\":\"Bart\"," WS
                               "\"first\":\"Lisa\""
                            "}"
                  "}",                     0,        m.m("Name", m.m(
                                                        "first",  "Bart")) },
            { L_, "{\"Family\":["
                         "\"Homer\","
                         "\"Marge\","
                         "\"Bart\","
                         "\"Lisa\","
                         "\"Maggie\","
                         "\"Santa's LH\""
                              "]"
                  "}",                     0,     2, m.m("Family",
                                                        m.a(
                                                                m("Homer"),
                                                                m("Marge"),
                                                                m("Bart"),
                                                                m("Lisa"),
                                                                m("Maggie"),
                                                                m("Santa's LH")
                                                            ))               },
            { L_, "{\"Family\":" WS "["
                         "\"Homer\","
                         "\"Marge\","
                         "\"Bart\","
                         "\"Lisa\","
                         "\"Maggie\","
                         "\"Santa's LH\""
                              "]"
                  "}",                     0,     2, m.m("Family",
                                                        m.a(
                                                                m("Homer"),
                                                                m("Marge"),
                                                                m("Bart"),
                                                                m("Lisa"),
                                                                m("Maggie"),
                                                                m("Santa's LH")
                                                            ))               },
            { L_, "{\"Family\":[" WS
                         "\"Homer\","
                         "\"Marge\","
                         "\"Bart\","
                         "\"Lisa\","
                         "\"Maggie\","
                         "\"Santa's LH\""
                              "]"
                  "}",                     0,     2, m.m("Family",
                                                        m.a(
                                                                m("Homer"),
                                                                m("Marge"),
                                                                m("Bart"),
                                                                m("Lisa"),
                                                                m("Maggie"),
                                                                m("Santa's LH")
                                                            ))               },
            { L_, "{\"Family\":["
                         "\"Homer\"," WS
                         "\"Marge\","
                         "\"Bart\","
                         "\"Lisa\","
                         "\"Maggie\","
                         "\"Santa's LH\""
                              "]"
                  "}",                     0,     2, m.m("Family",
                                                        m.a(
                                                                m("Homer"),
                                                                m("Marge"),
                                                                m("Bart"),
                                                                m("Lisa"),
                                                                m("Maggie"),
                                                                m("Santa's LH")
                                                            ))               },
            { L_, "{\"Family\":["
                         "\"Homer\","
                         "\"Marge\","
                         "\"Bart\","
                         "\"Lisa\","
                         "\"Maggie\","
                         "\"Santa's LH\"" WS
                              "]"
                  "}",                     0,     2, m.m("Family",
                                                        m.a(
                                                                m("Homer"),
                                                                m("Marge"),
                                                                m("Bart"),
                                                                m("Lisa"),
                                                                m("Maggie"),
                                                                m("Santa's LH")
                                                            ))               },
            { L_, "{\"Family\":["
                         "\"Homer\","
                         "\"Marge\","
                         "\"Bart\","
                         "\"Lisa\","
                         "\"Maggie\","
                         "\"Santa's LH\""
                              "]" WS
                  "}",                     0,     2, m.m("Family",
                                                        m.a(
                                                                m("Homer"),
                                                                m("Marge"),
                                                                m("Bart"),
                                                                m("Lisa"),
                                                                m("Maggie"),
                                                                m("Santa's LH")
                                                            ))               },
            { L_, "{\"Family\":["
                         "\"Homer\","
                         "\"Marge\","
                         "\"Bart\","
                         "\"Lisa\","
                         "\"Maggie\","
                         "\"Santa's LH\""
                              "]       ] "  // Note bad extra ']'
                  "}",                    -2,     2, m()                     },
            { L_, LONG_JSON_ARRAY,         0,     1, LONG_DATUM_ARRAY        },
            { L_, LONG_JSON_OBJECT,        0,     1, LONG_DATUM_OBJECT       },
            { L_, DEEP_JSON_ARRAY,         0,    96, DEEP_DATUM_ARRAY        },
            { L_, DEEP_JSON_OBJECT,        0,    72, DEEP_DATUM_OBJECT       },
            { L_, DEEP_JSON_AOA,           0,    95, DEEP_DATUM_AOA          },
        };
#undef WS

        if (verbose)
            cout << "\nTest decoding various valid or invalid JSON strings."
                 << endl;

        const int NUM_DATA = sizeof(DATA) / sizeof(*DATA);

        const int DEFAULT_DEPTH =
            baljsn::DatumDecoderOptions().maxNestedDepth();

        // Testing when DEFAULT_DEPTH is not exceeded.
        //   int decode(MgedDatum*, ostream*, streamBuf*);
        for (int ti = 0; ti < NUM_DATA; ++ti) {
            const int           LINE  = DATA[ti].d_line;
            const char         *JSON  = DATA[ti].d_json_p;
            const int           RC    = DATA[ti].d_rc;
            const int           DEPTH = DATA[ti].d_depth;
            const bdld::Datum&  DATUM = DATA[ti].d_datum;

            // Depth limit options tested below
            if (DEPTH > DEFAULT_DEPTH) {
                continue;                                           // CONTINUE
            }

            // Must do this before setting up 'da' - 'datum.print()' uses
            // default allocator.
            if(veryVerbose) {
                T_ P_(LINE) P_(JSON) P_(RC) P_(DEPTH) P(DATUM)
            }

            // Testing
            //   int decode(MgedDatum*, ostream*, streamBuf*);
            bslma::TestAllocator        ta("test", veryVeryVeryVerbose);
            bslma::TestAllocatorMonitor tam(&ta);

            MD result(&ta);

            bdlsb::FixedMemInStreamBuf isb(JSON, bsl::strlen(JSON));
            bsl::ostringstream         os(&ta);

            int rc = Util::decode(&result, &os, &isb);

            ASSERTV(LINE,
                    RC,
                    rc,
                    result,
                    result->type(),
                    RC == rc);

            if (0 == rc) {
                ASSERTV(LINE,
                        DATUM,
                        result,
                        DATUM == *result);
                ASSERTV(os.str(), os.str().length(), 0 == os.str().length());
            }
            else {
                ASSERTV(os.str(), os.str().length(), 0 != os.str().length());
            }
        }

        // Testing handling of DEPTH option including exceeding DEFAULT_DEPTH.
        //   int decode(MgedDatum*, ostream*, streamBuf*);
        //   int decode(MgedDatum*, ostream*, streamBuf*, const DDOptions&);
        for (int ti = 0; ti < NUM_DATA; ++ti) {
            const int           LINE  = DATA[ti].d_line;
            const char         *JSON  = DATA[ti].d_json_p;
            const int           RC    = DATA[ti].d_rc;
            const int           DEPTH = DATA[ti].d_depth;
            const bdld::Datum&  DATUM = DATA[ti].d_datum;

            // Must do this before setting up 'da' - 'datum.print()' uses
            // default allocator.
            if(veryVerbose) {
                T_ P_(LINE) P_(JSON) P_(RC) P_(DEPTH) P(DATUM)
            }

            if (DEPTH <= DEFAULT_DEPTH) {
                bslma::TestAllocator        ta("test", veryVeryVeryVerbose);
                bslma::TestAllocatorMonitor tam(&ta);

                MD result(&ta);

                bdlsb::FixedMemInStreamBuf isb(JSON, bsl::strlen(JSON));
                bsl::ostringstream         os(&ta);

                // Testing
                // int decode(MgedDatum*, ostream*, streamBuf*);
                int rc = Util::decode(&result, &os, &isb);

                ASSERTV(LINE,
                        RC,
                        rc,
                        result,
                        result->type(),
                        RC == rc);

                if (0 == rc) {
                    ASSERTV(LINE,
                            DATUM,
                            result,
                            DATUM == *result);
                    ASSERTV(
                        os.str(), os.str().length(), 0 == os.str().length());
                }
                else {
                    ASSERTV(
                        os.str(), os.str().length(), 0 != os.str().length());
                }
            }

            bsl::vector<baljsn::DatumDecoderOptions> options;

            options.push_back(baljsn::DatumDecoderOptions());

            baljsn::DatumDecoderOptions opt;

            if (DEPTH) {
                if (DEPTH > 2) {
                    opt.setMaxNestedDepth(DEPTH - 2);
                    options.push_back(opt);
                }

                if (DEPTH > 1) {
                    opt.setMaxNestedDepth(DEPTH - 1);
                    options.push_back(opt);
                }

                opt.setMaxNestedDepth(DEPTH);
                options.push_back(opt);

                opt.setMaxNestedDepth(DEPTH + 1);
                options.push_back(opt);
            }
            else {
                opt.setMaxNestedDepth(DEFAULT_DEPTH);
                options.push_back(opt);
            }

            opt.setMaxNestedDepth(1);
            options.push_back(opt);

            opt.setMaxNestedDepth(INT_MAX);
            options.push_back(opt);

            // Testing
            //   int decode(MgedDatum*, ostream*, streamBuf*, const DDOpts&);
            for (bsl::vector<baljsn::DatumDecoderOptions>::const_iterator i =
                     options.begin();
                 i != options.end();
                 ++i) {
                const int OPTIONS_DEPTH = i->maxNestedDepth();

                if(veryVeryVerbose) {
                    T_ T_ P_(LINE) P(OPTIONS_DEPTH)
                }

                bdlsb::FixedMemInStreamBuf isb(JSON, bsl::strlen(JSON));
                bsl::ostringstream         os(&ta);

                MD result(&ta);

                int rc = Util::decode(&result, &os, &isb, *i);

                // If '0==DEPTH', we expected the parse to fail, so we don't
                // expect  the depth option to change anything.  If
                // 'OPTIONS_DEPTH>=DEPTH', the parse should have the expected
                // 'rc'.
                if (DEPTH == 0 || OPTIONS_DEPTH >= DEPTH) {
                    ASSERTV(LINE,
                            RC,
                            rc,
                            result,
                            result->type(),
                            RC == rc);

                    ASSERTV(LINE,
                            DEPTH,
                            OPTIONS_DEPTH,
                            RC == rc);

                    if (0 == rc) {
                        ASSERTV(LINE,
                                DATUM,
                                result,
                                DATUM == *result);
                        ASSERTV(os.str(),
                                os.str().length(),
                                0 == os.str().length());
                    }
                    else {
                        ASSERTV(os.str(),
                                os.str().length(),
                                0 != os.str().length());
                    }
                }
                else { // 'OPTIONS_DEPTH' is insufficient, we expect a failure.
                    ASSERTV(LINE,
                            DEPTH,
                            OPTIONS_DEPTH,
                            rc,
                            0 > rc);

                    if (0 == rc) {
                        ASSERTV(LINE,
                                DEPTH,
                                OPTIONS_DEPTH,
                                DATUM,
                                result,
                                DATUM == *result);
                        ASSERTV(os.str(),
                                os.str().length(),
                                0 == os.str().length());
                    }
                    else {
                        ASSERTV(os.str(),
                                os.str().length(),
                                0 != os.str().length());
                    }
                }
            }
        }

        // Testing that args are forwarded correctly for:
        //   int decode(MgedDatum*, const StringRef&);
        {
            bslma::TestAllocator        ta("test", veryVeryVeryVerbose);
            bslma::TestAllocatorMonitor tam(&ta);

            MD result(&ta);

            int rc = Util::decode(&result, LONG_JSON_ARRAY);
            ASSERTV(rc, 0 == rc);
            ASSERTV(LONG_DATUM_ARRAY, result, LONG_DATUM_ARRAY == *result);

            rc = Util::decode(&result, DEEP_JSON_ARRAY);
            ASSERTV(rc, 0 != rc);
        }

        // Testing that args are forwarded correctly for:
        //   int decode(MgedDatum*, const StringRef&, const DDOptions&);
        {
            bslma::TestAllocator        ta("test", veryVeryVeryVerbose);
            bslma::TestAllocatorMonitor tam(&ta);
            baljsn::DatumDecoderOptions opt;

            MD result(&ta);

            int rc = Util::decode(&result, LONG_JSON_ARRAY, opt);
            ASSERTV(rc, 0 == rc);
            ASSERTV(LONG_DATUM_ARRAY, result, LONG_DATUM_ARRAY == *result);

            rc = Util::decode(&result, DEEP_JSON_ARRAY, opt);
            ASSERTV(rc, 0 != rc);

            opt.setMaxNestedDepth(96);
            rc = Util::decode(&result, DEEP_JSON_ARRAY, opt);
            ASSERTV(rc, 0 == rc);
            ASSERTV(DEEP_DATUM_ARRAY, result, DEEP_DATUM_ARRAY == *result);
        }


        // Testing that args are forwarded correctly for:
        //   int decode(MgedDatum*, os*, const StrRef&);
        {
            bslma::TestAllocator        ta("test", veryVeryVeryVerbose);
            bslma::TestAllocatorMonitor tam(&ta);

            bsl::ostringstream          os(&ta);

            MD result(&ta);

            int rc = Util::decode(&result, &os, LONG_JSON_ARRAY);
            ASSERTV(rc, 0 == rc);
            ASSERTV(LONG_DATUM_ARRAY, result, LONG_DATUM_ARRAY == *result);
            ASSERTV(os.str(), os.str().length(), 0 == os.str().length());

            os.str("");
            os.clear();

            rc = Util::decode(&result, &os, DEEP_JSON_ARRAY);
            ASSERTV(rc, 0 != rc);
            ASSERTV(os.str(), os.str().length(), 0 != os.str().length());
        }

        // Testing that args are forwarded correctly for:
        //   int decode(MgedDatum*, os*, const StrRef&, const DDOptions&);
        {
            bslma::TestAllocator        ta("test", veryVeryVeryVerbose);
            bslma::TestAllocatorMonitor tam(&ta);
            baljsn::DatumDecoderOptions opt;

            bsl::ostringstream          os(&ta);

            MD result(&ta);

            int rc = Util::decode(&result, &os, LONG_JSON_ARRAY, opt);
            ASSERTV(rc, 0 == rc);
            ASSERTV(LONG_DATUM_ARRAY, result, LONG_DATUM_ARRAY == *result);
            ASSERTV(os.str(), os.str().length(), 0 == os.str().length());

            os.str("");
            os.clear();

            rc = Util::decode(&result, &os, DEEP_JSON_ARRAY, opt);
            ASSERTV(rc, 0 != rc);
            ASSERTV(os.str(), os.str().length(), 0 != os.str().length());

            os.str("");
            os.clear();

            opt.setMaxNestedDepth(96);
            rc = Util::decode(&result, &os, DEEP_JSON_ARRAY, opt);
            ASSERTV(rc, 0 == rc);
            ASSERTV(DEEP_DATUM_ARRAY, result, DEEP_DATUM_ARRAY == *result);
            ASSERTV(os.str(), os.str().length(), 0 == os.str().length());
        }

        // Testing that args are forwarded correctly for:
        //   int decode(MgedDatum*, streamBuf*);
        {
            bslma::TestAllocator        ta("test", veryVeryVeryVerbose);
            bslma::TestAllocatorMonitor tam(&ta);
            bdlsb::FixedMemInStreamBuf  isb(LONG_JSON_ARRAY,
                                            bsl::strlen(LONG_JSON_ARRAY));

            MD result(&ta);

            int rc = Util::decode(&result, &isb);
            ASSERTV(rc, 0 == rc);
            ASSERTV(LONG_DATUM_ARRAY, result, LONG_DATUM_ARRAY == *result);

            bdlsb::FixedMemInStreamBuf  isb2(DEEP_JSON_ARRAY,
                                            bsl::strlen(DEEP_JSON_ARRAY));
            rc = Util::decode(&result, &isb);
            ASSERTV(rc, 0 != rc);
        }

        // Testing that args are forwarded correctly for:
        //   int decode(MgedDatum*, streamBuf*, const DDOptions&);
        {
            bslma::TestAllocator        ta("test", veryVeryVeryVerbose);
            bslma::TestAllocatorMonitor tam(&ta);
            baljsn::DatumDecoderOptions opt;

            bdlsb::FixedMemInStreamBuf  isb(LONG_JSON_ARRAY,
                                            bsl::strlen(LONG_JSON_ARRAY));

            MD result(&ta);

            int rc = Util::decode(&result, &isb, opt);
            ASSERTV(rc, 0 == rc);
            ASSERTV(LONG_DATUM_ARRAY, result, LONG_DATUM_ARRAY == *result);

            bdlsb::FixedMemInStreamBuf  isb2(DEEP_JSON_ARRAY,
                                            bsl::strlen(DEEP_JSON_ARRAY));
            rc = Util::decode(&result, &isb, opt);
            ASSERTV(rc, 0 != rc);

            opt.setMaxNestedDepth(96);
            rc = Util::decode(&result, &isb2, opt);
            ASSERTV(rc, 0 == rc);
            ASSERTV(DEEP_DATUM_ARRAY, result, DEEP_DATUM_ARRAY == *result);
        }

        // Testing that args are forwarded correctly for:
        //   int decode(MgedDatum*, os*, streamBuf*);
        {
            bslma::TestAllocator        ta("test", veryVeryVeryVerbose);
            bslma::TestAllocatorMonitor tam(&ta);
            bdlsb::FixedMemInStreamBuf  isb(LONG_JSON_ARRAY,
                                            bsl::strlen(LONG_JSON_ARRAY));

            bsl::ostringstream          os(&ta);

            MD result(&ta);

            int rc = Util::decode(&result, &os, &isb);
            ASSERTV(rc, 0 == rc);
            ASSERTV(LONG_DATUM_ARRAY, result, LONG_DATUM_ARRAY == *result);
            ASSERTV(os.str(), os.str().length(), 0 == os.str().length());

            os.str("");
            os.clear();

            bdlsb::FixedMemInStreamBuf  isb2(DEEP_JSON_ARRAY,
                                            bsl::strlen(DEEP_JSON_ARRAY));
            rc = Util::decode(&result, &os, &isb);
            ASSERTV(rc, 0 != rc);
            ASSERTV(os.str(), os.str().length(), 0 != os.str().length());
        }

        // Testing that args are forwarded correctly for:
        //   int decode(MgedDatum*, os*, streamBuf*, const DDOptions&);
        {
            bslma::TestAllocator        ta("test", veryVeryVeryVerbose);
            bslma::TestAllocatorMonitor tam(&ta);
            baljsn::DatumDecoderOptions opt;

            bdlsb::FixedMemInStreamBuf  isb(LONG_JSON_ARRAY,
                                            bsl::strlen(LONG_JSON_ARRAY));

            bsl::ostringstream          os(&ta);

            MD result(&ta);

            int rc = Util::decode(&result, &os, &isb, opt);
            ASSERTV(rc, 0 == rc);
            ASSERTV(LONG_DATUM_ARRAY, result, LONG_DATUM_ARRAY == *result);
            ASSERTV(os.str(), os.str().length(), 0 == os.str().length());

            os.str("");
            os.clear();

            bdlsb::FixedMemInStreamBuf  isb2(DEEP_JSON_ARRAY,
                                            bsl::strlen(DEEP_JSON_ARRAY));
            rc = Util::decode(&result, &os, &isb, opt);
            ASSERTV(rc, 0 != rc);
            ASSERTV(os.str(), os.str().length(), 0 != os.str().length());

            os.str("");
            os.clear();

            opt.setMaxNestedDepth(96);
            rc = Util::decode(&result, &isb2, opt);
            ASSERTV(rc, 0 == rc);
            ASSERTV(DEEP_DATUM_ARRAY, result, DEEP_DATUM_ARRAY == *result);
            ASSERTV(os.str(), os.str().length(), 0 == os.str().length());
        }
      } break;
      case 4: {
        //---------------------------------------------------------------------
        // BREATHING ROUND-TRIP TEST
        //   This case exercises (but does not fully test) basic functionality.
        //
        // Concerns:
        //: 1 The class is sufficiently functional to enable comprehensive
        //:   testing in subsequent test cases
        //
        // Plan:
        //: 1 Construct a 'ManagedDatum', 'encode' it to a string, 'decode' the
        //:   string, then make sure the values match.
        //
        // Testing:
        //   BREATHING ROUND-TRIP TEST
        //---------------------------------------------------------------------

        if (verbose)
            cout << endl
                 << "BREATHING ROUND-TRIP TEST" << endl
                 << "=========================" << endl;

        baljsn::DatumEncoderOptions strict_options;
        strict_options.setStrictTypes(true);

        // - - - - - - - - - - - - - - - - - - - - - - - - - - - - - - - - - -

        PVV("1. Verify we can round-trip strings");

        // -  -  -  -  -  -  -  -  -  -  -  -  -  -  -  -  -  -  -  -  -  -  -

        PVVV("\ta. round-trip simple string.");
        {
            const bsl::string EXP_STRING = "hello";
            const bsl::string EXP_JSON   = "\"" + EXP_STRING + "\"";
            MD                datum(D::copyString(EXP_STRING, &ta), &ta);
            bsl::string       json(&ta);

            int result = Util::encode(&json, *datum, strict_options);
            ASSERT(0 == result);
            LOOP_ASSERT(json, EXP_JSON == json);

            MD other(&ta);
            result = Util::decode(&other, json);
            ASSERTV(result, 0 == result);
            ASSERTV(other->isString(), other->isString());
            ASSERTV(EXP_STRING,
                    other->theString(),
                    EXP_STRING == other->theString());
        }

        // -  -  -  -  -  -  -  -  -  -  -  -  -  -  -  -  -  -  -  -  -  -  -

        PVVV("\tb. round-trip string with special characters.");
        {
            const bsl::string EXP_STRING = "\" \\ \b \f \n \r \t \x01";
            const bsl::string EXP_JSON =
                "\"\\\" \\\\ \\b \\f \\n \\r \\t \\u0001\"";

            MD          datum(D::copyString(EXP_STRING, &ta), &ta);
            bsl::string json(&ta);
            int         result = Util::encode(&json, *datum, strict_options);
            ASSERT(0 == result);
            LOOP_ASSERT(json, EXP_JSON == json);

            MD other(&ta);
            result = Util::decode(&other, json);
            ASSERTV(result, 0 == result);
            ASSERTV(other->isString(), other->isString());
            ASSERTV(EXP_STRING,
                    other->theString(),
                    EXP_STRING == other->theString());
        }

        // - - - - - - - - - - - - - - - - - - - - - - - - - - - - - - - - - -

        PVV("2. Verify we can round-trip 'int's");
        {
            int               obj      = 123;
            const bsl::string EXP_JSON = "123";

            MD          datum(D::createInteger(obj), &ta);
            bsl::string json;
            int         result = Util::encode(&json, *datum, strict_options);
            // int's are not a "safely" encode-able type
            ASSERTV(result, 1 == result);
            ASSERTV(EXP_JSON, json, EXP_JSON == json);

            MD other(&ta);
            result = Util::decode(&other, json);
            ASSERTV(result, 0 == result);
            ASSERTV(other->isDouble(), other->isDouble());
            ASSERTV(double(obj),
                    other->theDouble(),
                    double(obj) == other->theDouble());
        }

        // - - - - - - - - - - - - - - - - - - - - - - - - - - - - - - - - - -

        PVV("3. Verify we can round-trip 'double's");
        {
            double            obj      = 1.375;
            const bsl::string EXP_JSON = "1.375";

            MD          datum(D::createDouble(obj), &ta);
            bsl::string json;
            int         result = Util::encode(&json, *datum, strict_options);
            ASSERTV(result, 0 == result);
            ASSERTV(EXP_JSON, json, EXP_JSON == json);

            MD other(&ta);
            result = Util::decode(&other, json);
            ASSERTV(result, 0 == result);
            ASSERTV(other->isDouble(), other->isDouble());
            ASSERTV(obj, other->theDouble(), obj == other->theDouble());
        }

        // - - - - - - - - - - - - - - - - - - - - - - - - - - - - - - - - - -

        PVV("4. Verify we can round-trip 'bool's");

        // -  -  -  -  -  -  -  -  -  -  -  -  -  -  -  -  -  -  -  -  -  -  -

        PVVV("\ta. false");
        {
            bool              obj      = false;
            const bsl::string EXP_JSON = "false";

            MD          datum(D::createBoolean(obj), &ta);
            bsl::string json;
            int         result = Util::encode(&json, *datum, strict_options);
            ASSERTV(result, 0 == result);
            ASSERTV(EXP_JSON, json, EXP_JSON == json);

            MD other(&ta);
            result = Util::decode(&other, json);
            ASSERTV(result, 0 == result);
            ASSERTV(other->isBoolean(), other->isBoolean());
            ASSERTV(obj, other->theBoolean(), obj == other->theBoolean());
        }

        // -  -  -  -  -  -  -  -  -  -  -  -  -  -  -  -  -  -  -  -  -  -  -

        PVVV("\tb. true");
        {
            bool              obj      = true;
            const bsl::string EXP_JSON = "true";

            MD          datum(D::createBoolean(obj), &ta);
            bsl::string json;
            int         result = Util::encode(&json, *datum, strict_options);
            ASSERTV(result, 0 == result);
            ASSERTV(EXP_JSON, json, EXP_JSON == json);

            MD other(&ta);
            result = Util::decode(&other, json);
            ASSERTV(result, 0 == result);
            ASSERTV(other->isBoolean(), other->isBoolean());
            ASSERTV(obj, other->theBoolean(), obj == other->theBoolean());
        }

        // - - - - - - - - - - - - - - - - - - - - - - - - - - - - - - - - - -

        PVV("5. Verify we can round-trip 'null's");
        {
            const bsl::string EXP_JSON = "null";

            MD          datum(D::createNull(), &ta);
            bsl::string json;
            int         result = Util::encode(&json, *datum, strict_options);
            ASSERTV(result, 0 == result);
            ASSERTV(EXP_JSON, json, EXP_JSON == json);

            MD other(&ta);
            result = Util::decode(&other, json);
            ASSERTV(result, 0 == result);
            ASSERTV(other->isNull(), other->isNull());
        }

        // - - - - - - - - - - - - - - - - - - - - - - - - - - - - - - - - - -

        PVV("6. Verify we can round-trip 'Date's");
        {
            bdlt::Date        obj(2001, 12, 25);
            const bsl::string EXP_STRING = "2001-12-25";
            const bsl::string EXP_JSON   = "\"" + EXP_STRING + "\"";

            MD          datum(D::createDate(obj), &ta);
            bsl::string json;
            int         result = Util::encode(&json, *datum, strict_options);
            // Date's are not a "safely" encode-able type
            ASSERTV(result, 1 == result);
            ASSERTV(EXP_JSON, json, EXP_JSON == json);

            MD other(&ta);
            result = Util::decode(&other, json);
            ASSERTV(result, 0 == result);
            ASSERTV(other->isString(), other->isString());
            ASSERTV(EXP_STRING,
                    other->theString(),
                    EXP_STRING == other->theString());
        }

        // - - - - - - - - - - - - - - - - - - - - - - - - - - - - - - - - - -

        PVV("7. Verify we can round-trip 'Datetime's");
        {
            bdlt::Datetime    obj(2001, 12, 25, 15, 59, 57, 123);
            const bsl::string EXP_STRING = "2001-12-25T15:59:57.123";
            const bsl::string EXP_JSON   = "\"" + EXP_STRING + "\"";

            MD          datum(D::createDatetime(obj, &ta), &ta);
            bsl::string json;
            int         result = Util::encode(&json, *datum, strict_options);
            // Datetime's are not a "safely" encode-able type
            ASSERTV(result, 1 == result);
            ASSERTV(EXP_JSON, json, EXP_JSON == json);

            MD other(&ta);
            result = Util::decode(&other, json);
            ASSERTV(result, 0 == result);
            ASSERTV(other->isString(), other->isString());
            ASSERTV(EXP_STRING,
                    other->theString(),
                    EXP_STRING == other->theString());
        }

        // - - - - - - - - - - - - - - - - - - - - - - - - - - - - - - - - - -

        PVV("8. Verify we can round-trip 'DatetimeInterval's");
        {
            bdlt::DatetimeInterval obj(1, 23, 59, 59, 987, 654);
            const bsl::string      EXP_STRING = "+1_23:59:59.987654";
            const bsl::string      EXP_JSON   = "\"" + EXP_STRING + "\"";

            MD          datum(D::createDatetimeInterval(obj, &ta), &ta);
            bsl::string json;
            int         result = Util::encode(&json, *datum, strict_options);
            // DatetimeInterval's are not a "safely" encode-able type
            ASSERTV(result, 1 == result);
            ASSERTV(EXP_JSON, json, EXP_JSON == json);

            MD other(&ta);
            result = Util::decode(&other, json);
            ASSERTV(result, 0 == result);
            ASSERTV(other->isString(), other->isString());
            ASSERTV(EXP_STRING,
                    other->theString(),
                    EXP_STRING == other->theString());
        }

        // - - - - - - - - - - - - - - - - - - - - - - - - - - - - - - - - - -

        PVV("9. Verify we can round-trip 'Time's");
        {
            bdlt::Time        obj(13, 14, 15, 678);
            const bsl::string EXP_STRING = "13:14:15.678";
            const bsl::string EXP_JSON   = "\"" + EXP_STRING + "\"";

            MD          datum(D::createTime(obj), &ta);
            bsl::string json;
            int         result = Util::encode(&json, *datum, strict_options);
            // Time's are not a "safely" encode-able type
            ASSERTV(result, 1 == result);
            ASSERTV(EXP_JSON, json, EXP_JSON == json);

            MD other(&ta);
            result = Util::decode(&other, json);
            ASSERTV(result, 0 == result);
            ASSERTV(other->isString(), other->isString());
            ASSERTV(EXP_STRING,
                    other->theString(),
                    EXP_STRING == other->theString());
        }

        // - - - - - - - - - - - - - - - - - - - - - - - - - - - - - - - - - -

        PVV("10. Verify we can round-trip 'int64's");
        {
            bsls::Types::Int64 obj      = 12345;
            const bsl::string  EXP_JSON = "12345";

            MD          datum(D::createInteger64(obj, &ta), &ta);
            bsl::string json;
            int         result = Util::encode(&json, *datum, strict_options);
            // Int64's are not a "safely" encode-able type
            ASSERTV(result, 1 == result);
            ASSERTV(EXP_JSON, json, EXP_JSON == json);

            MD other(&ta);
            result = Util::decode(&other, json);
            ASSERTV(result, 0 == result);

            PVVV("\tobj: " << obj
                           << ", other->theDouble(): " << other->theDouble());

            ASSERTV(other->isDouble(), other->isDouble());
            ASSERTV(double(obj),
                    other->theDouble(),
                    double(obj) == other->theDouble());
        }
      } break;
      case 3: {
        //---------------------------------------------------------------------
        // BREATHING ENCODE TEST
        //   This case exercises (but does not fully test) basic functionality.
        //
        // Concerns:
        //: 1 The class is sufficiently functional to enable comprehensive
        //:   testing in subsequent test cases
        //
        // Plan:
        //: 1 For each supported 'Datum' value type, construct a 'ManagedDatum'
        //:   containing an instance and make sure it is 'encode'-ed
        //:   correctly.
        //
        // Testing:
        //   BREATHING ENCODE TEST
        //---------------------------------------------------------------------


        //---------------------------------------------------------------------
        // ENCODE TEST
        //---------------------------------------------------------------------

        if (verbose) cout << endl << "BREATHING ENCODE TEST" << endl
                                  << "=====================" << endl;

        baljsn::DatumEncoderOptions strict_options;
        strict_options.setStrictTypes(true);

        // - - - - - - - - - - - - - - - - - - - - - - - - - - - - - - - - - -

        PVV("1. Verify we can encode strings");

        // -  -  -  -  -  -  -  -  -  -  -  -  -  -  -  -  -  -  -  -  -  -  -

        PVVV("\ta. Stringify simple string.");
        {
            MD          datum(D::copyString("hello", &ta), &ta);
            bsl::string json(&ta);
            int         result = Util::encode(&json, *datum);
            ASSERT(0 == result);
            LOOP_ASSERT(json, "\"hello\"" == json);

            bsl::string json2(&ta);
            result = Util::encode(&json2, *datum, strict_options);
            ASSERT(0 == result);
            ASSERTV(json, json2, json == json2);
        }

        // -  -  -  -  -  -  -  -  -  -  -  -  -  -  -  -  -  -  -  -  -  -  -

        PVVV("\tb. Stringify string with special characters.");
        {
            MD          datum(D::copyString("\" \\ \b \f \n \r \t \x01", &ta),
                              &ta);
            bsl::string json(&ta);
            int         result = Util::encode(&json, *datum);
            ASSERT(0 == result);
            LOOP_ASSERT(json,
                        "\"\\\" \\\\ \\b \\f \\n \\r \\t \\u0001\"" == json);

            bsl::string json2(&ta);
            result = Util::encode(&json2, *datum, strict_options);
            ASSERT(0 == result);
            ASSERTV(json, json2, json == json2);
        }

        // - - - - - - - - - - - - - - - - - - - - - - - - - - - - - - - - - -

        PVV("2. Verify we can encode 'Date's");
        {
            bdlt::Date             obj(2001, 12, 25);
            const bsl::string      EXP_STRING = "2001-12-25";
            const bsl::string      EXP_JSON   = "\"" + EXP_STRING + "\"";

            MD          datum(D::createDate(obj), &ta);
            bsl::string json;
            int         result = Util::encode(&json, *datum);
            ASSERTV(result, 0 == result);
            ASSERTV(EXP_JSON, json, EXP_JSON == json);

            bsl::string json2(&ta);
            result = Util::encode(&json2, *datum, strict_options);
            ASSERT(1 == result);
            ASSERTV(json, json2, json == json2);
        }

        // - - - - - - - - - - - - - - - - - - - - - - - - - - - - - - - - - -

        PVV("3. Verify we can encode 'Datetime's");
        {
            bdlt::Datetime         obj(2001, 12, 25, 15, 59, 57, 123);
            const bsl::string      EXP_STRING = "2001-12-25T15:59:57.123";
            const bsl::string      EXP_JSON   = "\"" + EXP_STRING + "\"";

            MD          datum(D::createDatetime(obj, &ta), &ta);
            bsl::string json;
            int         result = Util::encode(&json, *datum);
            ASSERTV(result, 0 == result);
            ASSERTV(EXP_JSON, json, EXP_JSON == json);

            bsl::string json2(&ta);
            result = Util::encode(&json2, *datum, strict_options);
            ASSERT(1 == result);
            ASSERTV(json, json2, json == json2);
        }

        // - - - - - - - - - - - - - - - - - - - - - - - - - - - - - - - - - -

        PVV("4. Verify we can encode 'DatetimeInterval's");
        {
            bdlt::DatetimeInterval obj(1, 23, 59, 59, 987, 654);
            const bsl::string      EXP_STRING = "+1_23:59:59.987654";
            const bsl::string      EXP_JSON   = "\"" + EXP_STRING + "\"";

            MD          datum(D::createDatetimeInterval(obj, &ta), &ta);
            bsl::string json;
            int         result = Util::encode(&json, *datum);
            ASSERTV(result, 0 == result);
            ASSERTV(EXP_JSON, json, EXP_JSON == json);

            bsl::string json2(&ta);
            result = Util::encode(&json2, *datum, strict_options);
            ASSERT(1 == result);
            ASSERTV(json, json2, json == json2);
        }

        // - - - - - - - - - - - - - - - - - - - - - - - - - - - - - - - - - -

        PVV("5. Verify we can encode 'Time's");
        {
            bdlt::Time             obj(13, 14, 15, 678);
            const bsl::string      EXP_STRING = "13:14:15.678";
            const bsl::string      EXP_JSON   = "\"" + EXP_STRING + "\"";

            MD          datum(D::createTime(obj), &ta);
            bsl::string json;
            int         result = Util::encode(&json, *datum);
            ASSERTV(result, 0 == result);
            ASSERTV(EXP_JSON, json, EXP_JSON == json);

            bsl::string json2(&ta);
            result = Util::encode(&json2, *datum, strict_options);
            ASSERT(1 == result);
            ASSERTV(json, json2, json == json2);
        }
      } break;
      case 2: {
        //---------------------------------------------------------------------
        // BREATHING DECODE TEST
        //   This case exercises (but does not fully test) basic functionality.
        //
        // Concerns:
        //: 1 The class is sufficiently functional to enable comprehensive
        //:   testing in subsequent test cases
        //
        // Plan:
        //: 1 Construct strings represting the various 'Datum' value types and
        //:   make sure they're parsed correctly.
        //
        // Testing:
        //   BREATHING DECODE TEST
        //---------------------------------------------------------------------

        if (verbose) cout << endl << "BREATHING DECODE TEST" << endl
                                  << "=====================" << endl;

        // - - - - - - - - - - - - - - - - - - - - - - - - - - - - - - - - - -

        PVV("1. Verify we can parse numbers.");

        // -  -  -  -  -  -  -  -  -  -  -  -  -  -  -  -  -  -  -  -  -  -  -

        PVVV("\ta. Parse a number with sign, decimal, and exponent.")
        {
            const char JSON[] = "   -3.14159e-1   ";

            MD  datum(&ta);
            int result = Util::decode(&datum, JSON);
            ASSERT(0 == result);
            ASSERT(datum->isDouble());
            LOOP_ASSERT(datum->theDouble(), -0.314159 == datum->theDouble());
        }

        // -  -  -  -  -  -  -  -  -  -  -  -  -  -  -  -  -  -  -  -  -  -  -

        PVVV("\tb. Parse a number with decimal, and exponent.");
        {
            const char JSON[] = "3.14159e1";

            MD  datum(&ta);
            int result = Util::decode(&datum, JSON);
            ASSERT(0 == result);
            ASSERT(datum->isDouble());
            LOOP_ASSERT(datum->theDouble(), 31.4159 == datum->theDouble());
        }

        // -  -  -  -  -  -  -  -  -  -  -  -  -  -  -  -  -  -  -  -  -  -  -

        PVVV("\tc. Parse a number with sign, and decimal.");
        {
            const char JSON[] = "-3.14159";

            MD  datum(&ta);
            int result = Util::decode(&datum, JSON);
            ASSERT(0 == result);
            ASSERT(datum->isDouble());
            LOOP_ASSERT(datum->theDouble(), -3.14159 == datum->theDouble());
        }

        // -  -  -  -  -  -  -  -  -  -  -  -  -  -  -  -  -  -  -  -  -  -  -

        PVVV("\td. Parse a number with sign, and exponent.");
        {
            const char JSON[] = "-3e2";

            MD  datum(&ta);
            int result = Util::decode(&datum, JSON);
            ASSERT(0 == result);
            ASSERT(datum->isDouble());
            LOOP_ASSERT(datum->theDouble(), -300 == datum->theDouble());
        }

        // -  -  -  -  -  -  -  -  -  -  -  -  -  -  -  -  -  -  -  -  -  -  -

        PVVV("\te. Parse a large number, with a large exponent.");
        {
            const char JSON[] = "3e15";

            MD  datum(&ta);
            int result = Util::decode(&datum, JSON);
            ASSERT(0 == result);
            ASSERT(datum->isDouble());
            LOOP_ASSERT(datum->theDouble(),
                        3000000000000000LL == datum->theDouble());
        }

        // - - - - - - - - - - - - - - - - - - - - - - - - - - - - - - - - - -

        PVV("2. Verify we can parse 'null' values.")
        {
            const char JSON[] = "null";

            MD datum(&ta);
            datum.adopt(D::createInteger(42));
            int result = Util::decode(&datum, JSON);
            ASSERT(0 == result);
            ASSERT(datum->isNull());
        }

        // - - - - - - - - - - - - - - - - - - - - - - - - - - - - - - - - - -

        PVV("3. Verify we can parse boolean values.")
        {
            PVVV("\ta. Parse 'true'.");
            const char JSON_TRUE[] = "true";

            MD  datum(&ta);
            int result = Util::decode(&datum, JSON_TRUE);
            ASSERT(0 == result);
            ASSERT(datum->isBoolean());
            ASSERT(datum->theBoolean());

            PVVV("\tb. Parse 'false'.");
            const char JSON_FALSE[] = "false";
            datum.makeNull();
            result = Util::decode(&datum, JSON_FALSE);
            ASSERT(0 == result);
            ASSERT(datum->isBoolean());
            ASSERT(!datum->theBoolean());

        }

        // - - - - - - - - - - - - - - - - - - - - - - - - - - - - - - - - - -

        PVV("4. Verify we can parse string values.");

        // -  -  -  -  -  -  -  -  -  -  -  -  -  -  -  -  -  -  -  -  -  -  -

        PVVV("\ta. Parse a normal string.");
        {
            const char JSON[] = "\"hello\"";

            MD  datum(&ta);
            int result = Util::decode(&datum, JSON);
            ASSERT(0 == result);
            ASSERT(datum->isString());
            ASSERTV(
                datum->theString(), "hello", "hello" == datum->theString());
        }

        // -  -  -  -  -  -  -  -  -  -  -  -  -  -  -  -  -  -  -  -  -  -  -

        PVVV("\tb. Parse a string with an escaped quote.");
        {
            const char JSON[] = "\"bob says \\\"hi.\\\"\"";

            MD  datum(&ta);
            int result = Util::decode(&datum, JSON);
            ASSERT(0 == result);
            ASSERT(datum->isString());
            ASSERTV(datum->theString(),
                    "bob says \"hi.\"",
                    "bob says \"hi.\"" == datum->theString());
        }

        // -  -  -  -  -  -  -  -  -  -  -  -  -  -  -  -  -  -  -  -  -  -  -

        PVVV("\tc. Parse a string with escaped unicode characters.");
        {
            const char JSON[] = "\"\\u0041\\u0042\\u0043\"";

            MD  datum(&ta);
            int result = Util::decode(&datum, JSON);
            ASSERT(0 == result);
            ASSERT(datum->isString());
            LOOP_ASSERT(datum->theString(), "ABC" == datum->theString());
        }

        // -  -  -  -  -  -  -  -  -  -  -  -  -  -  -  -  -  -  -  -  -  -  -

        PVVV("\td. Parse a string with all supported escaped characters.");
        {
            const char JSON[] = "\"\\u0041 \\\" \\\\ \\/ \\b \\f "
                                  "\\n \\r \\t \"";

            MD  datum(&ta);
            int result = Util::decode(&datum, JSON);
            ASSERT(0 == result);
            ASSERT(datum->isString());
            LOOP_ASSERT(datum->theString(),
                        "A \" \\ / \b \f \n \r \t " == datum->theString());
        }

        // - - - - - - - - - - - - - - - - - - - - - - - - - - - - - - - - - -

        PVV("5. Verify we can parse an array.");
        {
            const char JSON[] = "[ -3.14159e1,"
                                "   3.14159e1,"
                                "  -3.14159,"
                                "  -3e2,"
                                "   3e15,"
                                "   [ ]"
                                "]";

            MD  datum(&ta);
            int result = Util::decode(&datum, JSON);
            ASSERT(0 == result);
            ASSERT(datum->isArray());

            DAR array = datum->theArray();
            ASSERT(6 == array.length());

            ASSERT(array[0].isDouble());
            LOOP_ASSERT(array[0].theDouble(),
                        -31.4159 == array[0].theDouble());

            ASSERT(array[1].isDouble());
            LOOP_ASSERT(array[1].theDouble(), 31.4159 == array[1].theDouble());

            ASSERT(array[2].isDouble());
            LOOP_ASSERT(array[2].theDouble(),
                        -3.14159 == array[2].theDouble());

            ASSERT(array[3].isDouble());
            LOOP_ASSERT(array[3].theDouble(), -300 == array[3].theDouble());

            ASSERT(array[4].isDouble());
            LOOP_ASSERT(array[4].theDouble(),
                        3000000000000000LL == array[4].theDouble());

            ASSERT(array[5].isArray());
            DAR subarray = array[5].theArray();
            ASSERT(0 == subarray.length());
        }

        // - - - - - - - - - - - - - - - - - - - - - - - - - - - - - - - - - -

        PVV("6. Verify we can parse an object.");
        {
            const char JSON[] = "{"
                                "  \"one\":   -3.14159e1,"
                                "  \"two\":    3.14159e1,"
                                "  \"three\": -3.14159,"
                                "  \"four\":  -3e2,"
                                "  \"five\":   3e15,"
                                "  \"six\":    { }"
                                "}";

            MD  datum(&ta);
            int result = Util::decode(&datum, JSON);
            ASSERT(0 == result);
            ASSERT(datum->isMap());

            DMR map = datum->theMap();
            LOOP_ASSERT(map.size(), 6 == map.size());

            const D *val = map.find("one");
            ASSERT(0 != val);
            ASSERT(val->isDouble());
            LOOP_ASSERT(val->theDouble(), -31.4159 == val->theDouble());

            val = map.find("two");
            ASSERT(0 != val);
            ASSERT(val->isDouble());
            LOOP_ASSERT(val->theDouble(), 31.4159 == val->theDouble());

            val = map.find("three");
            ASSERT(0 != val);
            ASSERT(val->isDouble());
            LOOP_ASSERT(val->theDouble(), -3.14159 == val->theDouble());

            val = map.find("four");
            ASSERT(0 != val);
            ASSERT(val->isDouble());
            LOOP_ASSERT(val->theDouble(), -300 == val->theDouble());

            val = map.find("five");
            ASSERT(0 != val);
            ASSERT(val->isDouble());
            LOOP_ASSERT(val->theDouble(),
                        3000000000000000LL == val->theDouble());

            val = map.find("six");
            ASSERT(0 != val);
            ASSERT(val->isMap());
            DMR submap = val->theMap();
            ASSERT(0 == submap.size());
        }
      } break;
      case 1: {
        //---------------------------------------------------------------------
        // BREATHING TEST
        //   This case exercises (but does not fully test) basic functionality.
        //
        // Concerns:
        //: 1 The class is sufficiently functional to enable comprehensive
        //:   testing in subsequent test cases
        //
        // Plan:
        //: 1 Construct a 'ManagedDatum', convert it to a string, parse the
        //:   string, then make sure the values match.
        //
        // Testing:
        //   BREATHING TEST
        //---------------------------------------------------------------------

        if (verbose) cout << endl << "BREATHING TEST" << endl
                                  << "==============" << endl;

        // - - - - - - - - - - - - - - - - - - - - - - - - - - - - - - - - - -

        DMB map(&ta);

        map.pushBack("integer", D::createDouble(42));
        map.pushBack("double",  D::createDouble(4.75));
        map.pushBack("string",  D::copyString("hello", &ta));

        DAB array(&ta);
        array.pushBack(D::createDouble(0));
        array.pushBack(D::createDouble(-3.1416));
        array.pushBack(D::copyString("A long string", &ta));
        array.pushBack(D::copyString("Abc", &ta));

        map.pushBack("array", array.commit());
        MD          datum(map.commit(), &ta);
        bsl::string json;
        int         result = Util::encode(&json, *datum);
        ASSERTV(result, 0 == result);
        if (veryVerbose) P(json);

        MD other(&ta);
        result = Util::decode(&other, json);
        ASSERTV(result, 0 == result);
        ASSERTV(datum, other, datum == other);

      } break;
      default: {
        cerr << "WARNING: CASE '" << test << "' NOT FOUND." << endl;
        testStatus = -1;
      }
    }

    // CONCERN: DOES NOT ALLOCATE MEMORY FROM GLOBAL ALLOCATOR

    ASSERTV(gam.isTotalSame());

    if (testStatus > 0) {
        cerr << "Error, non-zero test status = " << testStatus << "." << endl;
    }
    return testStatus;
}

// ----------------------------------------------------------------------------
// Copyright 2019 Bloomberg Finance L.P.
//
// Licensed under the Apache License, Version 2.0 (the "License");
// you may not use this file except in compliance with the License.
// You may obtain a copy of the License at
//
//     http://www.apache.org/licenses/LICENSE-2.0
//
// Unless required by applicable law or agreed to in writing, software
// distributed under the License is distributed on an "AS IS" BASIS,
// WITHOUT WARRANTIES OR CONDITIONS OF ANY KIND, either express or implied.
// See the License for the specific language governing permissions and
// limitations under the License.
// ----------------------------- END-OF-FILE ----------------------------------<|MERGE_RESOLUTION|>--- conflicted
+++ resolved
@@ -972,16 +972,14 @@
         //:
         //: 2 The empty string is decoded correctly.
         //:
-<<<<<<< HEAD
         //: 3 JSON objects with duplicate keys are decoded correctly,
         //:   preserving the first key/value pair for a given key.
-=======
-        //: 3 The 'maxNestedDepth' option is handled correctly.
->>>>>>> 297577fa
         //:
-        //: 4 Whitespace is ignored in all legal locations.
+        //: 4 The 'maxNestedDepth' option is handled correctly.
         //:
-        //: 5 All allocations are done via the passed-in allocator.
+        //: 5 Whitespace is ignored in all legal locations.
+        //:
+        //: 6 All allocations are done via the passed-in allocator.
         //
         // Plan:
         //: 1 'decode' strings, and compare them with the expected return codes
@@ -2525,7 +2523,7 @@
 }
 
 // ----------------------------------------------------------------------------
-// Copyright 2019 Bloomberg Finance L.P.
+// Copyright 2020 Bloomberg Finance L.P.
 //
 // Licensed under the Apache License, Version 2.0 (the "License");
 // you may not use this file except in compliance with the License.
