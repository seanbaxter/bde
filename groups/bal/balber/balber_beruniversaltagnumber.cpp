--- conflicted
+++ resolved
@@ -67,18 +67,7 @@
     return k_NOT_FOUND;
 }
 
-<<<<<<< HEAD
 }  // close package namespace
-}  // close enterprise namespace
-
-// ----------------------------------------------------------------------------
-// NOTICE:
-//      Copyright (C) Bloomberg L.P., 2005
-//      All Rights Reserved.
-//      Property of Bloomberg L.P. (BLP)
-//      This software is made available solely pursuant to the
-//      terms of a BLP license agreement which governs its use.
-=======
 }  // close enterprise namespace
 
 // ----------------------------------------------------------------------------
@@ -95,5 +84,4 @@
 // WITHOUT WARRANTIES OR CONDITIONS OF ANY KIND, either express or implied.
 // See the License for the specific language governing permissions and
 // limitations under the License.
->>>>>>> b9b92b59
 // ----------------------------- END-OF-FILE ----------------------------------