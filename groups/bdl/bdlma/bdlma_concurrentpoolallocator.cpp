--- conflicted
+++ resolved
@@ -153,17 +153,10 @@
                                                               d_initialized)) {
         BSLS_PERFORMANCEHINT_UNLIKELY_HINT;
         while (1) {
-<<<<<<< HEAD
             int res = d_initialized.testAndSwap(k_UNINITIALIZED,
                                                 k_INITIALIZING);
             if (k_INITIALIZING == res) {
-                bdlmtt::ThreadUtil::yield();
-=======
-            int res = d_initialized.testAndSwap(BCEMA_UNINITIALIZED,
-                                                BCEMA_INITIALIZING);
-            if (BCEMA_INITIALIZING == res) {
                 bdlqq::ThreadUtil::yield();
->>>>>>> 203f658f
                 continue; // initialization in progress
             }
             else if (k_UNINITIALIZED != res) {
@@ -216,8 +209,8 @@
         d_allocator_p->deallocate(header);
     }
 }
+
 }  // close package namespace
-
 }  // close enterprise namespace
 
 // ----------------------------------------------------------------------------
