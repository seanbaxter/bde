// bdlma_concurrentmultipool.t.cpp                                    -*-C++-*-

#include <bdlma_concurrentmultipool.h>

#include <bdlqq_xxxthread.h>

#include <bslma_testallocator.h>                // for testing only
#include <bdlqq_barrier.h>                      // for testing only
#include <bdlma_concurrentpool.h>

#include <bdlma_bufferedsequentialallocator.h>
#include <bdlb_xxxbitutil.h>

#include <bslma_testallocator.h>
#include <bslma_testallocatorexception.h>

#include <bsls_alignmentutil.h>
#include <bsls_stopwatch.h>
#include <bsls_types.h>

#include <bsl_iostream.h>
#include <bsl_vector.h>
#include <bsl_cstdlib.h>                         // atoi()
#include <bsl_cstring.h>                         // memcpy(), memset()

using namespace BloombergLP;
using namespace bsl;  // automatically added by script

//=============================================================================
//                                  TEST PLAN
//-----------------------------------------------------------------------------
//                                  Overview
//                                  --------
// The 'bdlma::ConcurrentMultipool' class consists of one constructor, a
// destructor, and four manipulators.  The manipulators are used to allocate,
// deallocate, and reserve memory.  Since this component is a memory manager,
// the 'bslma_testallocator' component is used extensively to verify expected
// behaviors.  Note that the copying of objects is explicitly disallowed since
// the copy constructor and assignment operator are declared 'private' and left
// unimplemented.  So we are primarily concerned that the internal memory
// management system functions as expected and that the manipulators operator
// correctly.  Note that memory allocation must be tested for exception
// neutrality (also via the 'bslma_testallocator' component).  Several small
// helper functions are also used to facilitate testing.
//-----------------------------------------------------------------------------
// [ 2] bdlma::ConcurrentMultipool(int numPools, bslma::Allocator *ba = 0);
// [ 8] bdlmca::MultipoolAllocator(numPools, minSize);
// [ 8] bdlmca::MultipoolAllocator(numPools, poolNumObjects);
// [ 8] bdlmca::MultipoolAllocator(numPools, minSize, poolNumObjects);
// [ 8] bdlmca::MultipoolAllocator(numPools, minSize, Z);
// [ 8] bdlmca::MultipoolAllocator(numPools, poolNumObjects, Z);
// [ 8] bdlmca::MultipoolAllocator(numPools, minSize, poolNumObjects, Z);
// [ 2] ~bdlma::ConcurrentMultipool();
// [ 3] void *allocate(int size);
// [ 4] void deallocate(void *address);
// [ 9] void deleteObject(const TYPE *object);
// [ 9] void deleteObjectRaw(const TYPE *object);
// [ 5] void release();
// [ 6] void reserveCapacity(int size, int numObjects);
//-----------------------------------------------------------------------------
// [ 1] BREATHING TEST
// [ 7] CONCURRENCY TEST
// [10] OLD USAGE EXAMPLE
// [11] USAGE EXAMPLE
//=============================================================================
//                    STANDARD BDE ASSERT TEST MACRO
//-----------------------------------------------------------------------------

static int testStatus = 0;

static void aSsErT(int c, const char *s, int i) {
    if (c) {
        cout << "Error " << __FILE__ << "(" << i << "): " << s
             << "    (failed)" << endl;
        if (testStatus >= 0 && testStatus <= 100) ++testStatus;
    }
}
# define ASSERT(X) { aSsErT(!(X), #X, __LINE__); }

//=============================================================================
//                  STANDARD BDE LOOP-ASSERT TEST MACROS
//-----------------------------------------------------------------------------

#define LOOP_ASSERT(I,X) { \
    if (!(X)) { cout << #I << ": " << I << "\n"; aSsErT(1, #X, __LINE__);}}

#define LOOP2_ASSERT(I,J,X) { \
    if (!(X)) { cout << #I << ": " << I << "\t" << #J << ": " \
              << J << "\n"; aSsErT(1, #X, __LINE__); } }

#define LOOP3_ASSERT(I,J,K,X) { \
   if (!(X)) { cout << #I << ": " << I << "\t" << #J << ": " << J << "\t" \
              << #K << ": " << K << "\n"; aSsErT(1, #X, __LINE__); } }

//=============================================================================
//                  SEMI-STANDARD TEST OUTPUT MACROS
//-----------------------------------------------------------------------------

#define P(X) cout << #X " = " << (X) << endl; // Print identifier and value.
#define Q(X) cout << "<| " #X " |>" << endl;  // Quote identifier literally.
#define P_(X) cout << #X " = " << (X) << ", " << flush; // P(X) without '\n'
#define L_ __LINE__                           // current Line number
#define T_  cout << '\t';
#define TAB cout << '\t';

//=============================================================================
//                       GLOBAL TYPES, CONSTANTS, AND VARIABLES
//-----------------------------------------------------------------------------

typedef bdlma::ConcurrentMultipool Obj;

const int MAX_ALIGN = bsls::AlignmentUtil::BSLS_MAX_ALIGNMENT;

// Warning: keep this in sync with bcema_Multipool.h!
struct Header {
    // Stores pool number of this item.
    union {
        int                                 d_pool;   // pool for this item
        bsls::AlignmentUtil::MaxAlignedType d_dummy;  // force max. alignment
    } d_header;
};

int numLeftChildren   = 0;
int numMiddleChildren = 0;
int numRightChildren  = 0;
int numMostDerived    = 0;

struct LeftChild {
    int d_li;
    LeftChild()           { ++numLeftChildren; }
    virtual ~LeftChild()  { --numLeftChildren; }
};

struct MiddleChild {    // non-polymorphic middle child
    int d_mi;
    MiddleChild()         { ++numMiddleChildren; }
    ~MiddleChild()        { --numMiddleChildren; }
};

struct RightChild {
    int d_ri;
    RightChild()          { ++numRightChildren; }
    virtual ~RightChild() { --numRightChildren; }
};

struct MostDerived : LeftChild, MiddleChild, RightChild {
    int d_md;
    MostDerived()         { ++numMostDerived; }
    ~MostDerived()        { --numMostDerived; }
};

//=============================================================================
//                      HELPER FUNCTIONS FOR TESTING
//-----------------------------------------------------------------------------

static int calcPool(int numPools, int objSize)
    // Calculate the index of the pool that should allocate objects that are of
    // the specified 'objSize' (in bytes) from a multipool managing the
    // specified 'numPools' number of memory pools.
{
    ASSERT(0 < numPools);
    ASSERT(0 < objSize);

    int poolIndex        = 0;
    int pooledObjectSize = 8;

    while (objSize > pooledObjectSize) {
        pooledObjectSize *= 2;
        ++poolIndex;
    }

    if (poolIndex >= numPools) {
        poolIndex = -1;
    }

    return poolIndex;
}

static int recPool(char *address)
    // Return the index of the pool that allocated the memory at the specified
    // 'address'.
{
    ASSERT(address);

    Header *h = (Header *)address - 1;

    return h->d_header.d_pool;
}

static int delta(char *address1, char *address2)
    // Return the number of bytes between the specified 'address1' and the
    // specified 'address2'.
{
    return address1 < address2
         ? static_cast<int>(address2 - address1)
         : static_cast<int>(address1 - address2);
}

static void scribble(char *address, int size)
    // Assign a non-zero value to each of the specified 'size' bytes starting
    // at the specified 'address'.
{
    memset(address, 0xff, size);
}

void stretchRemoveAll(Obj *object, int numElements, int objSize)
   // Using only primary manipulators, extend the capacity of the specified
   // 'object' to (at least) the specified 'numElements' each of the specified
   // 'objSize' bytes, then remove all elements leaving 'object' empty.  The
   // behavior is undefined unless 0 <= numElements and 0 <= objSize.
{
    ASSERT(object);
    ASSERT(0 <= numElements);
    ASSERT(0 <= objSize);

    for (int i = 0; i < numElements; ++i) {
        object->allocate(objSize);
    }
    object->release();
}

enum {
    k_NUM_THREADS = 10
};

struct WorkerArgs {
    Obj       *d_allocator; // allocator to perform allocations
    const int *d_sizes;     // array of allocations sizes
    int        d_numSizes;  // number of allocations

};

<<<<<<< HEAD
bdlmtt::Barrier g_barrier(k_NUM_THREADS);
=======
bdlqq::Barrier g_barrier(NUM_THREADS);
>>>>>>> 203f658f
extern "C" void *workerThread(void *arg) {
    // Perform a series of allocate, protect, unprotect, and deallocate
    // operations on the 'bcema::TestProtectableMemoryBlockDispenser' and
    // verify their results.  This is operation is intended to be a thread
    // entry point.  Cast the specified 'args' to a 'WorkerArgs', and perform a
    // series of '(WorkerArgs *)args->d_numSizes' allocations using the
    // corresponding allocations sizes specified by
    // '(WorkerARgs *)args->d_sizes'.  Protect, unprotect, and finally delete
    // the allocated memory.  Use the barrier 'g_barrier' to ensure tests are
    // performed while the allocator is in the correct state.

    WorkerArgs *args = (WorkerArgs *) arg;
    ASSERT(0 != args);
    ASSERT(0 != args->d_sizes);

    Obj       *allocator  = args->d_allocator;
    const int *allocSizes = args->d_sizes;
    const int  numAllocs  = args->d_numSizes;

    bsl::vector<char *> blocks(bslma::Default::allocator(0));
    blocks.resize(numAllocs);

    g_barrier.wait();

    // Perform allocations
    for (int i = 0; i < numAllocs; ++i) {
        blocks[i] = (char *)allocator->allocate(allocSizes[i]);
    }

    // deallocate all the blocks
    for (int i = 0; i < numAllocs; ++i) {
        allocator->deallocate(blocks[i]);
    }

    // perform a second set of allocations
<<<<<<< HEAD
    unsigned char threadId =
                 static_cast<unsigned char>(bdlmtt::ThreadUtil::selfIdAsInt());
=======
    unsigned char threadId = bdlqq::ThreadUtil::selfIdAsInt();
>>>>>>> 203f658f
    for (int i = 0; i < numAllocs; ++i) {
        blocks[i] = (char *)allocator->allocate(allocSizes[i]);
        memset(blocks[i], threadId, allocSizes[i]);
    }

    g_barrier.wait();

    for (int i = 0; i< numAllocs; ++i) {
        unsigned char *data = (unsigned char *)blocks[i];
        for (int j = 0; j < allocSizes[i]; ++j) {
            ASSERT(threadId == data[j]);
        }
    }

    g_barrier.wait();

    return arg;
}

//=============================================================================
//                                USAGE EXAMPLE
//-----------------------------------------------------------------------------

///Usage
///-----
///Example 1: Using a 'bdlma::ConcurrentMultipool' Directly
///- - - - - - - - - - - - - - - - - - - - - - -
// A 'bdlma::ConcurrentMultipool' can be used by containers that hold different
// types of elements, each of uniform size, for efficient memory allocation of
// new elements.  Suppose we have a factory class, 'my_MessageFactory', that
// creates messages based on user requests.  Each message is created with the
// most efficient memory storage possible - using predefined 8-byte, 16-byte
// and 32-byte buffers.  If the message size exceeds the three predefined
// values, a generic message is used.  For efficient memory allocation of
// messages, we use a 'bdlma::ConcurrentMultipool'.
//
// First, we define our message types as follows:
//..
    class my_MessageFactory;

    class my_Message {
        // This class represents a general message interface that provides
        // a 'getMessage' method for clients to retrieve the underlying
        // message.

      public:
        // ACCESSORS
        virtual const char *getMessage() = 0;
            // Return the null-terminated message string.
    };

    class my_SmallMessage : public my_Message {
        // This class represents an 8-byte message (including null terminator).

        // DATA
        char d_buffer[8];

        // FRIEND
        friend class my_MessageFactory;

        // NOT IMPLEMENTED
        my_SmallMessage(const my_SmallMessage&);
        my_SmallMessage& operator=(const my_SmallMessage&);

        // PRIVATE CREATORS
        my_SmallMessage(const char *msg, int length)
        {
            ASSERT(length <= 7);

            bsl::memcpy(d_buffer, msg, length);
            d_buffer[length] = '\0';
        }

        // PRIVATE ACCESSORS
        virtual const char *getMessage()
        {
            return d_buffer;
        }
    };

    class my_MediumMessage : public my_Message {
        // This class represents a 16-byte message (including null
        // terminator).

        // DATA
        char d_buffer[16];

        // FRIEND
        friend class my_MessageFactory;

        // NOT IMPLEMENTED
        my_MediumMessage(const my_MediumMessage&);
        my_MediumMessage& operator=(const my_MediumMessage&);

        // PRIVATE CREATORS
        my_MediumMessage(const char *msg, int length)
        {
            ASSERT(length <= 15);

            bsl::memcpy(d_buffer, msg, length);
            d_buffer[length] = '\0';
        }

        // PRIVATE ACCESSORS
        virtual const char *getMessage()
        {
            return d_buffer;
        }
    };

    class my_LargeMessage : public my_Message {
        // This class represents a 32-byte message (including null
        // terminator).

        // DATA
        char d_buffer[32];

        // FRIEND
        friend class my_MessageFactory;

        // NOT IMPLEMENTED
        my_LargeMessage(const my_LargeMessage&);
        my_LargeMessage& operator=(const my_LargeMessage&);

        // PRIVATE CREATORS
        my_LargeMessage(const char *msg, int length)
        {
            ASSERT(length <= 31);

            bsl::memcpy(d_buffer, msg, length);
            d_buffer[length] = '\0';
        }

        // PRIVATE ACCESSORS
        virtual const char *getMessage()
        {
            return d_buffer;
        }
    };

    class my_GenericMessage : public my_Message {
        // This class represents a generic message.

        // DATA
        char *d_buffer;

        // FRIEND
        friend class my_MessageFactory;

        // NOT IMPLEMENTED
        my_GenericMessage(const my_GenericMessage&);
        my_GenericMessage& operator=(const my_GenericMessage&);

        // PRIVATE CREATORS
        my_GenericMessage(char *msg) : d_buffer(msg)
        {
        }

        // PRIVATE ACCESSORS
        virtual const char *getMessage()
        {
            return d_buffer;
        }
    };
//..
// Then we define our factory class, 'my_MessageFactory', as follows:
//..
    class my_MessageFactory {
        // This class implements an efficient message factory that builds and
        // returns messages.  The life-time of the messages created by this
        // factory is the same as this factory.

        // DATA
        bdlma::ConcurrentMultipool d_multipool;  // multipool used to supply
                                                 // memory

      public:
        // CREATORS
        my_MessageFactory(bslma::Allocator *basicAllocator = 0);
            // Create a message factory.  Optionally specify a 'basicAllocator'
            // used to supply memory.  If 'basicAllocator' is 0, the currently
            // installed default allocator is used.

        ~my_MessageFactory();
            // Destroy this factory and reclaim all messages created by it.

        // MANIPULATORS
        my_Message *createMessage(const char *data);
            // Create a message storing the specified 'data'.  The behavior is
            // undefined unless 'data' is null-terminated.

        void disposeAllMessages();
            // Dispose of all created messages.

        void disposeMessage(my_Message *message);
            // Dispose of the specified 'message'.  The behavior is undefined
            // unless 'message' was created by this factory.
    };
//..
// The use of a multipool and the 'release' method enables the
// 'disposeAllMessages' method to quickly deallocate all memory blocks used to
// create messages:
//..
    // MANIPULATORS
    inline
    void my_MessageFactory::disposeAllMessages()
    {
        d_multipool.release();
    }
//..
// The multipool can also reuse deallocated memory.  Once a message is
// destroyed by the 'disposeMessage' method, memory allocated for that message
// is reclaimed by the multipool and can be used to create the next message
// having the same size:
//..
    inline
    void my_MessageFactory::disposeMessage(my_Message *message)
    {
        d_multipool.deleteObject(message);
    }
//..
// A multipool optimizes the allocation of memory by using
// dynamically-allocated buffers (also known as chunks) to supply memory.  As
// each chunk can satisfy multiple memory block requests before requiring
// additional dynamic memory allocation, the number of dynamic allocation
// requests needed is greatly reduced.
//
// For the number of pools managed by the multipool, we chose to use the
// implementation-defined default value instead of calculating and specifying a
// value.  Note that if users want to specify the number of pools, the value
// can be calculated as the smallest 'N' such that the following relationship
// holds:
//..
//  N > log2(sizeof(Object Type)) - 2
//..
// Continuing on with the usage example:
//..
    // CREATORS
    my_MessageFactory::my_MessageFactory(bslma::Allocator *basicAllocator)
    : d_multipool(basicAllocator)
    {
    }
//..
// Note that in the destructor, all outstanding messages are reclaimed
// automatically when 'd_multipool' is destroyed:
//..
    my_MessageFactory::~my_MessageFactory()
    {
    }
//..
// A 'bdlma::ConcurrentMultipool' is ideal for allocating the different sized
// messages since repeated deallocations might be necessary (which renders a
// 'bcema::SequentialPool' unsuitable) and the sizes of these types are all
// different:
//..
    // MANIPULATORS
    my_Message *my_MessageFactory::createMessage(const char *data)
    {
        enum { k_SMALL = 8, k_MEDIUM = 16, k_LARGE = 32 };

        const int length = static_cast<int>(bsl::strlen(data));

        if (length < k_SMALL) {
            return new(d_multipool.allocate(sizeof(my_SmallMessage)))
                                                 my_SmallMessage(data, length);
        }

        if (length < k_MEDIUM) {
            return new(d_multipool.allocate(sizeof(my_MediumMessage)))
                                                my_MediumMessage(data, length);
        }

        if (length < k_LARGE) {
            return new(d_multipool.allocate(sizeof(my_LargeMessage)))
                                                 my_LargeMessage(data, length);
        }

        char *buffer = (char *)d_multipool.allocate(length + 1);
        bsl::memcpy(buffer, data, length + 1);

        return new(d_multipool.allocate(sizeof(my_GenericMessage)))
                                                     my_GenericMessage(buffer);
    }
//..
//
///Example 2: Implementing an Allocator Using 'bdlma::ConcurrentMultipool'
/// - - - - - - - - - - - - - - - - - - - - - - - - - - - - - -
// 'bslma::Allocator' is used throughout the interfaces of BDE components.
// Suppose we would like to create a multipool allocator,
// 'my_MultipoolAllocator', that allocates memory from multiple
// 'bdlma::ConcurrentPool' objects in a similar fashion to
// 'bdlma::ConcurrentMultipool'.  This class can be used directly to implement
// such an allocator.
//
// Note that the documentation for this class is simplified for this usage
// example.  Please see 'bdlmca_multipoolallocator' for full documentation of a
// similar class.
//..
    class my_MultipoolAllocator : public bslma::Allocator{
        // This class implements the 'bslma::Allocator' protocol to provide an
        // allocator that manages a set of memory pools, each dispensing memory
        // blocks of a unique size, with each successive pool's block size
        // being twice that of the previous one.

        // DATA
        bdlma::ConcurrentMultipool d_multiPool;  // memory manager for
                                                 // allocated memory blocks

      public:
        // CREATORS
        my_MultipoolAllocator(bslma::Allocator *basicAllocator = 0);
            // Create a multipool allocator.  Optionally specify a
            // 'basicAllocator' used to supply memory.  If 'basicAllocator' is
            // 0, the currently installed default allocator is used.

        // ...

        virtual ~my_MultipoolAllocator();
            // Destroy this multipool allocator.  All memory allocated from
            // this memory pool is released.

        // MANIPULATORS
        virtual void *allocate(int size);
            // Return the address of a contiguous block of maximally-aligned
            // memory of (at least) the specified 'size' (in bytes).  The
            // behavior is undefined unless '1 <= size'.

        virtual void deallocate(void *address);
            // Relinquish the memory block at the specified 'address' back to
            // this multipool allocator for reuse.  The behavior is undefined
            // unless 'address' is non-zero, was allocated by this multipool
            // allocator, and has not already been deallocated.
    };

    // CREATORS
    inline
    my_MultipoolAllocator::my_MultipoolAllocator(
                                              bslma::Allocator *basicAllocator)
    : d_multiPool(basicAllocator)
    {
    }

    my_MultipoolAllocator::~my_MultipoolAllocator()
    {
    }

    // MANIPULATORS
    inline
    void *my_MultipoolAllocator::allocate(int size)
    {
        return d_multiPool.allocate(size);
    }

    inline
    void my_MultipoolAllocator::deallocate(void *address)
    {
        d_multiPool.deallocate(address);
    }
//..

//=============================================================================
//                                MAIN PROGRAM
//-----------------------------------------------------------------------------

int main(int argc, char *argv[])
{
    int test = argc > 1 ? atoi(argv[1]) : 0;
    int verbose = argc > 2;
    int veryVerbose = argc > 3;
    int veryVeryVerbose = argc > 4;

    cout << "TEST " << __FILE__ << " CASE " << test << endl;

    bslma::TestAllocator  testAllocator(veryVeryVerbose);
    bslma::Allocator    *Z = &testAllocator;

    switch (test) { case 0:
      case 11: {
        // --------------------------------------------------------------------
        // TESTING USAGE EXAMPLE
        //
        // Concerns:
        //   The usage example provided in the component header file must
        //   compile, link, and run on all platforms as shown.
        //
        // Plan:
        //   Incorporate usage example from header into driver, remove leading
        //   comment characters, and replace 'assert' with 'ASSERT'.
        //
        // Testing:
        //   USAGE EXAMPLE
        // --------------------------------------------------------------------

        if (verbose) cout << endl << "Testing Usage Example"
                          << endl << "=====================" << endl;
        {
            bslma::TestAllocator ta;
            my_MessageFactory factory(&ta);

            my_Message *msg = factory.createMessage("Hello");
            ASSERT(0 != msg);
        }

        if (verbose) cout << endl << "Testing Old Usage Example"
                          << endl << "=========================" << endl;

        {
            const int MIN_SIZE = 12;

            struct Small {
                char x[MIN_SIZE];
            };

            struct Medium {
                char x[MIN_SIZE * 2];
            };

            struct Large {  // sizeof(Large) == MIN_SIZE * 4
                Small  s1, s2;
                Medium m;
            };

            const int NUM_POOLS = 5;
            bdlma::ConcurrentMultipool mp(NUM_POOLS);

            const int NUM_OBJS = 8;
            int objSize        = 8;
            for (int i = 0; i < NUM_POOLS; ++i) {
                mp.reserveCapacity(objSize, NUM_OBJS);
                objSize *= 2;
            }

            Small  *pS = new(mp.allocate(sizeof(Small)))  Small;    ASSERT(pS);
            Medium *pM = new(mp.allocate(sizeof(Medium))) Medium;   ASSERT(pM);
            Large  *pL = new(mp.allocate(sizeof(Large)))  Large;    ASSERT(pL);

            char *pBuf = (char *) mp.allocate(1024);              ASSERT(pBuf);

            mp.deallocate(pS);
            mp.deallocate(pL);
            // 'pS' and 'pL' are no longer valid addresses.

            mp.release();
            // Now 'pM' and 'pBuf' are also invalid addresses.
        }
      } break;
      case 10: {
        // --------------------------------------------------------------------
        // TESTING OLD USAGE EXAMPLE
        //
        // Concerns:
        //   The usage example provided in the component header file must
        //   compile, link, and run on all platforms as shown.
        //
        // Plan:
        //   Incorporate usage example from header into driver, remove leading
        //   comment characters, and replace 'assert' with 'ASSERT'.
        //
        // Testing:
        //   USAGE EXAMPLE
        // --------------------------------------------------------------------

        if (verbose) cout << endl << "Testing OLD Usage Example"
                          << endl << "=========================" << endl;

        {
            const int MIN_SIZE = 12;

            struct Small {
                char x[MIN_SIZE];
            };

            struct Medium {
                char x[MIN_SIZE * 2];
            };

            struct Large {  // sizeof(Large) == MIN_SIZE * 4
                Small  s1, s2;
                Medium m;
            };

            const int NUM_POOLS = 4;
            bdlma::ConcurrentMultipool mp(NUM_POOLS);

            const int NUM_OBJS = 8;
            int objSize        = MIN_SIZE;
            for (int i = 0; i < NUM_POOLS - 1; ++i) {
                mp.reserveCapacity(objSize, NUM_OBJS);
                objSize *= 2;
            }

            Small  *pS = new(mp.allocate(sizeof(Small)))  Small;    ASSERT(pS);
            Medium *pM = new(mp.allocate(sizeof(Medium))) Medium;   ASSERT(pM);
            Large  *pL = new(mp.allocate(sizeof(Large)))  Large;    ASSERT(pL);

            char *pBuf = (char *) mp.allocate(1024);              ASSERT(pBuf);

            mp.deallocate(pS);
            mp.deallocate(pL);
            // 'pS' and 'pL' are no longer valid addresses.

            mp.release();
            // Now 'pM' and 'pBuf' are also invalid addresses.
        }
      } break;
      case 9: {
        // --------------------------------------------------------------------
        // TESTING deleteObject AND deleteObjectRaw
        //
        // Concerns:
        //   That 'deleteObject' and 'deleteObjectRaw' properly destroy and
        //   deallocate managed objects.
        //
        // Plan:
        //   Iterate where at the beginning of the loop, we create an object
        //   of type 'mostDerived' that multiply inherits from two types with
        //   virtual destructors.  Then in the middle of the loop we switch
        //   into several ways of destroying and deallocating the object with
        //   various forms of 'deleteObjectRaw' and 'deleteObject', after
        //   which we verify that the destructors have been run.  Each
        //   iteration we verify that the memory we got was the same as for
        //   the previous iteration, which shows that memory is being
        //   deallocated and recovered by the pool.
        //
        // Testing:
        //   deleteObjectRaw()
        //   deleteObject()
        // --------------------------------------------------------------------

        bool finished = false;
        const MostDerived *repeater = 0;    // verify we're re-using the memory
                                            // each time
        Obj mp(6, Z);
        for (int di = 0; !finished; ++di) {
            MostDerived *pMD = (MostDerived *) mp.allocate(sizeof(*pMD));
            const MostDerived *pMDC = pMD;

            if (!repeater) {
                repeater = pMDC;
            }
            else {
                // this verifies that we are freeing the memory each iteration
                // because we get the same pointer every time we allocate, and
                // we allocate one extra time at the end
                LOOP_ASSERT(di, repeater == pMDC);
            }
            new (pMD) MostDerived();

            ASSERT(1 == numLeftChildren);
            ASSERT(1 == numMiddleChildren);
            ASSERT(1 == numRightChildren);
            ASSERT(1 == numMostDerived);

            switch (di) {
              case 0: {
                mp.deleteObjectRaw(pMDC);
              } break;
              case 1: {
                const LeftChild *pLCC = pMDC;
                ASSERT((const void*) pLCC == (const void*) pMDC);
                mp.deleteObjectRaw(pLCC);
              } break;
              case 2: {
                mp.deleteObject(pMDC);
              } break;
              case 3: {
                const LeftChild *pLCC = pMDC;
                ASSERT((const void*) pLCC == (const void*) pMDC);
                mp.deleteObject(pLCC);
              } break;
              case 4: {
                const RightChild *pRCC = pMDC;
                ASSERT((const void*) pRCC != (const void*) pMDC);
                mp.deleteObject(pRCC);
              } break;
              case 5: {
                mp.deleteObjectRaw(pMDC);    // 2nd time we do this

                finished = true;
              } break;
              default: {
                ASSERT(0);
              }
            }

            LOOP_ASSERT(di, 0 == numLeftChildren);
            LOOP_ASSERT(di, 0 == numMiddleChildren);
            LOOP_ASSERT(di, 0 == numRightChildren);
            LOOP_ASSERT(di, 0 == numMostDerived);
        }
      } break;
      case 8: {
        // --------------------------------------------------------------------
        // TESTING ALL C'TORS
        //
        // Concerns:
        //   1. That all arguments passed to the multipool constructors has
        //      their proper effect.
        //
        //   2. That default growth strategy is geometric growth.
        //
        //   3. That default max blocks per chunk is 32.
        //
        // Plan:
        //   First, create different arrays of test data for growth strategy,
        //   max blocks per chunk and allocation sizes.  Then, create an array
        //   of 'bdlma::Pool', each initialized with the corresponding growth
        //   strategy, max blocks per chunk and managing memory blocks doubling
        //   in size - just as what is managed within 'bdema::Multipool'.  Then
        //   create a multipool.  Allocate different object sizes from the
        //   multipool, and test that the growth of the internal chunks within
        //   the multipool is the same as the appropriate 'bdlma::Pool',
        //   determined by the 'calcPool' method.
        //
        //   To test the default arguments (the different constructors), the
        //   we repeat the test above, but initialize the 'bdlma::Pool' with
        //   the expected default argument.
        //
        // Testing:
        //   bdema::ConcurrentMultipool(bslma::Allocator *ba = 0);
        //   bdema::ConcurrentMultipool(int numPools, ba = 0);
        //   bdema::ConcurrentMultipool(Strategy gs, bslma::Allocator *ba = 0);
        //   bdema::ConcurrentMultipool(int n, Strategy gs, ba = 0);
        //   bdema::ConcurrentMultipool(int n, const Strategy *gsa, ba = 0);
        //   bdema::ConcurrentMultipool(int n, int mbpc, ba= 0);
        //   bdema::ConcurrentMultipool(int n, const int *mbpc, ba = 0);
        //   bdema::ConcurrentMultipool(int n, gs, int mbpc, ba = 0);
        //   bdema::ConcurrentMultipool(int n, gsa, int mbpc, ba = 0);
        //   bdema::ConcurrentMultipool(int n, gs, const int *ma, ba = 0);
        //   bdema::ConcurrentMultipool(int n, gsa, const int *ma, ba = 0);
        // --------------------------------------------------------------------

        if (verbose) cout << endl << "Testing 'constructor' and 'destructor'"
                          << endl << "======================================"
                          << endl;

        enum { k_INITIAL_CHUNK_SIZE = 1,
               k_DEFAULT_MAX_CHUNK_SIZE = 32,
               k_DEFAULT_NUM_POOLS = 10 };

        // For pool allocation.
        char buffer[1024];
        bdlma::BufferedSequentialAllocator bsa(buffer, 1024);

        const int NUM_POOLS = 5;
        const int TEST_MAX_CHUNK_SIZE = 30;

        // Object Data
        const int ODATA[]   = { 1, 2, 4, 8, 16, 32, 64, 128, 256, 512 };
        const int NUM_ODATA = sizeof ODATA / sizeof *ODATA;

        typedef bsls::BlockGrowth::Strategy St;
        const bsls::BlockGrowth::Strategy GEO =
                                             bsls::BlockGrowth::BSLS_GEOMETRIC;
        const bsls::BlockGrowth::Strategy CON =
                                             bsls::BlockGrowth::BSLS_CONSTANT;

        // Strategy Data
        const St SDATA[][5]  = { {GEO, GEO, GEO, GEO, GEO},
                                 {CON, CON, CON, CON, CON},
                                 {GEO, CON, GEO, CON, GEO},
                                 {CON, GEO, CON, GEO, CON} };
        const int NUM_SDATA = sizeof SDATA / sizeof *SDATA;

        // MaxBlocksPerChunk Data
        const int MDATA[][5] = { { 32, 32, 32, 32, 32 },
                                 { 30, 30, 30, 30, 30 },
                                 { 30, 32, 30, 32, 30 },
                                 { 32, 30, 32, 30, 32 } };
        const int NUM_MDATA = sizeof MDATA / sizeof *MDATA;

        if (verbose) {
            cout << "bdlma::ConcurrentMultipool(int n, const S *gsa, "
                    "const int *ma, A *ba = 0)" << endl;
        }
        for (int si = 0; si < NUM_SDATA; ++si) {
            for (int mi = 0; mi < NUM_MDATA; ++mi) {

                bslma::TestAllocator pta("pool test allocator",
                                         veryVeryVerbose);
                bslma::TestAllocator mpta("multipool test allocator",
                                          veryVeryVerbose);

                // Initialize the pools
                bdlma::ConcurrentPool *pool[NUM_POOLS];
                int INIT = 8;
                for (int j = 0; j < NUM_POOLS; ++j) {
                    pool[j] = new(bsa)bdlma::ConcurrentPool(INIT,
                                                 SDATA[si][j],
                                                 MDATA[mi][j],
                                                 &pta);
                    INIT <<= 1;
                }

                // Create the multipool
                Obj mp(NUM_POOLS, SDATA[si], MDATA[mi], &mpta);

                // Allocate until we depleted the pool
                bsls::Types::Int64 poolAllocations      = pta.numAllocations();
                bsls::Types::Int64 multipoolAllocations =
                                                         mpta.numAllocations();

                // multipool should have an extra allocation for the array of
                // pools.
                LOOP2_ASSERT(poolAllocations, multipoolAllocations,
                             poolAllocations + 1 == multipoolAllocations);

                for (int oi = 0; oi < NUM_ODATA; ++oi) {
                    const int OBJ_SIZE = ODATA[oi];
                    const int calcPoolNum = calcPool(NUM_POOLS, OBJ_SIZE);

                    if (-1 == calcPoolNum) {
                        char *p = (char *) mp.allocate(OBJ_SIZE);
                        const int recordPoolNum = recPool(p);

                        LOOP_ASSERT(recordPoolNum, -1 == recordPoolNum);
                        continue;
                    }

                    LOOP_ASSERT(calcPoolNum, calcPoolNum < NUM_POOLS);

                    // Testing geometric growth
                    if (GEO == SDATA[si][calcPoolNum]) {
                        int ri = k_INITIAL_CHUNK_SIZE;
                        while (ri < MDATA[mi][calcPoolNum]) {
                            poolAllocations      = pta.numAllocations();
                            multipoolAllocations = mpta.numAllocations();

                            for (int j = 0; j < ri; ++j) {
                                char *p = (char *)mp.allocate(OBJ_SIZE);
                                const int recordPoolNum = recPool(p);

                                LOOP2_ASSERT(recordPoolNum, calcPoolNum,
                                             recordPoolNum == calcPoolNum);

                                pool[calcPoolNum]->allocate();
                            }

                            LOOP2_ASSERT(poolAllocations, multipoolAllocations,
                                         poolAllocations + 1
                                                      == multipoolAllocations);

                            ri <<= 1;
                        }
                    }

                    // Testing constant growth (also applies to capped
                    // geometric growth).
                    const int NUM_REPLENISH = 3;
                    for (int ri = 0; ri < NUM_REPLENISH; ++ri) {
                        poolAllocations      = pta.numAllocations();
                        multipoolAllocations = mpta.numAllocations();

                        for (int j = 0; j < MDATA[mi][calcPoolNum]; ++j) {
                            char *p = (char *)mp.allocate(OBJ_SIZE);
                            const int recordPoolNum = recPool(p);

                            LOOP2_ASSERT(recordPoolNum, calcPoolNum,
                                             recordPoolNum == calcPoolNum);

                            pool[calcPoolNum]->allocate();
                        }

                        LOOP2_ASSERT(poolAllocations, multipoolAllocations,
                                     poolAllocations + 1
                                                      == multipoolAllocations);
                    }
                }

                // Release all pooled memory.
                for (int j = 0; j < NUM_POOLS; ++j) {
                    pool[j]->release();
                }
            }
        }

        if (verbose) {
            cout << "bdlma::ConcurrentMultipool(bslma::Allocator *ba = 0)"
                 << endl;
        }

        {
            bslma::TestAllocator pta("pool test allocator",
                                     veryVeryVerbose);
            bslma::TestAllocator mpta("multipool test allocator",
                                      veryVeryVerbose);

            // Initialize the pools
            bdlma::ConcurrentPool *pool[k_DEFAULT_NUM_POOLS];
            int INIT = 8;
            for (int j = 0; j < k_DEFAULT_NUM_POOLS; ++j) {
                pool[j] = new(bsa)bdlma::ConcurrentPool(INIT,
                                             GEO,
                                             k_DEFAULT_MAX_CHUNK_SIZE,
                                             &pta);
                INIT <<= 1;
            }

            // Create the multipool
            Obj mp(&mpta);

            // Allocate until we depleted the pool
            bsls::Types::Int64 poolAllocations      = pta.numAllocations();
            bsls::Types::Int64 multipoolAllocations = mpta.numAllocations();

            // multipool should have an extra allocation for the array of
            // pools.
            LOOP2_ASSERT(poolAllocations, multipoolAllocations,
                         poolAllocations + 1 == multipoolAllocations);

            for (int oi = 0; oi < NUM_ODATA; ++oi) {
                const int OBJ_SIZE = ODATA[oi];
                const int calcPoolNum = calcPool(k_DEFAULT_NUM_POOLS,
                                                 OBJ_SIZE);

                if (-1 == calcPoolNum) {
                    char *p = (char *) mp.allocate(OBJ_SIZE);
                    const int recordPoolNum = recPool(p);

                    LOOP_ASSERT(recordPoolNum, -1 == recordPoolNum);
                    continue;
                }

                LOOP_ASSERT(calcPoolNum, calcPoolNum < k_DEFAULT_NUM_POOLS);

                // Testing geometric growth
                int ri = k_INITIAL_CHUNK_SIZE;
                while (ri < k_DEFAULT_MAX_CHUNK_SIZE) {
                    poolAllocations      = pta.numAllocations();
                    multipoolAllocations = mpta.numAllocations();

                    for (int j = 0; j < ri; ++j) {
                        char *p = (char *)mp.allocate(OBJ_SIZE);
                        const int recordPoolNum = recPool(p);

                        LOOP2_ASSERT(recordPoolNum, calcPoolNum,
                                     recordPoolNum == calcPoolNum);

                        pool[calcPoolNum]->allocate();
                    }

                    LOOP2_ASSERT(poolAllocations, multipoolAllocations,
                                 poolAllocations + 1
                                              == multipoolAllocations);

                    ri <<= 1;
                }

                // Testing constant growth (also applies to capped geometric
                // growth).
                const int NUM_REPLENISH = 3;
                for (ri = 0; ri < NUM_REPLENISH; ++ri) {
                    poolAllocations      = pta.numAllocations();
                    multipoolAllocations = mpta.numAllocations();

                    for (int j = 0; j < k_DEFAULT_MAX_CHUNK_SIZE; ++j) {
                        char *p = (char *)mp.allocate(OBJ_SIZE);
                        const int recordPoolNum = recPool(p);

                        LOOP2_ASSERT(recordPoolNum, calcPoolNum,
                                         recordPoolNum == calcPoolNum);

                        pool[calcPoolNum]->allocate();
                    }

                    LOOP2_ASSERT(poolAllocations, multipoolAllocations,
                                 poolAllocations + 1
                                                  == multipoolAllocations);
                }
            }

            // Release all pooled memory.
            for (int j = 0; j < k_DEFAULT_NUM_POOLS; ++j) {
                pool[j]->release();
            }
        }

        if (verbose) {
            cout << "bdlma::ConcurrentMultipool(int numPools,"
                 << " bslma::Allocator *ba = 0)"
                 << endl;
        }
        {
            bslma::TestAllocator pta("pool test allocator",
                                     veryVeryVerbose);
            bslma::TestAllocator mpta("multipool test allocator",
                                      veryVeryVerbose);

            // Initialize the pools
            bdlma::ConcurrentPool *pool[NUM_POOLS];
            int INIT = 8;
            for (int j = 0; j < NUM_POOLS; ++j) {
                pool[j] = new(bsa)bdlma::ConcurrentPool(INIT,
                                             GEO,
                                             k_DEFAULT_MAX_CHUNK_SIZE,
                                             &pta);
                INIT <<= 1;
            }

            // Create the multipool
            Obj mp(NUM_POOLS, &mpta);

            // Allocate until we depleted the pool
            bsls::Types::Int64 poolAllocations      = pta.numAllocations();
            bsls::Types::Int64 multipoolAllocations = mpta.numAllocations();

            // multipool should have an extra allocation for the array of
            // pools.
            LOOP2_ASSERT(poolAllocations, multipoolAllocations,
                         poolAllocations + 1 == multipoolAllocations);

            for (int oi = 0; oi < NUM_ODATA; ++oi) {
                const int OBJ_SIZE = ODATA[oi];
                const int calcPoolNum = calcPool(NUM_POOLS,
                                                 OBJ_SIZE);

                if (-1 == calcPoolNum) {
                    char *p = (char *) mp.allocate(OBJ_SIZE);
                    const int recordPoolNum = recPool(p);

                    LOOP_ASSERT(recordPoolNum, -1 == recordPoolNum);
                    continue;
                }

                LOOP_ASSERT(calcPoolNum, calcPoolNum < NUM_POOLS);

                // Testing geometric growth
                int ri = k_INITIAL_CHUNK_SIZE;
                while (ri < k_DEFAULT_MAX_CHUNK_SIZE) {
                    poolAllocations      = pta.numAllocations();
                    multipoolAllocations = mpta.numAllocations();

                    for (int j = 0; j < ri; ++j) {
                        char *p = (char *)mp.allocate(OBJ_SIZE);
                        const int recordPoolNum = recPool(p);

                        LOOP2_ASSERT(recordPoolNum, calcPoolNum,
                                     recordPoolNum == calcPoolNum);

                        pool[calcPoolNum]->allocate();
                    }

                    LOOP2_ASSERT(poolAllocations, multipoolAllocations,
                                 poolAllocations + 1
                                              == multipoolAllocations);

                    ri <<= 1;
                }

                // Testing constant growth (also applies to capped geometric
                // growth).
                const int NUM_REPLENISH = 3;
                for (ri = 0; ri < NUM_REPLENISH; ++ri) {
                    poolAllocations      = pta.numAllocations();
                    multipoolAllocations = mpta.numAllocations();

                    for (int j = 0; j < k_DEFAULT_MAX_CHUNK_SIZE; ++j) {
                        char *p = (char *)mp.allocate(OBJ_SIZE);
                        const int recordPoolNum = recPool(p);

                        LOOP2_ASSERT(recordPoolNum, calcPoolNum,
                                         recordPoolNum == calcPoolNum);

                        pool[calcPoolNum]->allocate();
                    }

                    LOOP2_ASSERT(poolAllocations, multipoolAllocations,
                                 poolAllocations + 1
                                                  == multipoolAllocations);
                }
            }

            // Release all pooled memory.
            for (int j = 0; j < NUM_POOLS; ++j) {
                pool[j]->release();
            }
        }

        if (verbose) {
            cout << "bdlma::ConcurrentMultipool(Strategy gs,"
                 << " bslma::Allocator *ba = 0)"
                 << endl;
        }
        {
            bslma::TestAllocator pta("pool test allocator",
                                     veryVeryVerbose);
            bslma::TestAllocator mpta("multipool test allocator",
                                      veryVeryVerbose);

            // Initialize the pools
            bdlma::ConcurrentPool *pool[k_DEFAULT_NUM_POOLS];
            int INIT = 8;
            for (int j = 0; j < k_DEFAULT_NUM_POOLS; ++j) {
                pool[j] = new(bsa)bdlma::ConcurrentPool(INIT,
                                             CON,
                                             k_DEFAULT_MAX_CHUNK_SIZE,
                                             &pta);
                INIT <<= 1;
            }

            // Create the multipool
            Obj mp(CON, &mpta);

            // Allocate until we depleted the pool
            bsls::Types::Int64 poolAllocations      = pta.numAllocations();
            bsls::Types::Int64 multipoolAllocations = mpta.numAllocations();

            // multipool should have an extra allocation for the array of
            // pools.
            LOOP2_ASSERT(poolAllocations, multipoolAllocations,
                         poolAllocations + 1 == multipoolAllocations);

            for (int oi = 0; oi < NUM_ODATA; ++oi) {
                const int OBJ_SIZE = ODATA[oi];
                const int calcPoolNum = calcPool(k_DEFAULT_NUM_POOLS,
                                                 OBJ_SIZE);

                if (-1 == calcPoolNum) {
                    char *p = (char *) mp.allocate(OBJ_SIZE);
                    const int recordPoolNum = recPool(p);

                    LOOP_ASSERT(recordPoolNum, -1 == recordPoolNum);
                    continue;
                }

                LOOP_ASSERT(calcPoolNum, calcPoolNum < k_DEFAULT_NUM_POOLS);

                // Testing constant growth
                const int NUM_REPLENISH = 3;
                for (int ri = 0; ri < NUM_REPLENISH; ++ri) {
                    poolAllocations      = pta.numAllocations();
                    multipoolAllocations = mpta.numAllocations();

                    for (int j = 0; j < k_DEFAULT_MAX_CHUNK_SIZE; ++j) {
                        char *p = (char *)mp.allocate(OBJ_SIZE);
                        const int recordPoolNum = recPool(p);

                        LOOP2_ASSERT(recordPoolNum, calcPoolNum,
                                         recordPoolNum == calcPoolNum);

                        pool[calcPoolNum]->allocate();
                    }

                    LOOP2_ASSERT(poolAllocations, multipoolAllocations,
                                 poolAllocations + 1
                                                  == multipoolAllocations);
                }
            }

            // Release all pooled memory.
            for (int j = 0; j < k_DEFAULT_NUM_POOLS; ++j) {
                pool[j]->release();
            }
        }

        if (verbose) {
            cout << "bdlma::ConcurrentMultipool(int n, Strategy gs,"
                 << " bslma::Allocator *ba = 0)"
                 << endl;
        }
        {
            bslma::TestAllocator pta("pool test allocator",
                                     veryVeryVerbose);
            bslma::TestAllocator mpta("multipool test allocator",
                                      veryVeryVerbose);

            // Initialize the pools
            bdlma::ConcurrentPool *pool[NUM_POOLS];
            int INIT = 8;
            for (int j = 0; j < NUM_POOLS; ++j) {
                pool[j] = new(bsa)bdlma::ConcurrentPool(INIT,
                                             CON,
                                             k_DEFAULT_MAX_CHUNK_SIZE,
                                             &pta);
                INIT <<= 1;
            }

            // Create the multipool
            Obj mp(NUM_POOLS, CON, &mpta);

            // Allocate until we depleted the pool
            bsls::Types::Int64 poolAllocations      = pta.numAllocations();
            bsls::Types::Int64 multipoolAllocations = mpta.numAllocations();

            // multipool should have an extra allocation for the array of
            // pools.
            LOOP2_ASSERT(poolAllocations, multipoolAllocations,
                         poolAllocations + 1 == multipoolAllocations);

            for (int oi = 0; oi < NUM_ODATA; ++oi) {
                const int OBJ_SIZE = ODATA[oi];
                const int calcPoolNum = calcPool(NUM_POOLS,
                                                 OBJ_SIZE);

                if (-1 == calcPoolNum) {
                    char *p = (char *) mp.allocate(OBJ_SIZE);
                    const int recordPoolNum = recPool(p);

                    LOOP_ASSERT(recordPoolNum, -1 == recordPoolNum);
                    continue;
                }

                LOOP_ASSERT(calcPoolNum, calcPoolNum < NUM_POOLS);

                // Testing constant growth
                const int NUM_REPLENISH = 3;
                for (int ri = 0; ri < NUM_REPLENISH; ++ri) {
                    poolAllocations      = pta.numAllocations();
                    multipoolAllocations = mpta.numAllocations();

                    for (int j = 0; j < k_DEFAULT_MAX_CHUNK_SIZE; ++j) {
                        char *p = (char *)mp.allocate(OBJ_SIZE);
                        const int recordPoolNum = recPool(p);

                        LOOP2_ASSERT(recordPoolNum, calcPoolNum,
                                         recordPoolNum == calcPoolNum);

                        pool[calcPoolNum]->allocate();
                    }

                    LOOP2_ASSERT(poolAllocations, multipoolAllocations,
                                 poolAllocations + 1
                                                  == multipoolAllocations);
                }
            }

            // Release all pooled memory.
            for (int j = 0; j < NUM_POOLS; ++j) {
                pool[j]->release();
            }
        }

        if (verbose) {
            cout << "bdlma::ConcurrentMultipool(int n, const Strategy *gsa,"
                 << " Allocator *ba = 0)"
                 << endl;
        }
        for (int si = 0; si < NUM_SDATA; ++si) {
            bslma::TestAllocator pta("pool test allocator",
                                     veryVeryVerbose);
            bslma::TestAllocator mpta("multipool test allocator",
                                      veryVeryVerbose);

            // Initialize the pools
            bdlma::ConcurrentPool *pool[NUM_POOLS];
            int INIT = 8;
            for (int j = 0; j < NUM_POOLS; ++j) {
                pool[j] = new(bsa)bdlma::ConcurrentPool(INIT,
                                             SDATA[si][j],
                                             k_DEFAULT_MAX_CHUNK_SIZE,
                                             &pta);
                INIT <<= 1;
            }

            // Create the multipool
            Obj mp(NUM_POOLS, SDATA[si], &mpta);

            // Allocate until we depleted the pool
            bsls::Types::Int64 poolAllocations      = pta.numAllocations();
            bsls::Types::Int64 multipoolAllocations = mpta.numAllocations();

            // multipool should have an extra allocation for the array of
            // pools.
            LOOP2_ASSERT(poolAllocations, multipoolAllocations,
                         poolAllocations + 1 == multipoolAllocations);

            for (int oi = 0; oi < NUM_ODATA; ++oi) {
                const int OBJ_SIZE = ODATA[oi];
                const int calcPoolNum = calcPool(NUM_POOLS, OBJ_SIZE);

                if (-1 == calcPoolNum) {
                    char *p = (char *) mp.allocate(OBJ_SIZE);
                    const int recordPoolNum = recPool(p);

                    LOOP_ASSERT(recordPoolNum, -1 == recordPoolNum);
                    continue;
                }

                LOOP_ASSERT(calcPoolNum, calcPoolNum < NUM_POOLS);

                // Testing geometric growth
                if (GEO == SDATA[si][calcPoolNum]) {
                    int ri = k_INITIAL_CHUNK_SIZE;
                    while (ri < k_DEFAULT_MAX_CHUNK_SIZE) {
                        poolAllocations      = pta.numAllocations();
                        multipoolAllocations = mpta.numAllocations();

                        for (int j = 0; j < ri; ++j) {
                            char *p = (char *)mp.allocate(OBJ_SIZE);
                            const int recordPoolNum = recPool(p);

                            LOOP2_ASSERT(recordPoolNum, calcPoolNum,
                                         recordPoolNum == calcPoolNum);

                            pool[calcPoolNum]->allocate();
                        }

                        LOOP2_ASSERT(poolAllocations, multipoolAllocations,
                                     poolAllocations + 1
                                                  == multipoolAllocations);

                        ri <<= 1;
                    }
                }

                // Testing constant growth (also applies to capped geometric
                // growth).
                const int NUM_REPLENISH = 3;
                for (int ri = 0; ri < NUM_REPLENISH; ++ri) {
                    poolAllocations      = pta.numAllocations();
                    multipoolAllocations = mpta.numAllocations();

                    for (int j = 0; j < k_DEFAULT_MAX_CHUNK_SIZE; ++j) {
                        char *p = (char *)mp.allocate(OBJ_SIZE);
                        const int recordPoolNum = recPool(p);

                        LOOP2_ASSERT(recordPoolNum, calcPoolNum,
                                         recordPoolNum == calcPoolNum);

                        pool[calcPoolNum]->allocate();
                    }

                    LOOP2_ASSERT(poolAllocations, multipoolAllocations,
                                 poolAllocations + 1
                                                  == multipoolAllocations);
                }
            }

            // Release all pooled memory.
            for (int j = 0; j < NUM_POOLS; ++j) {
                pool[j]->release();
            }
        }

        if (verbose) {
            cout << "bdlma::ConcurrentMultipool(int n, int mbpc,"
                 << " bslma::Allocator *ba= 0)"
                 << endl;
        }

        if (verbose) {
            cout << "bdlma::ConcurrentMultipool(int n, const int *mbpc,"
                 << " bslma::Allocator *ba = 0)"
                 << endl;
        }

        if (verbose) {
            cout << "bdlma::ConcurrentMultipool(int n, Strategy gs,"
                 << " int mbpc, Allocator *ba = 0)"
                 << endl;
        }
        {
            bslma::TestAllocator pta("pool test allocator",
                                     veryVeryVerbose);
            bslma::TestAllocator mpta("multipool test allocator",
                                      veryVeryVerbose);

            // Initialize the pools
            bdlma::ConcurrentPool *pool[NUM_POOLS];
            int INIT = 8;
            for (int j = 0; j < NUM_POOLS; ++j) {
                pool[j] = new(bsa)bdlma::ConcurrentPool(INIT,
                                             CON,
                                             TEST_MAX_CHUNK_SIZE,
                                             &pta);
                INIT <<= 1;
            }

            // Create the multipool
            Obj mp(NUM_POOLS, CON, TEST_MAX_CHUNK_SIZE, &mpta);

            // Allocate until we depleted the pool
            bsls::Types::Int64 poolAllocations      = pta.numAllocations();
            bsls::Types::Int64 multipoolAllocations = mpta.numAllocations();

            // multipool should have an extra allocation for the array of
            // pools.
            LOOP2_ASSERT(poolAllocations, multipoolAllocations,
                         poolAllocations + 1 == multipoolAllocations);

            for (int oi = 0; oi < NUM_ODATA; ++oi) {
                const int OBJ_SIZE = ODATA[oi];
                const int calcPoolNum = calcPool(NUM_POOLS,
                                                 OBJ_SIZE);

                if (-1 == calcPoolNum) {
                    char *p = (char *) mp.allocate(OBJ_SIZE);
                    const int recordPoolNum = recPool(p);

                    LOOP_ASSERT(recordPoolNum, -1 == recordPoolNum);
                    continue;
                }

                LOOP_ASSERT(calcPoolNum, calcPoolNum < NUM_POOLS);

                // Testing constant growth
                const int NUM_REPLENISH = 3;
                for (int ri = 0; ri < NUM_REPLENISH; ++ri) {
                    poolAllocations      = pta.numAllocations();
                    multipoolAllocations = mpta.numAllocations();

                    for (int j = 0; j < TEST_MAX_CHUNK_SIZE; ++j) {
                        char *p = (char *)mp.allocate(OBJ_SIZE);
                        const int recordPoolNum = recPool(p);

                        LOOP2_ASSERT(recordPoolNum, calcPoolNum,
                                         recordPoolNum == calcPoolNum);

                        pool[calcPoolNum]->allocate();
                    }

                    LOOP2_ASSERT(poolAllocations, multipoolAllocations,
                                 poolAllocations + 1
                                                  == multipoolAllocations);
                }
            }

            // Release all pooled memory.
            for (int j = 0; j < NUM_POOLS; ++j) {
                pool[j]->release();
            }
        }

        if (verbose) {
            cout << "bdlma::ConcurrentMultipool(int n, const S *gsa,"
                 << " int mbpc, Alloc *ba = 0)"
                 << endl;
        }
        for (int si = 0; si < NUM_SDATA; ++si) {
            bslma::TestAllocator pta("pool test allocator",
                                     veryVeryVerbose);
            bslma::TestAllocator mpta("multipool test allocator",
                                      veryVeryVerbose);

            // Initialize the pools
            bdlma::ConcurrentPool *pool[NUM_POOLS];
            int INIT = 8;
            for (int j = 0; j < NUM_POOLS; ++j) {
                pool[j] = new(bsa)bdlma::ConcurrentPool(INIT,
                                             SDATA[si][j],
                                             TEST_MAX_CHUNK_SIZE,
                                             &pta);
                INIT <<= 1;
            }

            // Create the multipool
            Obj mp(NUM_POOLS, SDATA[si], TEST_MAX_CHUNK_SIZE, &mpta);

            // Allocate until we depleted the pool
            bsls::Types::Int64 poolAllocations      = pta.numAllocations();
            bsls::Types::Int64 multipoolAllocations = mpta.numAllocations();

            // multipool should have an extra allocation for the array of
            // pools.
            LOOP2_ASSERT(poolAllocations, multipoolAllocations,
                         poolAllocations + 1 == multipoolAllocations);

            for (int oi = 0; oi < NUM_ODATA; ++oi) {
                const int OBJ_SIZE = ODATA[oi];
                const int calcPoolNum = calcPool(NUM_POOLS, OBJ_SIZE);

                if (-1 == calcPoolNum) {
                    char *p = (char *) mp.allocate(OBJ_SIZE);
                    const int recordPoolNum = recPool(p);

                    LOOP_ASSERT(recordPoolNum, -1 == recordPoolNum);
                    continue;
                }

                LOOP_ASSERT(calcPoolNum, calcPoolNum < NUM_POOLS);

                // Testing geometric growth
                if (GEO == SDATA[si][calcPoolNum]) {
                    int ri = k_INITIAL_CHUNK_SIZE;
                    while (ri < TEST_MAX_CHUNK_SIZE) {
                        poolAllocations      = pta.numAllocations();
                        multipoolAllocations = mpta.numAllocations();

                        for (int j = 0; j < ri; ++j) {
                            char *p = (char *)mp.allocate(OBJ_SIZE);
                            const int recordPoolNum = recPool(p);

                            LOOP2_ASSERT(recordPoolNum, calcPoolNum,
                                         recordPoolNum == calcPoolNum);

                            pool[calcPoolNum]->allocate();
                        }

                        LOOP2_ASSERT(poolAllocations, multipoolAllocations,
                                     poolAllocations + 1
                                                  == multipoolAllocations);

                        ri <<= 1;
                    }
                }

                // Testing constant growth (also applies to capped geometric
                // growth).
                const int NUM_REPLENISH = 3;
                for (int ri = 0; ri < NUM_REPLENISH; ++ri) {
                    poolAllocations      = pta.numAllocations();
                    multipoolAllocations = mpta.numAllocations();

                    for (int j = 0; j < TEST_MAX_CHUNK_SIZE; ++j) {
                        char *p = (char *)mp.allocate(OBJ_SIZE);
                        const int recordPoolNum = recPool(p);

                        LOOP2_ASSERT(recordPoolNum, calcPoolNum,
                                         recordPoolNum == calcPoolNum);

                        pool[calcPoolNum]->allocate();
                    }

                    LOOP2_ASSERT(poolAllocations, multipoolAllocations,
                                 poolAllocations + 1
                                                  == multipoolAllocations);
                }
            }

            // Release all pooled memory.
            for (int j = 0; j < NUM_POOLS; ++j) {
                pool[j]->release();
            }
        }

        if (verbose) {
            cout << "bdlma::ConcurrentMultipool(int n, Strat gs,"
                 << " const int *ma, Alloc "
                 << " *ba = 0)"
                 << endl;
        }
        for (int mi = 0; mi < NUM_MDATA; ++mi) {

            bslma::TestAllocator pta("pool test allocator",
                                     veryVeryVerbose);
            bslma::TestAllocator mpta("multipool test allocator",
                                      veryVeryVerbose);

            // Initialize the pools
            bdlma::ConcurrentPool *pool[NUM_POOLS];
            int INIT = 8;
            for (int j = 0; j < NUM_POOLS; ++j) {
                pool[j] = new(bsa)bdlma::ConcurrentPool(INIT,
                                             CON,
                                             MDATA[mi][j],
                                             &pta);
                INIT <<= 1;
            }

            // Create the multipool
            Obj mp(NUM_POOLS, CON, MDATA[mi], &mpta);

            // Allocate until we depleted the pool
            bsls::Types::Int64 poolAllocations      = pta.numAllocations();
            bsls::Types::Int64 multipoolAllocations = mpta.numAllocations();

            // multipool should have an extra allocation for the array of
            // pools.
            LOOP2_ASSERT(poolAllocations, multipoolAllocations,
                         poolAllocations + 1 == multipoolAllocations);

            for (int oi = 0; oi < NUM_ODATA; ++oi) {
                const int OBJ_SIZE = ODATA[oi];
                const int calcPoolNum = calcPool(NUM_POOLS, OBJ_SIZE);

                if (-1 == calcPoolNum) {
                    char *p = (char *) mp.allocate(OBJ_SIZE);
                    const int recordPoolNum = recPool(p);

                    LOOP_ASSERT(recordPoolNum, -1 == recordPoolNum);
                    continue;
                }

                LOOP_ASSERT(calcPoolNum, calcPoolNum < NUM_POOLS);

                // Testing constant growth (also applies to capped geometric
                // growth).
                const int NUM_REPLENISH = 3;
                for (int ri = 0; ri < NUM_REPLENISH; ++ri) {
                    poolAllocations      = pta.numAllocations();
                    multipoolAllocations = mpta.numAllocations();

                    for (int j = 0; j < MDATA[mi][calcPoolNum]; ++j) {
                        char *p = (char *)mp.allocate(OBJ_SIZE);
                        const int recordPoolNum = recPool(p);

                        LOOP2_ASSERT(recordPoolNum, calcPoolNum,
                                         recordPoolNum == calcPoolNum);

                        pool[calcPoolNum]->allocate();
                    }

                    LOOP2_ASSERT(poolAllocations, multipoolAllocations,
                                 poolAllocations + 1
                                                  == multipoolAllocations);
                }
            }

            // Release all pooled memory.
            for (int j = 0; j < NUM_POOLS; ++j) {
                pool[j]->release();
            }
        }
      } break;
      case 7: {
        // --------------------------------------------------------------------
        // CONCURRENCY TEST
        //
        // Testing:
        //     Thread-safety of allocate/deallocate methods.
        //
        // --------------------------------------------------------------------

        if (verbose) cout << endl << "TEST CONCURRENCY" << endl
                                  << "================" << endl;
<<<<<<< HEAD
        bdlmtt::ThreadUtil::Handle threads[k_NUM_THREADS];
=======
        bdlqq::ThreadUtil::Handle threads[NUM_THREADS];
>>>>>>> 203f658f

        bslma::TestAllocator ta;
        Obj                  mX(4, &ta);

        const int SIZES [] = { 1 , 2 , 4,  8, 16, 32, 64, 128, 256, 512,
                               1 , 2 , 4,  8, 16, 32, 64, 128, 256, 512};

        const int NUM_SIZES = sizeof (SIZES) / sizeof(*SIZES);

        WorkerArgs args;
        args.d_allocator = &mX;
        args.d_sizes     = (const int *)&SIZES;
        args.d_numSizes  = NUM_SIZES;

        for (int i = 0; i < k_NUM_THREADS; ++i) {
            int rc =
                bdlqq::ThreadUtil::create(&threads[i], workerThread, &args);
            LOOP_ASSERT(i, 0 == rc);
        }
        for (int i = 0; i < k_NUM_THREADS; ++i) {
            int rc =
                bdlqq::ThreadUtil::join(threads[i]);
            LOOP_ASSERT(i, 0 == rc);
        }
        mX.release();
        ASSERT(1 == ta.numBlocksInUse());
        ASSERT(1 < ta.numBlocksMax());
      } break;
      case 6: {
        // --------------------------------------------------------------------
        // TESTING RESERVECAPACITY METHOD
        //
        // Concerns:
        //   Our primary concern is that 'reserveCapacity(sz, n)' reserves
        //   sufficient memory to satisfy 'n' allocation requests from the
        //   pool managing objects of size 'sz'.
        //
        // Plan:
        //   To test 'reserveCapacity', specify a table of capacities to
        //   reserve.  Construct an object managing three pools and call
        //   'reserveCapacity' for each of the three pools with the tabulated
        //   number of elements.  Allocate as many objects as required to
        //   bring the size of the pool under test to the specified number of
        //   elements and use 'bslma::TestAllocator' to verify that no
        //   additional allocations have occurred.  Perform each test in the
        //   standard 'bdema' exception-testing macro block.
        //
        // Testing:
        //   void reserveCapacity(int size, int numObjects);
        // --------------------------------------------------------------------

        if (verbose) cout << endl << "Testing 'reserveCapacity'"
                          << endl << "=========================" << endl;

        {
            const int DATA[] = {
                0, 1, 2, 3, 4, 5, 15, 16, 17
            };
            const int NUM_DATA = sizeof DATA / sizeof *DATA;

            static const int EXTEND[] = {
                0, 1, 4, 5, 7, 17, 23, 100
            };
            const int NUM_EXTEND = sizeof EXTEND / sizeof *EXTEND;

            static const int OSIZE[] = {  // enough for 3 pools
                MAX_ALIGN, MAX_ALIGN * 2, MAX_ALIGN * 4
            };
            const int NUM_OSIZE = sizeof OSIZE / sizeof *OSIZE;

            const int NUM_POOLS = 4;

            for (int ti = 0; ti < NUM_DATA ; ++ti) {
                const int NE = DATA[ti];
                if (veryVerbose) { cout << "\t\t"; P(NE); }

                for (int zi = 0; zi < NUM_OSIZE; ++zi) {
                    const int OBJ_SIZE = OSIZE[zi];
                    for (int ei = 0; ei < NUM_EXTEND; ++ei) {
                      BSLMA_TESTALLOCATOR_EXCEPTION_TEST_BEGIN(testAllocator) {
                        Obj mX(NUM_POOLS, Z);
                        stretchRemoveAll(&mX, EXTEND[ei], OBJ_SIZE);
                        mX.reserveCapacity(OBJ_SIZE, 0);
                        mX.reserveCapacity(OBJ_SIZE, NE);
                        const bsls::Types::Int64 NUM_BLOCKS =
                                                testAllocator.numBlocksTotal();
                        const bsls::Types::Int64 NUM_BYTES  =
                                                 testAllocator.numBytesInUse();
                        for (int i = 0; i < NE; ++i) {
                            mX.allocate(OBJ_SIZE);
                        }
                        LOOP3_ASSERT(ti, ti, zi, NUM_BLOCKS ==
                                               testAllocator.numBlocksTotal());
                        LOOP3_ASSERT(ti, ti, zi, NUM_BYTES  ==
                                                testAllocator.numBytesInUse());
                    } BSLMA_TESTALLOCATOR_EXCEPTION_TEST_END
                  }
                }
            }
        }
      } break;
      case 5: {
        // --------------------------------------------------------------------
        // TESTING RELEASE METHOD
        //
        // Concerns:
        //   Our primary concern is that 'release' relinquishes all
        //   outstanding memory to the allocator that is in use by the
        //   multipool.
        //
        // Plan:
        //   Create multipools that manage a varying number of pools and
        //   make many allocation requests from each of the pools
        //   (including the "overflow" pool).  As a simple sanity test,
        //   scribble over the extent of all allocated objects.  This
        //   ensures that no portion of the object is used by the multipool
        //   for bookkeeping.  Make use of the facilities available in
        //   'bslma::TestAllocator' to monitor memory usage.  Verify with
        //   appropriate assertions that all memory is indeed relinquished
        //   to the memory allocator following each 'release'.
        //
        // Testing:
        //   void release();
        // --------------------------------------------------------------------

        if (verbose) cout << endl << "Testing 'release'"
                          << endl << "=================" << endl;

        const int MAX_POOLS     = 3;
        const int POOL_QUANTA[] = { MAX_ALIGN, MAX_ALIGN * 2, MAX_ALIGN * 4 };
        const int OVERFLOW_SIZE = MAX_ALIGN * 5;
        const int NITERS        = MAX_ALIGN * 256;

        for (int i = 1; i <= MAX_POOLS; ++i) {
            if (veryVerbose) { TAB; cout << "# pools: "; P(i); }
            Obj mX(i, Z);
            const bsls::Types::Int64 NUM_BLOCKS =
                                                testAllocator.numBlocksInUse();
            const bsls::Types::Int64 NUM_BYTES  =
                                                 testAllocator.numBytesInUse();
            int its              = NITERS;
            while (its-- > 0) {  // exercise each pool (including "overflow")
                char *p;
                for (int j = 0; j < i; ++j) {
                    const int OBJ_SIZE = POOL_QUANTA[j];
                    p = (char *) mX.allocate(OBJ_SIZE);  // garbage-collected
                                                         //  by 'release'
                    LOOP3_ASSERT(i, j, its, p);
                    scribble(p, OBJ_SIZE);
                }

                p = (char *) mX.allocate(OVERFLOW_SIZE);
                LOOP2_ASSERT(i, its, p);
                scribble(p, OVERFLOW_SIZE);

                mX.release();
                LOOP2_ASSERT(i, its, NUM_BLOCKS ==
                                               testAllocator.numBlocksInUse());
                LOOP2_ASSERT(i, its, NUM_BYTES  ==
                                                testAllocator.numBytesInUse());
            }
        }
      } break;
      case 4: {
        // --------------------------------------------------------------------
        // TESTING DEALLOCATE METHOD
        //
        // Concerns:
        //   Our primary concern is that 'deallocate' returns the block of
        //   memory to the underlying pool making it available for future
        //   allocation.
        //
        // Plan:
        //   Create multipools that manage a varying number of pools and
        //   make many allocation requests from each of the pools
        //   (including the "overflow" pool).  As a simple sanity test,
        //   scribble over the extent of all allocated objects.  This
        //   ensures that no portion of the object is used by the multipool
        //   for bookkeeping.  Make use of the facilities available in
        //   'bslma::TestAllocator' to monitor memory usage.  Verify with
        //   appropriate assertions that no demands are put on the memory
        //   allocation beyond those attributable to start-up.
        //
        // Testing:
        //   void deallocate(void *address);
        // --------------------------------------------------------------------

        if (verbose) cout << endl << "Testing 'deallocate'"
                          << endl << "====================" << endl;

        const int MAX_POOLS     = 3;
        const int POOL_QUANTA[] = { MAX_ALIGN, MAX_ALIGN * 2, MAX_ALIGN * 4 };
        const int OVERFLOW_SIZE = MAX_ALIGN * 5;
        const int NITERS        = MAX_ALIGN * 256;

        bsls::Types::Int64 numBlocks;
        bsls::Types::Int64 numBytes;

        for (int i = 1; i <= MAX_POOLS; ++i) {
            if (veryVerbose) { TAB; cout << "# pools: "; P(i); }
            Obj mX(i + 1, Z);
            for (int j = 0; j < i; ++j) {
                if (veryVerbose) { TAB; TAB; cout << "pool: "; P(j); }
                const int OBJ_SIZE = POOL_QUANTA[j];
                int its            = NITERS;
                int firstTime      = 1;
                while (its-- > 0) {  // exercise each pool
                    char *p = (char *) mX.allocate(OBJ_SIZE);
                    LOOP2_ASSERT(i, j, p);
                    if (firstTime) {
                        numBlocks = testAllocator.numBlocksTotal();
                        numBytes  = testAllocator.numBytesInUse();
                        firstTime = 0;
                    }
                    else {
                        LOOP2_ASSERT(i, j, numBlocks ==
                                               testAllocator.numBlocksTotal());
                        LOOP2_ASSERT(i, j, numBytes  ==
                                                testAllocator.numBytesInUse());
                    }
                    scribble(p, OBJ_SIZE);
                    mX.deallocate(p);
                }
            }

            if (veryVerbose) { TAB; TAB; cout << "overflow\n"; }
            int its       = NITERS;
            int firstTime = 1;
            while (its-- > 0) {  // exercise "overflow" pool
                char *p = (char *) mX.allocate(OVERFLOW_SIZE);
                LOOP2_ASSERT(i, its, p);
                if (firstTime) {
                    numBlocks = testAllocator.numBlocksInUse();
                    numBytes  = testAllocator.numBytesInUse();
                    firstTime = 0;
                }
                else {
                    LOOP2_ASSERT(i, its, numBlocks ==
                                               testAllocator.numBlocksInUse());
                    LOOP2_ASSERT(i, its, numBytes ==
                                                testAllocator.numBytesInUse());
                }
                scribble(p, OVERFLOW_SIZE);
                mX.deallocate(p);
            }
        }
      } break;
      case 3: {
        // --------------------------------------------------------------------
        // TESTING ALLOCATE METHOD
        //
        // Concerns:
        //   We have the following concerns:
        //    1) the memory returned by 'allocate' is properly aligned.
        //    2) the memory returned by 'allocate' is of sufficient size.
        //    3) the allocation request is distributed to the proper underlying
        //       pool (including the "overflow" pool).
        //
        // Plan:
        //   Create multipools that manage a varying number of pools and
        //   allocate objects of varying sizes from each of the pools
        //   (including the "overflow" pool).  As a simple sanity test,
        //   scribble over the extent of all allocated objects.
        //
        //   Concern 1 is addressed with a simple "%" calculation on the value
        //   returned by 'allocate'.  Concern 2 cannot be verified with 100%
        //   certainty, but a necessary condition can be tested, namely that
        //   the difference between the memory addresses returned by two
        //   successive allocation requests is at least as great as an object's
        //   size.  Scribbling over the object also has bearing on concern 2.
        //   Concern 3 is addressed by comparing the calculated pool index of
        //   an object with the pool index that is recorded by the multipool
        //   when the object is allocated.  Note that concerns 2 and 3 entail
        //   some white-box testing.
        //
        // Testing:
        //   void *allocate(int size);
        // --------------------------------------------------------------------

        if (verbose) cout << endl << "Testing 'allocate'"
                          << endl << "==================" << endl;

        // number of pools to manage
        const int PDATA[]   = { 1, 2, 3, 4, 5 };
        const int NUM_PDATA = sizeof PDATA / sizeof *PDATA;

        // sizes of objects to allocate
        const int ODATA[]   = { 1, 2, 4, 8, 16, 32, 64, 128, 256, 512 };
        const int NUM_ODATA = sizeof ODATA / sizeof *ODATA;

        if (verbose) cout << "\tWithout passing in an allocator." << endl;
        {
            for (int i = 0; i < NUM_PDATA; ++i) {
                const int NUM_POOLS = PDATA[i];
                if (veryVerbose) { P(NUM_POOLS); }

                Obj mX(NUM_POOLS);

                for (int j = 0; j < NUM_ODATA; ++j) {

                     for (int k = -1; k <= 1; ++k) {

                        const int OBJ_SIZE = ODATA[j] + k;
                        if (0 == OBJ_SIZE) {
                            continue;
                        }
                        if (veryVerbose) { T_ P(OBJ_SIZE); }

                        char *p = (char *) mX.allocate(OBJ_SIZE);

                        LOOP3_ASSERT(i, j, k, p);
                        LOOP3_ASSERT(i, j, k,
                               0 == bsls::Types::UintPtr(p) % MAX_ALIGN);

                        scribble(p, OBJ_SIZE);
                        const int pCalculatedPool =
                                                 calcPool(NUM_POOLS, OBJ_SIZE);
                        const int pRecordedPool   = recPool(p);
                        if (veryVerbose) {
                            T_ P_((void *)p);
                            P_(pCalculatedPool); P(pRecordedPool);
                        }
                        LOOP3_ASSERT(i, j, k, pCalculatedPool ==
                                                                pRecordedPool);

                        char *q = (char *) mX.allocate(OBJ_SIZE);
                        LOOP3_ASSERT(i, j, k, q);
                        LOOP3_ASSERT(i, j, k,
                               0 == bsls::Types::UintPtr(q) % MAX_ALIGN);

                        scribble(q, OBJ_SIZE);
                        const int qCalculatedPool =
                                                 calcPool(NUM_POOLS, OBJ_SIZE);
                        const int qRecordedPool   = recPool(q);
                        if (veryVerbose) {
                            T_ P_((void *)q);
                            P_(qCalculatedPool); P(qRecordedPool);
                        }
                        LOOP3_ASSERT(i, j, k, qCalculatedPool ==
                                                                qRecordedPool);

                        LOOP3_ASSERT(i, j, k, pRecordedPool   ==
                                                                qRecordedPool);
                        LOOP3_ASSERT(i, j, k, OBJ_SIZE + (int)sizeof(Header) <=
                                                                  delta(p, q));

                        mX.deallocate(p);
                        mX.deallocate(q);
                    }
                }
            }
        }

        if (verbose) cout << "\tPassing in an allocator." << endl;
        {
            for (int i = 0; i < NUM_PDATA; ++i) {
                const int NUM_POOLS = PDATA[i];
                if (veryVerbose) { P(NUM_POOLS); }

                bslma::TestAllocator ta;
                Obj mX(NUM_POOLS, &ta);

                for (int j = 0; j < NUM_ODATA; ++j) {

                     for (int k = -1; k <= 1; ++k) {
                        const int OBJ_SIZE = ODATA[j] + k;
                        if (0 == OBJ_SIZE) {
                            continue;
                        }
                        if (veryVerbose) { T_ P(OBJ_SIZE); }

                        char *p = (char *) mX.allocate(OBJ_SIZE);

                        LOOP3_ASSERT(i, j, k, p);
                        LOOP3_ASSERT(i, j, k,
                               0 == bsls::Types::UintPtr(p) % MAX_ALIGN);

                        scribble(p, OBJ_SIZE);
                        const int pCalculatedPool =
                                                 calcPool(NUM_POOLS, OBJ_SIZE);
                        const int pRecordedPool   = recPool(p);
                        if (veryVerbose) {
                            T_ P_((void *)p);
                            P_(pCalculatedPool); P(pRecordedPool);
                        }
                        LOOP3_ASSERT(i, j, k, pCalculatedPool ==
                                                                pRecordedPool);

                        char *q = (char *) mX.allocate(OBJ_SIZE);
                        LOOP3_ASSERT(i, j, k, q);
                        LOOP3_ASSERT(i, j, k,
                               0 == bsls::Types::UintPtr(q) % MAX_ALIGN);

                        scribble(q, OBJ_SIZE);
                        const int qCalculatedPool =
                                                 calcPool(NUM_POOLS, OBJ_SIZE);
                        const int qRecordedPool   = recPool(q);
                        if (veryVerbose) {
                            T_ P_((void *)q);
                            P_(qCalculatedPool); P(qRecordedPool);
                        }
                        LOOP3_ASSERT(i, j, k, qCalculatedPool ==
                                                                qRecordedPool);

                        LOOP3_ASSERT(i, j, k, pRecordedPool   ==
                                                                qRecordedPool);
                        LOOP3_ASSERT(i, j, k, OBJ_SIZE + (int)sizeof(Header) <=
                                                                  delta(p, q));

                        mX.deallocate(p);
                        mX.deallocate(q);

                    }
                }
            }
        }
      } break;
      case 2: {
        // --------------------------------------------------------------------
        // TESTING C'TOR AND D'TOR
        //
        // Concerns:
        //   We have the following concerns:
        //    1) The 'bdlma::ConcurrentMultipool' constructor works properly:
        //       a. The constructor is exception neutral w.r.t. memory
        //          allocation.
        //       b. The internal memory management system is hooked up properly
        //          so that *all* internally allocated memory draws from a
        //          user-supplied allocator whenever one is specified.
        //       c. Objects may be allocated from the pools managed by the
        //          multipool.
        //    2) The destructor works properly as implicitly tested in the
        //       various scopes of this test and in the presence of exceptions.
        //   Note this test only tests one of the c'tors.
        //
        // Plan:
        //   Create a test object using the constructor: 1) without
        //   exceptions and 2) in the presence of exceptions during memory
        //   allocations using a 'bslma::TestAllocator' and varying its
        //   *allocation* *limit*.  When the object goes out of scope, verify
        //   that the destructor properly deallocates all memory that had been
        //   allocated to it.
        //
        //   Concern 2 is addressed by making use of the 'allocate' method
        //   (which is thoroughly tested in case 3).
        //
        //   At the end, include a constructor test specifying a static buffer
        //   allocator.  This tests for rudimentary correct object behavior
        //   via the destructor and Purify.
        //
        // Testing:
        //   bdlma::ConcurrentMultipool(int numPools, ba = 0);
        //   ~bdlma::ConcurrentMultipool();
        // --------------------------------------------------------------------

        if (verbose) cout << endl << "Testing 'constructor' and 'destructor'"
                          << endl << "======================================"
                          << endl;

        // number of pools to manage
        const int PDATA[]   = { 1, 2, 3, 4, 5 };
        const int NUM_PDATA = sizeof PDATA / sizeof *PDATA;

        // sizes of objects to allocate
        const int ODATA[]   = { 1, 2, 4, 8, 16, 32, 64, 128, 256, 512 };
        const int NUM_ODATA = sizeof ODATA / sizeof *ODATA;

        if (verbose) cout << "\tWithout passing in an allocator." << endl;
        if (verbose) cout << "\t\tWith no exceptions." << endl;
        {
            for (int i = 0; i < NUM_PDATA; ++i) {
                const int NUM_POOLS = PDATA[i];
                if (veryVerbose) { P(NUM_POOLS); }
                for (int j = 0; j < NUM_ODATA; ++j) {
                    Obj mX(NUM_POOLS);
                    const int OBJ_SIZE = ODATA[j];
                    if (veryVerbose) { T_ P(OBJ_SIZE); }
                    char *p = (char *) mX.allocate(OBJ_SIZE);
                    LOOP2_ASSERT(i, j, p);
                    const int pCalculatedPool = calcPool(NUM_POOLS, OBJ_SIZE);
                    const int pRecordedPool   = recPool(p);
                    if (veryVerbose) {
                        T_ P_((void *)p);
                        P_(pCalculatedPool); P(pRecordedPool);
                    }
                    LOOP2_ASSERT(i, j, pCalculatedPool == pRecordedPool);
                }

                {
                    Obj mX(NUM_POOLS);
                    char *p = (char *) mX.allocate(2048);  // "overflow" pool
                    LOOP_ASSERT(i, p);
                    const int pRecordedPool = recPool(p);
                    if (veryVerbose) { T_ P_((void *)p); P(pRecordedPool); }
                    LOOP_ASSERT(i, -1 == pRecordedPool);
                }
            }
        }

        if (verbose) cout << "\tPassing in an allocator." << endl;
        if (verbose) cout << "\t\tWith no exceptions." << endl;
        {
            for (int i = 0; i < NUM_PDATA; ++i) {
                const int NUM_POOLS = PDATA[i];
                if (veryVerbose) { P(NUM_POOLS); }
                const bsls::Types::Int64 NUM_BLOCKS =
                                                testAllocator.numBlocksInUse();
                const bsls::Types::Int64 NUM_BYTES  =
                                                 testAllocator.numBytesInUse();
                for (int j = 0; j < NUM_ODATA; ++j) {
                    {
                        Obj mX(NUM_POOLS, Z);
                        const int OBJ_SIZE = ODATA[j];
                        if (veryVerbose) { T_ P(OBJ_SIZE); }
                        char *p = (char *) mX.allocate(OBJ_SIZE);
                        LOOP2_ASSERT(i, j, p);
                        const int pCalculatedPool =
                                                 calcPool(NUM_POOLS, OBJ_SIZE);
                        const int pRecordedPool   = recPool(p);
                        if (veryVerbose) {
                            T_ P_((void *)p);
                            P_(pCalculatedPool); P(pRecordedPool);
                        }
                        LOOP2_ASSERT(i, j, pCalculatedPool == pRecordedPool);
                    }
                    LOOP2_ASSERT(i, j, NUM_BLOCKS ==
                                               testAllocator.numBlocksInUse());
                    LOOP2_ASSERT(i, j, NUM_BYTES  ==
                                                testAllocator.numBytesInUse());
                }

                {
                    Obj mX(NUM_POOLS, Z);
                    char *p = (char *) mX.allocate(2048);  // "overflow" pool
                    LOOP_ASSERT(i, p);
                    const int pRecordedPool = recPool(p);
                    if (veryVerbose) { T_ P_((void *)p); P(pRecordedPool); }
                    LOOP_ASSERT(i, -1 == pRecordedPool);
                }
                LOOP_ASSERT(i, NUM_BLOCKS == testAllocator.numBlocksInUse());
                LOOP_ASSERT(i, NUM_BYTES  == testAllocator.numBytesInUse());
            }
        }

        if (verbose) cout << "\t\tWith exceptions." << endl;
        {
            for (int i = 0; i < NUM_PDATA; ++i) {
                const int NUM_POOLS = PDATA[i];
                if (veryVerbose) { P(NUM_POOLS); }
                const bsls::Types::Int64 NUM_BLOCKS =
                                                testAllocator.numBlocksInUse();
                const bsls::Types::Int64 NUM_BYTES  =
                                                 testAllocator.numBytesInUse();
                for (int j = 0; j < NUM_ODATA; ++j) {
                  BSLMA_TESTALLOCATOR_EXCEPTION_TEST_BEGIN(testAllocator) {
                    Obj mX(NUM_POOLS, Z);
                    const int OBJ_SIZE = ODATA[j];
                    if (veryVerbose) { T_ P(OBJ_SIZE); }
                    char *p = (char *) mX.allocate(OBJ_SIZE);
                    LOOP2_ASSERT(i, j, p);
                    const int pCalculatedPool = calcPool(NUM_POOLS, OBJ_SIZE);
                    const int pRecordedPool   = recPool(p);
                    if (veryVerbose) {
                        T_ P_((void *)p);
                        P_(pCalculatedPool); P(pRecordedPool);
                    }
                    LOOP2_ASSERT(i, j, pCalculatedPool == pRecordedPool);
                  } BSLMA_TESTALLOCATOR_EXCEPTION_TEST_END
                  LOOP2_ASSERT(i, j, NUM_BLOCKS ==
                                               testAllocator.numBlocksInUse());
                  LOOP2_ASSERT(i, j, NUM_BYTES  ==
                                                testAllocator.numBytesInUse());
                }

                BSLMA_TESTALLOCATOR_EXCEPTION_TEST_BEGIN(testAllocator) {
                  Obj mX(NUM_POOLS, Z);
                  char *p = (char *) mX.allocate(2048);  // "overflow" pool
                  LOOP_ASSERT(i, p);
                  const int pRecordedPool = recPool(p);
                  if (veryVerbose) { T_ P_((void *)p); P(pRecordedPool); }
                  LOOP_ASSERT(i, -1 == pRecordedPool);
                } BSLMA_TESTALLOCATOR_EXCEPTION_TEST_END
                LOOP_ASSERT(i, NUM_BLOCKS == testAllocator.numBlocksInUse());
                LOOP_ASSERT(i, NUM_BYTES  == testAllocator.numBytesInUse());
            }
        }

        if (verbose)
            cout << "\tWith a buffer allocator (exercise only)." << endl;
        {
            char memory[4096];
            bdlma::BufferedSequentialAllocator a(memory, sizeof memory);
            Obj *doNotDelete = new(a.allocate(sizeof(Obj))) Obj(1, &a);
            char *p = (char *) doNotDelete->allocate(2048);  // "overflow" pool
            ASSERT(p);
            // No destructor is called; will produce memory leak in purify if
            // internal allocators are not hooked up properly.
        }
      } break;
      case 1: {
        // --------------------------------------------------------------------
        // BREATHING TEST
        //
        // Concerns:
        //   We are concerned that the basic functionality of
        //   'bdlma::ConcurrentMultipool' works properly.
        //
        // Plan:
        //   Create a multipool that manages two pools using the lone
        //   constructor.  Allocate memory from each of the pools as well as
        //   from the "overflow" pool.  Then 'deallocate' or 'release' the
        //   allocated objects.  Finally let the multipool go out of scope
        //   to exercise the destructor.
        //
        // Testing:
        //   This "test" exercises basic functionality, but tests nothing.
        // --------------------------------------------------------------------

        if (verbose) cout << endl << "Breathing Test"
                          << endl << "==============" << endl;

        {
            char *p, *q, *r;

            // 1.
            if (verbose)
                cout << "1. Create a multipool that manages three pools."
                     << endl;

            Obj mX(3);

            // 2.
            if (verbose)
                cout << "2. Allocate an object from the small object pool."
                     << endl;

            p = (char *) mX.allocate(MAX_ALIGN);          ASSERT(p);

            // 3.
            if (verbose) cout << "3. Deallocate the small object." << endl;

            mX.deallocate(p);

            // Address 'p' is no longer valid.

             // 4.
            if (verbose)
                cout << "4. Reserve capacity in the medium object pool for "
                        "at least two objects." << endl;

            mX.reserveCapacity(MAX_ALIGN * 2, 2);

             // 5.
            if (verbose)
                cout << "5. Allocate two objects from the medium object pool."
                     << endl;

            p = (char *) mX.allocate(MAX_ALIGN * 2);      ASSERT(p);
            q = (char *) mX.allocate(MAX_ALIGN * 2 - 1);  ASSERT(q);

             // 6.
            if (verbose)
                cout << "6. Allocate an object from the \"overflow\" (large) "
                        "object pool." << endl;

            r = (char *) mX.allocate(1024);               ASSERT(r);

             // 7.
            if (verbose)
                cout << "7. Deallocate all outstanding objects." << endl;

            mX.release();

            // Addresses 'p', 'q', 'r' are no longer valid.

             // 8.
            if (verbose)
                cout << "8. Let the multipool go out of scope." << endl;
        }
      } break;
      default: {
        cerr << "WARNING: CASE `" << test << "' NOT FOUND." << endl;
        testStatus = -1;
      }
    }

    if (testStatus > 0) {
        cerr << "Error, non-zero test status = " << testStatus << "." << endl;
    }
    return testStatus;
}

// ----------------------------------------------------------------------------
// Copyright 2015 Bloomberg Finance L.P.
//
// Licensed under the Apache License, Version 2.0 (the "License");
// you may not use this file except in compliance with the License.
// You may obtain a copy of the License at
//
//     http://www.apache.org/licenses/LICENSE-2.0
//
// Unless required by applicable law or agreed to in writing, software
// distributed under the License is distributed on an "AS IS" BASIS,
// WITHOUT WARRANTIES OR CONDITIONS OF ANY KIND, either express or implied.
// See the License for the specific language governing permissions and
// limitations under the License.
// ----------------------------- END-OF-FILE ----------------------------------<|MERGE_RESOLUTION|>--- conflicted
+++ resolved
@@ -230,11 +230,7 @@
 
 };
 
-<<<<<<< HEAD
-bdlmtt::Barrier g_barrier(k_NUM_THREADS);
-=======
-bdlqq::Barrier g_barrier(NUM_THREADS);
->>>>>>> 203f658f
+bdlqq::Barrier g_barrier(k_NUM_THREADS);
 extern "C" void *workerThread(void *arg) {
     // Perform a series of allocate, protect, unprotect, and deallocate
     // operations on the 'bcema::TestProtectableMemoryBlockDispenser' and
@@ -270,12 +266,8 @@
     }
 
     // perform a second set of allocations
-<<<<<<< HEAD
     unsigned char threadId =
-                 static_cast<unsigned char>(bdlmtt::ThreadUtil::selfIdAsInt());
-=======
-    unsigned char threadId = bdlqq::ThreadUtil::selfIdAsInt();
->>>>>>> 203f658f
+                  static_cast<unsigned char>(bdlqq::ThreadUtil::selfIdAsInt());
     for (int i = 0; i < numAllocs; ++i) {
         blocks[i] = (char *)allocator->allocate(allocSizes[i]);
         memset(blocks[i], threadId, allocSizes[i]);
@@ -1791,11 +1783,7 @@
 
         if (verbose) cout << endl << "TEST CONCURRENCY" << endl
                                   << "================" << endl;
-<<<<<<< HEAD
-        bdlmtt::ThreadUtil::Handle threads[k_NUM_THREADS];
-=======
-        bdlqq::ThreadUtil::Handle threads[NUM_THREADS];
->>>>>>> 203f658f
+        bdlqq::ThreadUtil::Handle threads[k_NUM_THREADS];
 
         bslma::TestAllocator ta;
         Obj                  mX(4, &ta);
