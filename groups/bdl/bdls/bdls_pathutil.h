--- conflicted
+++ resolved
@@ -298,7 +298,6 @@
         // {Parsing and Performance ('rootEnd' argument)}.
 
     static int popLeaf(bsl::string *path, int rootEnd = -1);
-<<<<<<< HEAD
         // Remove from the specified 'path' the rightmost filename following
         // the root; that is, remove the leaf element.  If the optionally
         // specified 'rootEnd' offset is non-negative, it is taken as the
@@ -307,16 +306,6 @@
         // nonzero value if 'path' does not have a leaf.  See {Parsing and
         // Performance ('rootEnd' argument)}.  See also {Terminology} for the
         // definition of leaf and root.
-=======
-        // Remove from the specified 'path' the rightmost name following the
-        // root; that is, remove the leaf element.  If the optionally specified
-        // 'rootEnd' offset is non-negative, it is taken as the position in
-        // 'path' of the character following the root.  Return 0 on success,
-        // and a nonzero value otherwise; in particular, return a nonzero value
-        // if 'path' does not have a leaf.  See
-        // {'Parsing and Performance (rootEnd argument)'}.  See also
-        // {'Terminology'} for the definition of leaf and root.
->>>>>>> 1a786093
 
     static int getBasename(bsl::string              *leaf,
                            const bslstl::StringRef&  path,
@@ -334,7 +323,6 @@
     static int getDirname(bsl::string              *dirname,
                           const bslstl::StringRef&  path,
                           int                       rootEnd = -1);
-<<<<<<< HEAD
         // Load into the specified 'dirname' the value of the directory part of
         // the specified 'path', that is, the root if it exists and all the
         // filenames except the last one (the leaf).  If the optionally
@@ -346,19 +334,6 @@
         // and 'dirname' will be the empty string.  See {Parsing and
         // Performance ('rootEnd' argument)}.  See also {Terminology} for the
         // definition of directories and root.
-=======
-        // Load into the specified 'dirname' the value of the directory part
-        // of the specified 'path', that is, the root if it exists and all the
-        // names except the last one (the leaf).  If the optionally specified
-        // 'rootEnd' offset is non-negative, it is taken as the position in
-        // 'path' of the character following the root.  Return 0 on success,
-        // and a non-zero value otherwise; in particular, return a nonzero
-        // value if 'path' does not have a leaf.  Note that in the case of a
-        // relative path with a single filename, the function will succeed and
-        // 'dirname' will be the empty string.  See
-        // {'Parsing and Performance (rootEnd argument)'}.  See also
-        // {'Terminology'} for the definition of directories and root.
->>>>>>> 1a786093
 
     static int getLeaf(bsl::string              *leaf,
                        const bslstl::StringRef&  path,
@@ -432,21 +407,12 @@
         // root.
 
     static bool hasLeaf(const bslstl::StringRef& path, int rootEnd = -1);
-<<<<<<< HEAD
         // Return 'true' if the specified 'path' has a filename following the
         // root, and 'false' otherwise.  If the optionally specified 'rootEnd'
         // offset is non-negative, it is taken as the position in 'path' of the
         // character following the root.  See {Parsing and Performance
         // ('rootEnd' argument)}.  See also {Terminology} for the definition of
         // leaf.
-=======
-        // Return 'true' if the specified 'path' has a name following the root,
-        // and 'false' otherwise.  If the optionally specified 'rootEnd' offset
-        // is non-negative, it is taken as the position in 'path' of the
-        // character following the root.  See
-        // {'Parsing and Performance (rootEnd argument)'}.  See also
-        // {'Terminology'} for the definition of leaf.
->>>>>>> 1a786093
 
     static int getRootEnd(const bslstl::StringRef& path);
         // Return the 0-based position in the specified 'path' of the character
