--- conflicted
+++ resolved
@@ -29,10 +29,6 @@
 //
 ///Usage
 ///-----
-<<<<<<< HEAD
-// 'bdlb::BigEndian' types are very useful to represent structures meant to be
-// exchanged over a network, or that are stored as big-endian integers:
-=======
 // This section illustrates intended use of this component.
 //
 /// Example 1: Basic Use of 'bdlb::BigEndian'
@@ -41,7 +37,6 @@
 // structure meant to be exchanged over the network ( which historically uses
 // big-endian byte order ) or stored in-core as big-endian integers.  First, we
 // define the structure:
->>>>>>> 6a31f9a3
 //..
 //  struct ProtocolHeader {
 //      // This structure represents the header of the protocol.  All integer
@@ -63,12 +58,6 @@
 // packet reception over the network:
 //..
 //  struct ProtocolHeader header;
-<<<<<<< HEAD
-//  if (sizeof(header) == read(socket, &header, sizeof(header)) {
-//      assert(1 == header.d_protocolVersion);
-//          // This line will work on any architecture.  'bdlb::BigEndian'
-//          // types handle byte swapping if necessary.
-=======
 //  assert(8 == sizeof(header));
 //  memcpy(static_cast<void*>(&header), buffer, 8);
 //..
@@ -87,7 +76,6 @@
 //  assert(0x34120000 == *(reinterpret_cast<unsigned int*>(
 //                                               &header.d_messageLength)));
 //  #endif // BSLS_PLATFORM_IS_LITTLE_ENDIAN
->>>>>>> 6a31f9a3
 //
 //  #ifdef BSLS_PLATFORM_IS_BIG_ENDIAN
 //  assert(0x01 ==
@@ -190,15 +178,10 @@
         // documentation for more information on BDEX streaming of
         // value-semantic types and containers.
 
-<<<<<<< HEAD
-    // Use the default constructor, copy constructor, destructor, and copy
-    // assignment operator that are provided by the compiler.
-=======
     // CREATORS
     //! BigEndianInt16() = default;
     //! BigEndianInt16(const BigEndianInt16& other) = default;
     //! ~BigEndianInt16() = default;
->>>>>>> 6a31f9a3
 
     // MANIPULATORS
     //! BigEndianInt16& operator=(const BigEndianInt16& other) = default;
@@ -251,20 +234,12 @@
 };
 
 // FREE OPERATORS
-<<<<<<< HEAD
-inline
-=======
->>>>>>> 6a31f9a3
 bool operator==(const BigEndianInt16& lhs, const BigEndianInt16& rhs);
     // Return 'true' if the specified 'lhs' and 'rhs' 'BigEndianInt16' objects
     // have the same value, and 'false' otherwise.  Two 'BigEndianInt16'
     // objects have the same value if and only if the respective integral
     // network byte-order values that they represent have the same value.
 
-<<<<<<< HEAD
-inline
-=======
->>>>>>> 6a31f9a3
 bool operator!=(const BigEndianInt16& lhs, const BigEndianInt16& rhs);
     // Return 'true' if the specified 'lhs' and 'rhs' 'BigEndianInt16' objects
     // do not have the same value, and 'false' otherwise.  Two 'BigEndianInt16'
@@ -272,10 +247,6 @@
     // integral network byte-order values that they represent do not have the
     // same value.
 
-<<<<<<< HEAD
-inline
-=======
->>>>>>> 6a31f9a3
 bsl::ostream& operator<<(bsl::ostream&         stream,
                          const BigEndianInt16& integer);
     // Write the specified 'integer' to the specified output 'stream' and
@@ -318,11 +289,7 @@
     // CLASS METHODS
     static BigEndianUint16 make(unsigned short value);
         // Create and initialize a 'BigEndianUint16' object that stores the
-<<<<<<< HEAD
-        // specified  'value' as a unsigned 16-bit big-endian integer.
-=======
         // specified 'value' as a unsigned 16-bit big-endian integer.
->>>>>>> 6a31f9a3
 
 #ifndef BDE_OMIT_INTERNAL_DEPRECATED  // BDE2.22
     static int maxSupportedBdexVersion();
@@ -340,15 +307,10 @@
         // documentation for more information on BDEX streaming of
         // value-semantic types and containers.
 
-<<<<<<< HEAD
-    // Use the default constructor, copy constructor, destructor, and copy
-    // assignment operator that are provided by the compiler.
-=======
     // CREATORS
     //! BigEndianUint16() = default;
     //! BigEndianUint16(const BigEndianUint16& other) = default;
     //! ~BigEndianUint16() = default;
->>>>>>> 6a31f9a3
 
     // MANIPULATORS
     //! BigEndianUint16& operator=(const BigEndianUint16& other) = default;
@@ -401,20 +363,12 @@
 };
 
 // FREE OPERATORS
-<<<<<<< HEAD
-inline
-=======
->>>>>>> 6a31f9a3
 bool operator==(const BigEndianUint16& lhs, const BigEndianUint16& rhs);
     // Return 'true' if the specified 'lhs' and 'rhs' 'BigEndianUint16' objects
     // have the same value, and 'false' otherwise.  Two 'BigEndianUint16'
     // objects have the same value if and only if the respective integral
     // network byte-order values that they represent have the same value.
 
-<<<<<<< HEAD
-inline
-=======
->>>>>>> 6a31f9a3
 bool operator!=(const BigEndianUint16& lhs, const BigEndianUint16& rhs);
     // Return 'true' if the specified 'lhs' and 'rhs' 'BigEndianUint16' objects
     // do not have the same value, and 'false' otherwise.  Two
@@ -422,10 +376,6 @@
     // respective integral network byte-order values that they represent do not
     // have the same value.
 
-<<<<<<< HEAD
-inline
-=======
->>>>>>> 6a31f9a3
 bsl::ostream& operator<<(bsl::ostream&          stream,
                          const BigEndianUint16& integer);
     // Write the specified 'integer' to the specified output 'stream', and
@@ -484,15 +434,10 @@
         // documentation for more information on BDEX streaming of
         // value-semantic types and containers.
 
-<<<<<<< HEAD
-    // Use the default constructor, copy constructor, destructor, and copy
-    // assignment operator that are provided by the compiler.
-=======
     // CREATORS
     //! BigEndianInt32() = default;
     //! BigEndianInt32(const BigEndianInt32& other) = default;
     //! ~BigEndianInt32() = default;
->>>>>>> 6a31f9a3
 
     // MANIPULATORS
     //! BigEndianInt32& operator=(const BigEndianInt32& other) = default;
@@ -545,20 +490,12 @@
 };
 
 // FREE OPERATORS
-<<<<<<< HEAD
-inline
-=======
->>>>>>> 6a31f9a3
 bool operator==(const BigEndianInt32& lhs, const BigEndianInt32& rhs);
     // Return 'true' if the specified 'lhs' and 'rhs' 'BigEndianInt32' objects
     // have the same value, and 'false' otherwise.  Two 'BigEndianInt32'
     // objects have the same value if and only if the respective integral
     // network byte-order values that they represent have the same value.
 
-<<<<<<< HEAD
-inline
-=======
->>>>>>> 6a31f9a3
 bool operator!=(const BigEndianInt32& lhs, const BigEndianInt32& rhs);
     // Return 'true' if the specified 'lhs' and 'rhs' 'BigEndianInt32' objects
     // do not have the same value, and 'false' otherwise.  Two 'BigEndianInt32'
@@ -566,10 +503,6 @@
     // integral network byte-order values that they represent do not have the
     // same value.
 
-<<<<<<< HEAD
-inline
-=======
->>>>>>> 6a31f9a3
 bsl::ostream& operator<<(bsl::ostream&         stream,
                          const BigEndianInt32& integer);
     // Write the specified 'integer' to the specified output 'stream', and
@@ -630,15 +563,10 @@
         // documentation for more information on BDEX streaming of
         // value-semantic types and containers.
 
-<<<<<<< HEAD
-    // Use the default constructor, copy constructor, destructor, and copy
-    // assignment operator that are provided by the compiler.
-=======
     // CREATORS
     //! BigEndianUint32() = default;
     //! BigEndianUint32(const BigEndianUint32& other) = default;
     //! ~BigEndianUint32() = default;
->>>>>>> 6a31f9a3
 
     // MANIPULATORS
     //! BigEndianUint32& operator=(const BigEndianUint32& other) = default;
@@ -691,20 +619,12 @@
 };
 
 // FREE OPERATORS
-<<<<<<< HEAD
-inline
-=======
->>>>>>> 6a31f9a3
 bool operator==(const BigEndianUint32& lhs, const BigEndianUint32& rhs);
     // Return 'true' if the specified 'lhs' and 'rhs' 'BigEndianUint32' objects
     // have the same value, and 'false' otherwise.  Two 'BigEndianUint32'
     // objects have the same value if and only if the respective integral
     // network byte-order values that they represent have the same value.
 
-<<<<<<< HEAD
-inline
-=======
->>>>>>> 6a31f9a3
 bool operator!=(const BigEndianUint32& lhs, const BigEndianUint32& rhs);
     // Return 'true' if the specified 'lhs' and 'rhs' 'BigEndianUint32' objects
     // do not have the same value, and 'false' otherwise.  Two
@@ -712,10 +632,6 @@
     // respective integral network byte-order values that they represent do not
     // have the same value.
 
-<<<<<<< HEAD
-inline
-=======
->>>>>>> 6a31f9a3
 bsl::ostream& operator<<(bsl::ostream&          stream,
                          const BigEndianUint32& integer);
     // Write the specified 'integer' to the specified output 'stream', and
@@ -729,15 +645,9 @@
     // This class provides a container for an in-core representation of a
     // signed 64-bit big-endian integer.  It supports a complete set of *value*
     // *semantic* operations, including copy construction, assignment, equality
-<<<<<<< HEAD
-    // comparison, 'bsl::ostream' printing, and 'bdex' serialization.  Note
-    // that the copy constructor and copy assignment operator are provided by
-    // the compiler.  Any object of this class can be converted to an 'Int64'
-=======
     // comparison, 'bsl::ostream' printing, and BDEX serialization.  Note that
     // the copy constructor and copy-assignment operator are provided by the
     // compiler.  Any object of this class can be converted to an 'Int64'
->>>>>>> 6a31f9a3
     // allowing comparison with any other object of this class.  This class is
     // *exception* *neutral* with no guarantee of rollback: if an exception is
     // thrown during the invocation of a method on a pre-existing object, the
@@ -766,15 +676,9 @@
 
 #ifndef BDE_OMIT_INTERNAL_DEPRECATED  // BDE2.22
     static int maxSupportedBdexVersion();
-<<<<<<< HEAD
-        // Return the most current 'bdex' streaming version number supported by
-        // this class.  See the 'bdex' package-level documentation for more
-        // information on 'bdex' streaming of value-semantic types and
-=======
         // Return the most current BDEX streaming version number supported by
         // this class.  See the 'bslx' package-level documentation for more
         // information on BDEX streaming of value-semantic types and
->>>>>>> 6a31f9a3
         // containers.
 #endif  // BDE_OMIT_INTERNAL_DEPRECATED  -- BDE2.22
 
@@ -786,15 +690,10 @@
         // documentation for more information on BDEX streaming of
         // value-semantic types and containers.
 
-<<<<<<< HEAD
-    // Use the default constructor, copy constructor, destructor, and copy
-    // assignment operator that are provided by the compiler.
-=======
     // CREATORS
     //! BigEndianInt64() = default;
     //! BigEndianInt64(const BigEndianInt64& other) = default;
     //! ~BigEndianInt64() = default;
->>>>>>> 6a31f9a3
 
     // MANIPULATORS
     //! BigEndianInt64& operator=(const BigEndianInt64& other) = default;
@@ -847,20 +746,12 @@
 };
 
 // FREE OPERATORS
-<<<<<<< HEAD
-inline
-=======
->>>>>>> 6a31f9a3
 bool operator==(const BigEndianInt64& lhs, const BigEndianInt64& rhs);
     // Return 'true' if the specified 'lhs' and 'rhs' 'BigEndianInt64' objects
     // have the same value, and 'false' otherwise.  Two 'BigEndianInt64'
     // objects have the same value if and only if the respective integral
     // network byte-order values that they represent have the same value.
 
-<<<<<<< HEAD
-inline
-=======
->>>>>>> 6a31f9a3
 bool operator!=(const BigEndianInt64& lhs, const BigEndianInt64& rhs);
     // Return 'true' if the specified 'lhs' and 'rhs' 'BigEndianInt64' objects
     // do not have the same value, and 'false' otherwise.  Two 'BigEndianInt64'
@@ -868,10 +759,6 @@
     // integral network byte-order values that they represent do not have the
     // same value.
 
-<<<<<<< HEAD
-inline
-=======
->>>>>>> 6a31f9a3
 bsl::ostream& operator<<(bsl::ostream&         stream,
                          const BigEndianInt64& integer);
     // Write the specified 'integer' to the specified output 'stream', and
@@ -932,15 +819,10 @@
         // documentation for more information on BDEX streaming of
         // value-semantic types and containers.
 
-<<<<<<< HEAD
-    // Use the default constructor, copy constructor, destructor, and copy
-    // assignment operator that are provided by the compiler.
-=======
     // CREATORS
     //! BigEndianUint64() = default;
     //! BigEndianUint64(const BigEndianUint64& other) = default;
     //! ~BigEndianUint64() = default;
->>>>>>> 6a31f9a3
 
     // MANIPULATORS
     //! BigEndianUint64& operator=(const BigEndianUint64& other) = default;
@@ -993,20 +875,12 @@
 };
 
 // FREE OPERATORS
-<<<<<<< HEAD
-inline
-=======
->>>>>>> 6a31f9a3
 bool operator==(const BigEndianUint64& lhs, const BigEndianUint64& rhs);
     // Return 'true' if the specified 'lhs' and 'rhs' 'BigEndianUint64' objects
     // have the same value, and 'false' otherwise.  Two 'BigEndianUint64'
     // objects have the same value if and only if the respective integral
     // network byte-order values that they represent have the same value.
 
-<<<<<<< HEAD
-inline
-=======
->>>>>>> 6a31f9a3
 bool operator!=(const BigEndianUint64& lhs, const BigEndianUint64& rhs);
     // Return 'true' if the specified 'lhs' and 'rhs' 'BigEndianUint64' objects
     // do not have the same value, and 'false' otherwise.  Two
@@ -1014,56 +888,17 @@
     // respective integral network byte-order values that they represent do not
     // have the same value.
 
-<<<<<<< HEAD
-inline
-bsl::ostream& operator<<(bsl::ostream&          stream,
-                         const BigEndianUint64& integer);
-=======
 bsl::ostream& operator<<(bsl::ostream& stream, const BigEndianUint64& integer);
->>>>>>> 6a31f9a3
     // Write the specified 'integer' to the specified output 'stream', and
     // return a reference to the modifiable 'stream'.
 
 // ============================================================================
-<<<<<<< HEAD
-//                 INLINE DEFINITIONS
-// ============================================================================
-
-inline
-BigEndianInt16& BigEndianInt16::operator=(short value)
-{
-    d_value = BSLS_BYTEORDER_HTONS(value);
-    return *this;
-}
-
-inline
-BigEndianUint16& BigEndianUint16::operator=(unsigned short value)
-{
-    d_value = BSLS_BYTEORDER_HTONS(value);
-    return *this;
-}
-
-inline
-BigEndianInt32& BigEndianInt32::operator=(int value)
-{
-    d_value = BSLS_BYTEORDER_HTONL(value);
-    return *this;
-}
-
-inline
-BigEndianUint32& BigEndianUint32::operator=(unsigned int value)
-{
-    d_value = BSLS_BYTEORDER_HTONL(value);
-    return *this;
-}
-=======
 //                               INLINE DEFINITIONS
 // ============================================================================
 
                          // --------------------
                          // class BigEndianInt16
                          // --------------------
->>>>>>> 6a31f9a3
 
 // CLASS METHODS
 inline
@@ -1082,36 +917,17 @@
 #endif  // BDE_OMIT_INTERNAL_DEPRECATED  -- BDE2.22
 
 inline
-<<<<<<< HEAD
-BigEndianInt16 BigEndianInt16::make(short value)
-{
-    BigEndianInt16 ret;
-    return ret = value;
-}
-
-#ifndef BDE_OMIT_INTERNAL_DEPRECATED  // BDE2.22
-inline
-int BigEndianInt16::maxSupportedBdexVersion()
-=======
 int BigEndianInt16::maxSupportedBdexVersion(int /* versionSelector */)
->>>>>>> 6a31f9a3
-{
-    return maxSupportedBdexVersion(0);
-}
-#endif  // BDE_OMIT_INTERNAL_DEPRECATED  -- BDE2.22
+{
+    return 1;
+}
 
 // MANIPULATORS
 inline
-<<<<<<< HEAD
-int BigEndianInt16::maxSupportedBdexVersion(int /* versionSelector */)
-{
-    return 1;
-=======
 BigEndianInt16& BigEndianInt16::operator=(short value)
 {
     d_value = BSLS_BYTEORDER_HOST_U16_TO_BE(value);
     return *this;
->>>>>>> 6a31f9a3
 }
 
 template <class STREAM>
