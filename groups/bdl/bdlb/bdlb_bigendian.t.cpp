// bdlb_bigendian.t.cpp                                               -*-C++-*-
#include <bdlb_bigendian.h>

<<<<<<< HEAD
#include <bslim_testutil.h>
=======
#include <bdls_testutil.h>
>>>>>>> 6a31f9a3
#include <bsls_asserttest.h>

#ifdef BSLS_PLATFORM_OS_UNIX
#include <arpa/inet.h> // not a component
#else
#include <winsock2.h>  // not a component
#endif

#include <bslx_instreamfunctions.h>
#include <bslx_outstreamfunctions.h>
#include <bslx_testinstream.h>
#include <bslx_testoutstream.h>

#include <bslma_defaultallocatorguard.h>
#include <bslma_testallocator.h>
#include <bslma_testallocatorexception.h>

#include <bsls_platform.h>

#include <bsl_iostream.h>
#include <bsl_sstream.h>

#include <bsl_cstdlib.h>     // 'atoi'

using namespace BloombergLP;
using namespace bsl;

<<<<<<< HEAD
// ============================================================================
//                             TEST PLAN
// ----------------------------------------------------------------------------
=======
//=============================================================================
//                             TEST PLAN
//-----------------------------------------------------------------------------
>>>>>>> 6a31f9a3
//                              Overview
//                              --------
// All classes in this component are a value-semantic types that represent
// big-endian integer types.  They have the same value if they have the same
// in-core big endian representation.
<<<<<<< HEAD
// ----------------------------------------------------------------------------
//
// CLASS METHODS
#ifndef BDE_OMIT_INTERNAL_DEPRECATED  // BDE2.22
// [10] static int maxSupportedBdexVersion();
#endif  // BDE_OMIT_INTERNAL_DEPRECATED  -- BDE2.22
// [10] static int maxSupportedBdexVersion(int);
=======
//-----------------------------------------------------------------------------
//
// CLASS METHODS
#ifndef BDE_OMIT_INTERNAL_DEPRECATED  // BDE2.22
// [ 9] static int maxSupportedBdexVersion();
#endif  // BDE_OMIT_INTERNAL_DEPRECATED  -- BDE2.22
// [ 9] static int maxSupportedBdexVersion(int);
>>>>>>> 6a31f9a3
// [ 2] static bdlb::BigEndianInt16::make(short);
// [ 2] static bdlb::BigEndianUint16::make(unsigned short);
// [ 2] static bdlb::BigEndianInt32::make(int);
// [ 2] static bdlb::BigEndianUint32::make(unsigned int);
// [ 2] static bdlb::BigEndianInt64::make(bsls::Types::Int64);
// [ 2] static bdlb::BigEndianUint64::make(bsls::Types::Uint64);
//
// CREATORS
//
// MANIPULATORS
// [ 9] STREAM& bdexStreamIn(STREAM&, Obj&);
// [ 9] STREAM& bdexStreamOut(STREAM&, const Obj&) const;
//
// ACCESSORS
// [ 4] bdlb::BigEndianInt16::operator  short() const;
// [ 4] bdlb::BigEndianUint16::operator unsigned short() const;
// [ 4] bdlb::BigEndianInt32::operator  int() const;
// [ 4] bdlb::BigEndianUint32::operator unsigned int() const;
// [ 4] bdlb::BigEndianInt64::operator  Int64() const;
// [ 4] bdlb::BigEndianUint64::operator Uint64() const;
//
// FREE OPERATORS
// [ 6] bool operator==(const bdlb::BigEndianInt16& lhs, rhs);
// [ 6] bool operator!=(const bdlb::BigEndianInt16& lhs, rhs);
// [ 6] bool operator==(const bdlb::BigEndianUint16& lhs, rhs);
// [ 6] bool operator!=(const bdlb::BigEndianUint16& lhs, rhs);
// [ 6] bool operator==(const bdlb::BigEndianInt32& lhs, rhs);
// [ 6] bool operator!=(const bdlb::BigEndianInt32& lhs, rhs);
// [ 6] bool operator==(const bdlb::BigEndianUint32& lhs, rhs);
// [ 6] bool operator!=(const bdlb::BigEndianUint32& lhs, rhs);
// [ 6] bool operator==(const bdlb::BigEndianInt64& lhs, rhs);
// [ 6] bool operator!=(const bdlb::BigEndianInt64& lhs, rhs);
// [ 6] bool operator==(const bdlb::BigEndianUint64& lhs, rhs);
// [ 6] bool operator!=(const bdlb::BigEndianUint64& lhs, rhs);
<<<<<<< HEAD
// ----------------------------------------------------------------------------
=======
//-----------------------------------------------------------------------------
>>>>>>> 6a31f9a3
// [ 1] BREATHING TEST
// [10] USAGE EXAMPLE

// ============================================================================
//                     STANDARD BDE ASSERT TEST FUNCTION
// ----------------------------------------------------------------------------
<<<<<<< HEAD

namespace {

=======

namespace {

>>>>>>> 6a31f9a3
int testStatus = 0;

void aSsErT(bool condition, const char *message, int line)
{
    if (condition) {
        cout << "Error " __FILE__ "(" << line << "): " << message
             << "    (failed)" << endl;

        if (0 <= testStatus && testStatus <= 100) {
            ++testStatus;
        }
    }
}

}  // close unnamed namespace
<<<<<<< HEAD

// ============================================================================
//               STANDARD BDE TEST DRIVER MACRO ABBREVIATIONS
// ----------------------------------------------------------------------------

#define ASSERT       BSLIM_TESTUTIL_ASSERT
#define ASSERTV      BSLIM_TESTUTIL_ASSERTV

#define LOOP_ASSERT  BSLIM_TESTUTIL_LOOP_ASSERT
#define LOOP0_ASSERT BSLIM_TESTUTIL_LOOP0_ASSERT
#define LOOP1_ASSERT BSLIM_TESTUTIL_LOOP1_ASSERT
#define LOOP2_ASSERT BSLIM_TESTUTIL_LOOP2_ASSERT
#define LOOP3_ASSERT BSLIM_TESTUTIL_LOOP3_ASSERT
#define LOOP4_ASSERT BSLIM_TESTUTIL_LOOP4_ASSERT
#define LOOP5_ASSERT BSLIM_TESTUTIL_LOOP5_ASSERT
#define LOOP6_ASSERT BSLIM_TESTUTIL_LOOP6_ASSERT

#define Q            BSLIM_TESTUTIL_Q   // Quote identifier literally.
#define P            BSLIM_TESTUTIL_P   // Print identifier and value.
#define P_           BSLIM_TESTUTIL_P_  // P(X) without '\n'.
#define T_           BSLIM_TESTUTIL_T_  // Print a tab (w/o newline).
#define L_           BSLIM_TESTUTIL_L_  // current Line number

// ============================================================================
//                  NEGATIVE-TEST MACRO ABBREVIATIONS
// ----------------------------------------------------------------------------

#define ASSERT_SAFE_PASS(EXPR) BSLS_ASSERTTEST_ASSERT_SAFE_PASS(EXPR)
#define ASSERT_SAFE_FAIL(EXPR) BSLS_ASSERTTEST_ASSERT_SAFE_FAIL(EXPR)
#define ASSERT_PASS(EXPR)      BSLS_ASSERTTEST_ASSERT_PASS(EXPR)
#define ASSERT_FAIL(EXPR)      BSLS_ASSERTTEST_ASSERT_FAIL(EXPR)
#define ASSERT_OPT_PASS(EXPR)  BSLS_ASSERTTEST_ASSERT_OPT_PASS(EXPR)
#define ASSERT_OPT_FAIL(EXPR)  BSLS_ASSERTTEST_ASSERT_OPT_FAIL(EXPR)

#define ASSERT_SAFE_PASS_RAW(EXPR) BSLS_ASSERTTEST_ASSERT_SAFE_PASS_RAW(EXPR)
#define ASSERT_SAFE_FAIL_RAW(EXPR) BSLS_ASSERTTEST_ASSERT_SAFE_FAIL_RAW(EXPR)
#define ASSERT_PASS_RAW(EXPR)      BSLS_ASSERTTEST_ASSERT_PASS_RAW(EXPR)
#define ASSERT_FAIL_RAW(EXPR)      BSLS_ASSERTTEST_ASSERT_FAIL_RAW(EXPR)
#define ASSERT_OPT_PASS_RAW(EXPR)  BSLS_ASSERTTEST_ASSERT_OPT_PASS_RAW(EXPR)
#define ASSERT_OPT_FAIL_RAW(EXPR)  BSLS_ASSERTTEST_ASSERT_OPT_FAIL_RAW(EXPR)


// ============================================================================
//                     GLOBAL TYPEDEFS FOR TESTING
// ----------------------------------------------------------------------------
=======

// ============================================================================
//               STANDARD BDE TEST DRIVER MACRO ABBREVIATIONS
// ----------------------------------------------------------------------------

#define ASSERT       BDLS_TESTUTIL_ASSERT
#define ASSERTV      BDLS_TESTUTIL_ASSERTV

#define LOOP_ASSERT  BDLS_TESTUTIL_LOOP_ASSERT
#define LOOP0_ASSERT BDLS_TESTUTIL_LOOP0_ASSERT
#define LOOP1_ASSERT BDLS_TESTUTIL_LOOP1_ASSERT
#define LOOP2_ASSERT BDLS_TESTUTIL_LOOP2_ASSERT
#define LOOP3_ASSERT BDLS_TESTUTIL_LOOP3_ASSERT
#define LOOP4_ASSERT BDLS_TESTUTIL_LOOP4_ASSERT
#define LOOP5_ASSERT BDLS_TESTUTIL_LOOP5_ASSERT
#define LOOP6_ASSERT BDLS_TESTUTIL_LOOP6_ASSERT

#define Q            BDLS_TESTUTIL_Q   // Quote identifier literally.
#define P            BDLS_TESTUTIL_P   // Print identifier and value.
#define P_           BDLS_TESTUTIL_P_  // P(X) without '\n'.
#define T_           BDLS_TESTUTIL_T_  // Print a tab (w/o newline).
#define L_           BDLS_TESTUTIL_L_  // current Line number

// ============================================================================
//                  NEGATIVE-TEST MACRO ABBREVIATIONS
// ----------------------------------------------------------------------------

#define ASSERT_SAFE_PASS(EXPR) BSLS_ASSERTTEST_ASSERT_SAFE_PASS(EXPR)
#define ASSERT_SAFE_FAIL(EXPR) BSLS_ASSERTTEST_ASSERT_SAFE_FAIL(EXPR)
#define ASSERT_PASS(EXPR)      BSLS_ASSERTTEST_ASSERT_PASS(EXPR)
#define ASSERT_FAIL(EXPR)      BSLS_ASSERTTEST_ASSERT_FAIL(EXPR)
#define ASSERT_OPT_PASS(EXPR)  BSLS_ASSERTTEST_ASSERT_OPT_PASS(EXPR)
#define ASSERT_OPT_FAIL(EXPR)  BSLS_ASSERTTEST_ASSERT_OPT_FAIL(EXPR)

#define ASSERT_SAFE_PASS_RAW(EXPR) BSLS_ASSERTTEST_ASSERT_SAFE_PASS_RAW(EXPR)
#define ASSERT_SAFE_FAIL_RAW(EXPR) BSLS_ASSERTTEST_ASSERT_SAFE_FAIL_RAW(EXPR)
#define ASSERT_PASS_RAW(EXPR)      BSLS_ASSERTTEST_ASSERT_PASS_RAW(EXPR)
#define ASSERT_FAIL_RAW(EXPR)      BSLS_ASSERTTEST_ASSERT_FAIL_RAW(EXPR)
#define ASSERT_OPT_PASS_RAW(EXPR)  BSLS_ASSERTTEST_ASSERT_OPT_PASS_RAW(EXPR)
#define ASSERT_OPT_FAIL_RAW(EXPR)  BSLS_ASSERTTEST_ASSERT_OPT_FAIL_RAW(EXPR)

//=============================================================================
//                     GLOBAL TYPEDEFS FOR TESTING
//-----------------------------------------------------------------------------
>>>>>>> 6a31f9a3

typedef bslx::TestInStream  In;
typedef bslx::TestOutStream Out;

#define VERSION_SELECTOR 20140601

//=============================================================================
//                  GLOBAL HELPER FUNCTIONS FOR TESTING
//-----------------------------------------------------------------------------

namespace {

bool isInCoreValueCorrect(short value, const bdlb::BigEndianInt16& obj)
{
    short temp = htons(value);
    return obj == *reinterpret_cast<bdlb::BigEndianInt16*>(&temp);
}

bool isInCoreValueCorrect(unsigned short               value,
                          const bdlb::BigEndianUint16& obj)
{
    unsigned short temp = htons(value);
    return obj == *reinterpret_cast<bdlb::BigEndianUint16*>(&temp);
}

bool isInCoreValueCorrect(int value, const bdlb::BigEndianInt32& obj)
{
    int temp = htonl(value);
    return obj == *reinterpret_cast<bdlb::BigEndianInt32*>(&temp);
}

bool isInCoreValueCorrect(unsigned int value, const bdlb::BigEndianUint32& obj)
{
    unsigned int temp = htonl(value);
    return obj == *reinterpret_cast<bdlb::BigEndianUint32*>(&temp);
}

// __bswap_64 exists on Linux, we will use to ensure consistency.  Note that
// reusing the same function ensures the correctness of swap64 o swap64 only.

#ifndef __bswap_64
bsls::Types::Uint64 swap64(bsls::Types::Uint64 value) {
#ifdef BSLS_PLATFORM_IS_LITTLE_ENDIAN
    return ((value & 0xff00000000000000ull) >> 56)
        |  ((value & 0x00ff000000000000ull) >> 40)
        |  ((value & 0x0000ff0000000000ull) >> 24)
        |  ((value & 0x000000ff00000000ull) >> 8)
        |  ((value & 0x00000000ff000000ull) << 8)
        |  ((value & 0x0000000000ff0000ull) << 24)
        |  ((value & 0x000000000000ff00ull) << 40)
        |  ((value & 0x00000000000000ffull) << 56);
#else
    return value;
#endif
}
#else
bsls::Types::Uint64 swap64(bsls::Types::Uint64 value) {
#ifdef BSLS_PLATFORM_IS_LITTLE_ENDIAN
    return __bswap_64(value);
#else
    return value;
#endif
}
#endif

bool isInCoreValueCorrect(bsls::Types::Int64          value,
                          const bdlb::BigEndianInt64& obj)
{
    bsls::Types::Int64 temp = swap64(value);
    return obj == *reinterpret_cast<bdlb::BigEndianInt64*>(&temp);
}

bool isInCoreValueCorrect(bsls::Types::Uint64          value,
                          const bdlb::BigEndianUint64& obj)
{
    bsls::Types::Uint64 temp = swap64(value);
    return obj == *reinterpret_cast<bdlb::BigEndianUint64*>(&temp);
}

}  // close unnamed namespace

<<<<<<< HEAD

// Global Data for testing
//

// ============================================================================
//                                 TYPE TRAITS
// ----------------------------------------------------------------------------
=======
//=============================================================================
//                                 TYPE TRAITS
//-----------------------------------------------------------------------------
>>>>>>> 6a31f9a3

BSLMF_ASSERT(true == bsl::is_trivially_copyable<bdlb::BigEndianInt16>::value);
BSLMF_ASSERT(true == bdlb::HasPrintMethod<bdlb::BigEndianInt16>::value);

BSLMF_ASSERT(true == bsl::is_trivially_copyable<bdlb::BigEndianUint16>::value);
BSLMF_ASSERT(true == bdlb::HasPrintMethod<bdlb::BigEndianUint16>::value);

BSLMF_ASSERT(true == bsl::is_trivially_copyable<bdlb::BigEndianInt32>::value);
BSLMF_ASSERT(true == bdlb::HasPrintMethod<bdlb::BigEndianInt32>::value);

BSLMF_ASSERT(true == bsl::is_trivially_copyable<bdlb::BigEndianUint32>::value);
BSLMF_ASSERT(true == bdlb::HasPrintMethod<bdlb::BigEndianUint32>::value);

BSLMF_ASSERT(true == bsl::is_trivially_copyable<bdlb::BigEndianInt64>::value);
BSLMF_ASSERT(true == bdlb::HasPrintMethod<bdlb::BigEndianInt64>::value);

BSLMF_ASSERT(true == bsl::is_trivially_copyable<bdlb::BigEndianUint64>::value);
BSLMF_ASSERT(true == bdlb::HasPrintMethod<bdlb::BigEndianUint64>::value);

<<<<<<< HEAD
// ============================================================================
//                             GLOBAL TEST DATA
// ----------------------------------------------------------------------------
=======
//=============================================================================
//                             GLOBAL TEST DATA
//-----------------------------------------------------------------------------
>>>>>>> 6a31f9a3
const short VALUES_SHORT[] = {0,
                              1,
                              -1,
                              123,
                              -123,
                              SHRT_MAX,
                              SHRT_MIN};

const unsigned short VALUES_USHORT[] = {0,
                                        1,
                                        123,
                                        0xC3,
                                        0xC300,
                                        USHRT_MAX};

const int VALUES_INT[] = {0,
                          1,
                          -1,
                          123,
                          -123,
                          SHRT_MAX,
                          SHRT_MIN,
                          INT_MAX,
                          INT_MIN};

const unsigned int VALUES_UINT[] = {0,
                                    1,
                                    0xC33C,
                                    0xC3C3,
                                    0xC33C0000,
                                    USHRT_MAX,
                                    UINT_MAX};

<<<<<<< HEAD

=======
>>>>>>> 6a31f9a3
const bsls::Types::Int64 VALUES_INT64[] = {0,
                                           1,
                                           -1,
                                           123,
                                           -123,
                                           0xC33C,
                                           0xC3C3,
                                           0xC33C0000,
                                           SHRT_MAX,
                                           SHRT_MIN,
                                           INT_MAX,
                                           INT_MIN,
                                           LLONG_MAX,
                                           LLONG_MIN};

const bsls::Types::Uint64 VALUES_UINT64[] = {0,
                                             1,
                                             123,
                                             0xC33C,
                                             0xC3C3,
                                             0xC33C0000,
                                             USHRT_MAX,
                                             UINT_MAX,
                                             ULLONG_MAX};

//=============================================================================
//                              MAIN PROGRAM
//-----------------------------------------------------------------------------

int main(int argc, char *argv[])
{
    int            test = argc > 1 ? bsl::atoi(argv[1]) : 0;
    int         verbose = argc > 2;
    int     veryVerbose = argc > 3;
    int veryVeryVerbose = argc > 4;

    cout << "TEST " << __FILE__ << " CASE " << test << endl;;

    bslma::TestAllocator testAllocator(veryVeryVerbose);

    switch (test) { case 0:  // Zero is always the leading case.
      case 10: {
        // --------------------------------------------------------------------
        // USAGE EXAMPLE
        //   Extracted from component header file.
        //
        // Concerns:
        //: 1 The usage example provided in the component header file compiles,
        //:   links, and runs as shown.
        //
        // Plan:
        //: 1 Incorporate usage example from header into test driver, remove
        //:   leading comment characters and replace 'assert' with 'ASSERT'.
        //:   (C-1)
        //
        // Testing:
        //   USAGE EXAMPLE
        // --------------------------------------------------------------------
        if (verbose) cout << endl
                          << "USAGE EXAMPLE" << endl
                          << "=============" << endl;
///Usage
///-----
// This section illustrates intended use of this component.
//
/// Example 1: Basic Use of 'bdlb::BigEndian'
/// - - - - - - - - - - - - - - - - - - - - -
// This example demonstrates using 'bdlb::BigEndian' types to represent a
// structure meant to be exchanged over the network ( which historically uses
// big-endian byte order ) or stored in-core as big-endian integers.  First, we
// define the structure:
//..
    struct ProtocolHeader {
        // This structure represents the header of the protocol.  All integer
        // values are stored in the network byte-order (i.e., big-endian).

        bdlb::BigEndianUint16 d_protocolVersion;
        bdlb::BigEndianUint16 d_messageType;
        bdlb::BigEndianUint32 d_messageLength;
    };
//..
// Next, we prepare in-memory representation of the protocol header with
// protocol version set to '0x1', message type set to '0x02' and message length
// set to '0x1234' in the big-endian byte order ( most significant bytes first
// ):
//..
    const char buffer[8] = { 0x00, 0x01, 0x00, 0x02, 0x00, 0x00, 0x12, 0x34 };
//..
// Now, we create an instance of the 'ProtocolHeader' structure and emulate
// packet reception over the network:
//..
    struct ProtocolHeader header;
    ASSERT(8 == sizeof(header));
    memcpy(static_cast<void*>(&header), buffer, 8);
//..
// Next, we verify that actual in-core values depend on the endianess of the
// underlying platform:
//..
    #ifdef BSLS_PLATFORM_IS_LITTLE_ENDIAN
    ASSERT(0x0100 ==
           static_cast<short>(*(reinterpret_cast<unsigned short*>(
                                                 &header.d_protocolVersion))));

    ASSERT(0x0200 ==
           static_cast<short>(*(reinterpret_cast<unsigned short*>(
                                                 &header.d_messageType))));

    ASSERT(0x34120000 == *(reinterpret_cast<unsigned int*>(
                                                 &header.d_messageLength)));
    #endif // BSLS_PLATFORM_IS_LITTLE_ENDIAN

    #ifdef BSLS_PLATFORM_IS_BIG_ENDIAN
    ASSERT(0x01 ==
           static_cast<short>(*(reinterpret_cast<unsigned short*>(
                                                 &header.d_protocolVersion))));

    ASSERT(0x02 ==
           static_cast<short>(*(reinterpret_cast<unsigned short*>(
                                                 &header.d_messageType))));

    ASSERT(0x1234 == *(reinterpret_cast<unsigned int*>(
                                                 &header.d_messageLength)));
    #endif // BSLS_PLATFORM_IS_BIG_ENDIAN
//..
// Finally, we verify that the received protocol header can be validated on
// platforms of any endianess:
//..
    ASSERT(0x01   == header.d_protocolVersion);
    ASSERT(0x02   == header.d_messageType);
    ASSERT(0x1234 == header.d_messageLength);
//..
      } break;
      case 9: {
        // --------------------------------------------------------------------
        // TESTING TRAITS
        //
        // Concerns:
        //   That all of the classes defined in the component under test have
        //   the expected traits declared.
        //
        // Plan:
        //   Using the 'bslalg::HasTrait' meta-function, verify that the 6
        //   classes defined in the component under test define the expected
        //   traits, namely 'bslalg::TypeTraitBitwiseCopyable' and
        //   'bdlb::TypeTraitHasPrintMethod'.
        //
        // Testing:
        //   bsl::is_trivially_copyable
        //   bdlb::HasPrintMethod
        // --------------------------------------------------------------------

        if (verbose) cout << "\nTesting Traits"
                          << "\n==============" << endl;

        if (verbose) cout << "\nTesting BigEndianInt16." << endl;
        {
            typedef bdlb::BigEndianInt16 Obj;

            ASSERT((bsl::is_trivially_copyable<Obj>::value));
            ASSERT((bdlb::HasPrintMethod<Obj>::value));
        }

        if (verbose) cout << "\nTesting BigEndianUint16." << endl;
        {
            typedef bdlb::BigEndianUint16 Obj;

            ASSERT((bsl::is_trivially_copyable<Obj>::value));
            ASSERT((bdlb::HasPrintMethod<Obj>::value));
        }

        if (verbose) cout << "\nTesting BigEndianInt32." << endl;
        {
            typedef bdlb::BigEndianInt32 Obj;

            ASSERT((bsl::is_trivially_copyable<Obj>::value));
            ASSERT((bdlb::HasPrintMethod<Obj>::value));
        }

        if (verbose) cout << "\nTesting BigEndianUint32." << endl;
        {
            typedef bdlb::BigEndianUint32 Obj;

            ASSERT((bsl::is_trivially_copyable<Obj>::value));
            ASSERT((bdlb::HasPrintMethod<Obj>::value));
        }

        if (verbose) cout << "\nTesting BigEndianInt64." << endl;
        {
            typedef bdlb::BigEndianInt64 Obj;

            ASSERT((bsl::is_trivially_copyable<Obj>::value));
            ASSERT((bdlb::HasPrintMethod<Obj>::value));
        }

        if (verbose) cout << "\nTesting BigEndianUint64." << endl;
        {
            typedef bdlb::BigEndianUint64 Obj;

            ASSERT((bsl::is_trivially_copyable<Obj>::value));
            ASSERT((bdlb::HasPrintMethod<Obj>::value));
        }

      } break;
      case 8: {
        // --------------------------------------------------------------------
        // TESTING STREAMING FUNCTIONALITY
        //
        // Concerns:
        //   1. The (free) streaming operators '<<' and '>>' are implemented
        //      using the respective member functions 'bdexStreamOut' and
        //      'bdexStreamIn'.
        //   2. Ensure that streaming works under the following conditions:
        //       VALID - may contain any sequence of valid values.
        //       EMPTY - valid, but contains no data.
        //       INVALID - may or may not be empty.
        //       INCOMPLETE - the stream is truncated, but otherwise valid.
        //       CORRUPTED - the data contains explicitly inconsistent fields.
        //
        // Plan:
        //   To address concern 1, perform a trivial direct (breathing) test of
        //   the 'bdexStreamOut' and 'bdexStreamIn' methods.  Note that the
        //   rest of the testing will use the stream operators.
        //
        //   To address concern 2, specify a set S of unique object values with
        //   substantial and varied differences, ordered by increasing
        //   complexity.
        //
        //   VALID STREAMS (and exceptions)
        //     Using all combinations of (u, v) in S X S, stream-out the value
        //     of u into a buffer and stream it back into (an independent
        //     object of) v, and assert that u == v.
        //
        //   EMPTY AND INVALID STREAMS
        //     For each x in S, attempt to stream into (a temporary copy of) x
        //     from an empty and then invalid stream.  Verify after each try
        //     that the object is unchanged and that the stream is invalid.
        //
        //   INCOMPLETE (BUT OTHERWISE VALID) DATA
        //     Write 3 distinct objects to an output stream buffer of total
        //     length N.  For each partial stream length from 0 to N - 1,
        //     construct a truncated input stream and attempt to read into
        //     objects initialized with distinct values.  Verify values of
        //     objects that are either successfully modified or left entirely
        //     unmodified,  and that the stream became invalid immediately
        //     after the first incomplete read.
        //
        //   CORRUPTED DATA
        //     We will assume that the incomplete test fails every field,
        //     including a char (multi-byte representation).  Hence we need to
        //     produce values that are inconsistent with a valid value and
        //     verify that they are detected.  Use the underlying stream
        //     package to simulate a typical valid (control) stream and verify
        //     that it can be streamed in successfully.  Then for each data
        //     field in the stream (beginning with the version number), provide
        //     one or more similar tests with that data field corrupted.  After
        //     each test, verify that the object is unchanged after streaming.
        //
        // Testing:
        //   static int maxSupportedBdexVersion() const;
        //   static int maxSupportedBdexVersion(int) const;
        //   STREAM& bdexStreamIn(STREAM&, Obj&);
        //   STREAM& bdexStreamOut(STREAM&, const Obj&) const;
        // --------------------------------------------------------------------

        if (verbose) cout << endl
                          << "TESTING STREAMING FUNCTIONALITY" << endl
                          << "===============================" << endl;

        using bslx::OutStreamFunctions::bdexStreamOut;
        using bslx::InStreamFunctions::bdexStreamIn;

        const int VERSION = 1;

        if (verbose) cout << "\nTesting BigEndianInt16." << endl;
        {
            typedef bdlb::BigEndianInt16 Obj;

            if (verbose) cout << "\nTesting 'maxSupportedBdexVersion(int)'."
                              << endl;
            {
                Obj mX = Obj::make(1); const Obj& X = mX;

                ASSERT(VERSION == X.maxSupportedBdexVersion(VERSION_SELECTOR));
                ASSERT(VERSION ==
                               Obj::maxSupportedBdexVersion(VERSION_SELECTOR));
            }

#ifndef BDE_OMIT_INTERNAL_DEPRECATED  // BDE2.22
            if (verbose) cout << "\nTesting 'maxSupportedBdexVersion()'."
                              << endl;
            {
                Obj mX = Obj::make(1); const Obj& X = mX;

                ASSERT(VERSION == X.maxSupportedBdexVersion());
                ASSERT(VERSION == Obj::maxSupportedBdexVersion());
            }
#endif  // BDE_OMIT_INTERNAL_DEPRECATED  -- BDE2.22

            if (verbose) cout << "\nDirect initial trial of 'bdexStreamOut'"
                              << "and (valid) 'bdexStreamIn' functionality."
                              << endl;

            {
                Obj mX = Obj::make(123); const Obj& X  = mX;

                if (veryVerbose) {
                    cout << "\t   Value being streamed: "; P(X);
                }

                Out out(VERSION_SELECTOR);

                X.bdexStreamOut(out, VERSION);

                const char *const OD  = out.data();
                const bsl::size_t LOD = out.length();

                if (verbose) cout << "\nDirect test that the value is streamed"
                                  << " in big endian order, byte by byte"
                                  << endl;
                if (veryVerbose) cout << "\nTesting that the size of the data"
                                      << " streamed is the same as the size of"
                                      << " the original data."
                                      << endl;
                // big endian representation of the value being tested
                const char TD[]  = {0,123};

<<<<<<< HEAD
                // bslx::TestOutStream fills one byte more with type info
                // plus four bytes for the size.
=======
                // bslx::TestOutStream fills one byte more with type info plus
                // four bytes for the size.
>>>>>>> 6a31f9a3
                if (veryVeryVerbose) cout << "\n\tsizeof(TD) " << sizeof(TD)
                                          << " sizeof(OD) "    << LOD
                                          << endl;

                ASSERT(sizeof(TD) == LOD - 5);

                if (veryVerbose) cout << "\nTesting that the streamed data"
                                      << " and the original data coincide"
                                      << endl;

                if (veryVeryVerbose) {
                    cout << "\n\t  OD:\t  TD:" << endl;
<<<<<<< HEAD
                    for(bsl::size_t i = 5; i < LOD; ++i) {
=======
                    for (bsl::size_t i = 5; i < LOD; ++i) {
>>>>>>> 6a31f9a3
                        cout << "\t  [" << static_cast<int>(OD[i])   << "]"
                             << "\t  [" << static_cast<int>(TD[i-5]) << "]"
                             << endl;
                    }
                }

<<<<<<< HEAD
                for(bsl::size_t i = 5; i < LOD; ++i) {
=======
                for (bsl::size_t i = 5; i < LOD; ++i) {
>>>>>>> 6a31f9a3
                    ASSERTV(i, OD[i] == TD[i-5]);
                }

                In in(OD, LOD);

                ASSERT(in);
                ASSERT(!in.isEmpty());

                Obj t = Obj::make(-123);

                if (veryVerbose) {
                    cout << "\tValue being overwritten: "; P(t);
                }
                ASSERT(X != t);

                t.bdexStreamIn(in, VERSION);
                ASSERT(in);
                ASSERT(in.isEmpty());

                if (veryVerbose) {
                    cout << "\t  Value after overwrite: "; P(t);
                }
                ASSERT(X == t);

            }

            const short *VALUES = VALUES_SHORT;
<<<<<<< HEAD
            enum { NUM_VALUES = sizeof(VALUES_SHORT) / sizeof(*VALUES_SHORT) };
=======
            const int NUM_VALUES = static_cast<int>(
                                 sizeof(VALUES_SHORT) / sizeof(*VALUES_SHORT));
>>>>>>> 6a31f9a3

            if (verbose) cout << "\tOn valid, non-empty stream data." << endl;
            {
                for (int ui = 0; ui < NUM_VALUES; ++ui) {
                    const Obj UU = Obj::make(VALUES[ui]);

                    for (int vi = 0; vi < NUM_VALUES; ++vi) {
                        Obj mU = Obj::make(VALUES[ui]); const Obj& U = mU;
<<<<<<< HEAD

                        Out out(VERSION_SELECTOR);

                        bdexStreamOut(out, U, VERSION);

                        In in(out.data(), out.length());

=======

                        Out out(VERSION_SELECTOR);

                        bdexStreamOut(out, U, VERSION);

                        In in(out.data(), out.length());

>>>>>>> 6a31f9a3
                        ASSERTV(ui, in);
                        ASSERTV(ui, !in.isEmpty());

                        const Obj VV = Obj::make(VALUES[vi]);

                        Obj mV; const Obj& V = mV;

                        in.reset();
                        ASSERTV(ui, vi, in);
                        ASSERTV(ui, vi, !in.isEmpty());
                        mV = VALUES[vi];

                        if (veryVerbose) { cout << "\t |"; P_(U); P(V); }

                        ASSERTV(ui, vi, UU == U);
                        ASSERTV(ui, vi, VV == V);
                        ASSERTV(ui, vi, (ui == vi) == (U == V));

                        bdexStreamIn(in, mV, VERSION);

                        ASSERTV(ui, vi, UU == U);
                        ASSERTV(ui, vi, UU == V);
                        ASSERTV(ui, vi,  U == V);
                    }
                }
            }
        }

        if (verbose) cout << "\nTesting BigEndianUint16." << endl;
        {
            typedef bdlb::BigEndianUint16 Obj;

            if (verbose) cout << "\nTesting 'maxSupportedBdexVersion(int)'."
                              << endl;
            {
                Obj mX = Obj::make(1); const Obj& X = mX;

                ASSERT(VERSION == X.maxSupportedBdexVersion(VERSION_SELECTOR));
                ASSERT(VERSION ==
                               Obj::maxSupportedBdexVersion(VERSION_SELECTOR));
            }

#ifndef BDE_OMIT_INTERNAL_DEPRECATED  // BDE2.22
            if (verbose) cout << "\nTesting 'maxSupportedBdexVersion()'."
                              << endl;
            {
                Obj mX = Obj::make(1); const Obj& X = mX;

                ASSERT(VERSION == X.maxSupportedBdexVersion());
                ASSERT(VERSION == Obj::maxSupportedBdexVersion());
            }
#endif  // BDE_OMIT_INTERNAL_DEPRECATED  -- BDE2.22

            if (verbose) cout << "\nDirect initial trial of 'bdexStreamOut'"
                              << "and (valid) 'bdexStreamIn' functionality."
                              << endl;

            {
                Obj mX = Obj::make(123); const Obj& X = mX;

                Out out(VERSION_SELECTOR);

                if (veryVerbose) {
                    cout << "\t   Value being streamed: "; P(X);
                }

                X.bdexStreamOut(out, VERSION);

                In in(out.data(), out.length());

                ASSERT(in);
                ASSERT(!in.isEmpty());

                Obj t = Obj::make(-123);

                if (veryVerbose) {
                    cout << "\tValue being overwritten: "; P(t);
                }
                ASSERT(X != t);

                t.bdexStreamIn(in, VERSION);

                ASSERT(in);
                ASSERT(in.isEmpty());

                if (veryVerbose) {
                    cout << "\t  Value after overwrite: "; P(t);
                }
                ASSERT(X == t);
            }

            const unsigned short *VALUES = VALUES_USHORT;
<<<<<<< HEAD
            enum { NUM_VALUES = sizeof(VALUES_USHORT) /
                                sizeof(*VALUES_USHORT) };
=======
            const int NUM_VALUES = static_cast<int>(
                               sizeof(VALUES_USHORT) / sizeof(*VALUES_USHORT));
>>>>>>> 6a31f9a3

            if (verbose) cout << "\tOn valid, non-empty stream data." << endl;
            {
                for (int ui = 0; ui < NUM_VALUES; ++ui) {
                    const Obj UU = Obj::make(VALUES[ui]);

                    for (int vi = 0; vi < NUM_VALUES; ++vi) {
                        Obj mU = Obj::make(VALUES[ui]); const Obj& U = mU;

                        Out out(VERSION_SELECTOR);

                        bdexStreamOut(out, U, VERSION);

                        In in(out.data(), out.length());

                        ASSERTV(ui, in);
                        ASSERTV(ui, !in.isEmpty());

                        const Obj VV = Obj::make(VALUES[vi]);

                        Obj mV; const Obj& V = mV;

                        in.reset();

                        ASSERTV(ui, vi, in);
                        ASSERTV(ui, vi, !in.isEmpty());

                        mV = VALUES[vi];

                        if (veryVerbose) { cout << "\t |"; P_(U); P(V); }

                        ASSERTV(ui, vi, UU == U);
                        ASSERTV(ui, vi, VV == V);
                        ASSERTV(ui, vi, (ui == vi) == (U == V));

                        bdexStreamIn(in, mV, VERSION);

                        ASSERTV(ui, vi, UU == U);
                        ASSERTV(ui, vi, UU == V);
                        ASSERTV(ui, vi,  U == V);
                    }
                }
            }
        }

        if (verbose) cout << "\nTesting BigEndianInt32." << endl;
        {
            typedef bdlb::BigEndianInt32 Obj;

            if (verbose) cout << "\nTesting 'maxSupportedBdexVersion(int)'."
                              << endl;
            {
                Obj mX = Obj::make(1); const Obj X = mX;

                ASSERT(VERSION == X.maxSupportedBdexVersion(VERSION_SELECTOR));
                ASSERT(VERSION ==
                               Obj::maxSupportedBdexVersion(VERSION_SELECTOR));
            }

#ifndef BDE_OMIT_INTERNAL_DEPRECATED  // BDE2.22
            if (verbose) cout << "\nTesting 'maxSupportedBdexVersion()'."
                              << endl;
            {
                Obj mX = Obj::make(1); const Obj X = mX;

                ASSERT(VERSION == X.maxSupportedBdexVersion());
                ASSERT(VERSION == Obj::maxSupportedBdexVersion());
            }
#endif  // BDE_OMIT_INTERNAL_DEPRECATED  -- BDE2.22

            if (verbose) cout << "\nDirect initial trial of 'bdexStreamOut'"
                              << "and (valid) 'bdexStreamIn' functionality."
                              << endl;

            {
                Obj mX = Obj::make(123); const Obj& X = mX;

                Out out(VERSION_SELECTOR);

                if (veryVerbose) {
                    cout << "\t   Value being streamed: "; P(X);
                }

                X.bdexStreamOut(out, VERSION);

                const char *const OD  = out.data();
                const bsl::size_t LOD = out.length();

                if (verbose) cout << "\nDirect test that the value is streamed"
                                  << " in big endian order, byte by byte"
                                  << endl;
                if (veryVerbose) cout << "\nTesting that the size of the data"
                                      << " streamed is the same as the size of"
                                      << " the original data."
                                      << endl;
                // big endian representation of the value being tested
                const char TD[]  = {0,0,0,123};

                // bslx::TestOutStream fills one byte more with type info
                // plus four bytes for the size.
                if (veryVeryVerbose) cout << "\n\tsizeof(TD) " << sizeof(TD)
                                          << " sizeof(OD) "    << LOD
                                          << endl;

                ASSERT( sizeof(TD) == LOD - 5);

                if (veryVerbose) cout << "\nTesting that the streamed data"
                                      << " and the original data coincide"
                                      << endl;

                if (veryVeryVerbose) {
                    cout << "\n\t  OD:\t  TD:" << endl;
<<<<<<< HEAD
                    for(bsl::size_t i = 5; i < LOD; ++i) {
=======
                    for (bsl::size_t i = 5; i < LOD; ++i) {
>>>>>>> 6a31f9a3
                        cout << "\t  [" << static_cast<int>(OD[i])   << "]"
                             << "\t  [" << static_cast<int>(TD[i-5]) << "]"
                             << endl;
                    }
                }

<<<<<<< HEAD
                for(bsl::size_t i = 5; i < LOD; ++i) {
=======
                for (bsl::size_t i = 5; i < LOD; ++i) {
>>>>>>> 6a31f9a3
                    ASSERTV(i, OD[i] == TD[i-5]);
                }

                In in(OD, LOD);
                ASSERT(in);
                ASSERT(!in.isEmpty());

                Obj t = Obj::make(-123);

                if (veryVerbose) {
                    cout << "\tValue being overwritten: "; P(t);
                }
                ASSERT(X != t);

                t.bdexStreamIn(in, VERSION);

                ASSERT(in);
                ASSERT(in.isEmpty());

                if (veryVerbose) {
                    cout << "\t  Value after overwrite: "; P(t);
                }
                ASSERT(X == t);

           }

            const int *VALUES = VALUES_INT;
<<<<<<< HEAD
            enum { NUM_VALUES = sizeof(VALUES_INT) / sizeof(*VALUES_INT) };
=======
            const int NUM_VALUES = static_cast<int>(
                                     sizeof(VALUES_INT) / sizeof(*VALUES_INT));
>>>>>>> 6a31f9a3

            if (verbose) cout << "\tOn valid, non-empty stream data." << endl;
            {
                for (int ui = 0; ui < NUM_VALUES; ++ui) {
                    const Obj UU = Obj::make(VALUES[ui]);

                    for (int vi = 0; vi < NUM_VALUES; ++vi) {
                        Obj mU = Obj::make(VALUES[ui]); const Obj& U = mU;
<<<<<<< HEAD

                        Out out(VERSION_SELECTOR);

                        bdexStreamOut(out, U, VERSION);

                        In in(out.data(), out.length());

=======

                        Out out(VERSION_SELECTOR);

                        bdexStreamOut(out, U, VERSION);

                        In in(out.data(), out.length());

>>>>>>> 6a31f9a3
                        ASSERTV(ui, in);
                        ASSERTV(ui, !in.isEmpty());

                        const Obj VV = Obj::make(VALUES[vi]);

                        Obj mV; const Obj& V = mV;

                        in.reset();
                        ASSERTV(ui, vi, in);
                        ASSERTV(ui, vi, !in.isEmpty());
                        mV = VALUES[vi];

                        if (veryVerbose) { cout << "\t |"; P_(U); P(V); }

                        ASSERTV(ui, vi, UU == U);
                        ASSERTV(ui, vi, VV == V);
                        ASSERTV(ui, vi, (ui == vi) == (U == V));

                        bdexStreamIn(in, mV, VERSION);

                        ASSERTV(ui, vi, UU == U);
                        ASSERTV(ui, vi, UU == V);
                        ASSERTV(ui, vi,  U == V);
                    }
                }
            }
        }

        if (verbose) cout << "\nTesting BigEndianUint32." << endl;
        {
            typedef bdlb::BigEndianUint32 Obj;

            if (verbose) cout << "\nTesting 'maxSupportedBdexVersion(int)'."
                              << endl;
            {
                Obj mX = Obj::make(1); const Obj X = mX;

                ASSERT(VERSION == X.maxSupportedBdexVersion(VERSION_SELECTOR));
                ASSERT(VERSION ==
                               Obj::maxSupportedBdexVersion(VERSION_SELECTOR));
            }

#ifndef BDE_OMIT_INTERNAL_DEPRECATED  // BDE2.22
            if (verbose) cout << "\nTesting 'maxSupportedBdexVersion()'."
                              << endl;
            {
                Obj mX = Obj::make(1); const Obj X = mX;

                ASSERT(VERSION == X.maxSupportedBdexVersion());
                ASSERT(VERSION == Obj::maxSupportedBdexVersion());
            }
#endif  // BDE_OMIT_INTERNAL_DEPRECATED  -- BDE2.22

            if (verbose) cout << "\nDirect initial trial of 'bdexStreamOut'"
                              << "and (valid) 'bdexStreamIn' functionality."
                              << endl;

            {
                Obj mX = Obj::make(123); const Obj& X = mX;

                Out out(VERSION_SELECTOR);

                if (veryVerbose) {
                    cout << "\t   Value being streamed: "; P(X);
                }

                X.bdexStreamOut(out, VERSION);

                In in(out.data(), out.length());
                ASSERT(in);
                ASSERT(!in.isEmpty());

                Obj t = Obj::make(-123);

                if (veryVerbose) {
                    cout << "\tValue being overwritten: "; P(t);
                }
                ASSERT(X != t);

                t.bdexStreamIn(in, VERSION);

                ASSERT(in);
                ASSERT(in.isEmpty());

                if (veryVerbose) {
                    cout << "\t  Value after overwrite: "; P(t);
                }
                ASSERT(X == t);
            }

            const unsigned int *VALUES = VALUES_UINT;
<<<<<<< HEAD
            enum { NUM_VALUES = sizeof(VALUES_UINT) / sizeof(*VALUES_UINT) };
=======
            const int NUM_VALUES = static_cast<int>(
                                   sizeof(VALUES_UINT) / sizeof(*VALUES_UINT));
>>>>>>> 6a31f9a3

            if (verbose) cout << "\tOn valid, non-empty stream data." << endl;
            {
                for (int ui = 0; ui < NUM_VALUES; ++ui) {
                    const Obj UU = Obj::make(VALUES[ui]);

                    for (int vi = 0; vi < NUM_VALUES; ++vi) {
                        Obj mU = Obj::make(VALUES[ui]); const Obj& U = mU;

                        Out out(VERSION_SELECTOR);

                        bdexStreamOut(out, U, VERSION);

                        In in(out.data(), out.length());
                        ASSERTV(ui, in);
                        ASSERTV(ui, !in.isEmpty());

                        const Obj VV = Obj::make(VALUES[vi]);

                        Obj mV; const Obj& V = mV;

                        in.reset();
                        ASSERTV(ui, vi, in);
                        ASSERTV(ui, vi, !in.isEmpty());
                        mV = VALUES[vi];

                        if (veryVerbose) { cout << "\t |"; P_(U); P(V); }

                        ASSERTV(ui, vi, UU == U);
                        ASSERTV(ui, vi, VV == V);
                        ASSERTV(ui, vi, (ui == vi) == (U == V));

                        bdexStreamIn(in, mV, VERSION);

                        ASSERTV(ui, vi, UU == U);
                        ASSERTV(ui, vi, UU == V);
                        ASSERTV(ui, vi,  U == V);
                    }
                }
            }
        }

        if (verbose) cout << "\nTesting BigEndianInt64." << endl;
        {
            typedef bdlb::BigEndianInt64 Obj;

            if (verbose) cout << "\nTesting 'maxSupportedBdexVersion(int)'."
                              << endl;
            {
                Obj mX = Obj::make(1); const Obj X = mX;

                ASSERT(VERSION == X.maxSupportedBdexVersion(VERSION_SELECTOR));
                ASSERT(VERSION ==
                               Obj::maxSupportedBdexVersion(VERSION_SELECTOR));
            }

#ifndef BDE_OMIT_INTERNAL_DEPRECATED  // BDE2.22
            if (verbose) cout << "\nTesting 'maxSupportedBdexVersion()'."
                              << endl;
            {
                Obj mX = Obj::make(1); const Obj X = mX;

                ASSERT(VERSION == X.maxSupportedBdexVersion());
                ASSERT(VERSION == Obj::maxSupportedBdexVersion());
            }
#endif  // BDE_OMIT_INTERNAL_DEPRECATED  -- BDE2.22

            if (verbose) cout << "\nDirect initial trial of 'bdexStreamOut'"
                              << "and (valid) 'bdexStreamIn' functionality."
                              << endl;

            {
                Obj mX = Obj::make(123); const Obj& X = mX;

                Out out(VERSION_SELECTOR);

                if (veryVerbose) {
                    cout << "\t   Value being streamed: "; P(X);
                }

                X.bdexStreamOut(out, VERSION);

                const char *const OD  = out.data();
                const bsl::size_t LOD = out.length();
                if (verbose) cout << "\nDirect test that the value is streamed"
                                  << " in big endian order, byte by byte"
                                  << endl;
                if (veryVerbose) cout << "\nTesting that the size of the data"
                                      << " streamed is the same as the size of"
                                      << " the original data."
                                      << endl;
                // big endian representation of the value being tested
                const char TD[]  = {0,0,0,0,0,0,0,123};

                // bslx::TestOutStream fills one byte more with type info plus
                // four bytes for the size.
                if (veryVeryVerbose) cout << "\n\tsizeof(TD) " << sizeof(TD)
                                          << " sizeof(OD) "    << LOD
                                          << endl;

                ASSERT(sizeof(TD) == LOD - 5);

                if (veryVerbose) cout << "\nTesting that the streamed data"
                                      << " and the original data coincide"
                                      << endl;

                if (veryVeryVerbose) {
                    cout << "\n\t  OD:\t  TD:" << endl;
<<<<<<< HEAD
                    for(bsl::size_t i = 5; i < LOD; ++i) {
=======
                    for (bsl::size_t i = 5; i < LOD; ++i) {
>>>>>>> 6a31f9a3
                        cout << "\t  [" << static_cast<int>(OD[i])   << "]"
                             << "\t  [" << static_cast<int>(TD[i-5]) << "]"
                             << endl;
                    }
                }

<<<<<<< HEAD
                for(bsl::size_t i = 5; i < LOD; ++i) {
=======
                for (bsl::size_t i = 5; i < LOD; ++i) {
>>>>>>> 6a31f9a3
                    ASSERTV(i, OD[i] == TD[i-5]);
                }

                In in(OD, LOD);
                ASSERT(in);
                ASSERT(!in.isEmpty());

                Obj t = Obj::make(-123);

                if (veryVerbose) {
                    cout << "\tValue being overwritten: "; P(t);
                }
                ASSERT(X != t);

                t.bdexStreamIn(in, VERSION);
                ASSERT(in);
                ASSERT(in.isEmpty());

                if (veryVerbose) {
                    cout << "\t  Value after overwrite: "; P(t);
                }
                ASSERT(X == t);

            }

            const bsls::Types::Int64 *VALUES = VALUES_INT64;
<<<<<<< HEAD
            enum { NUM_VALUES = sizeof(VALUES_INT64) / sizeof(*VALUES_INT64) };
=======
            const int NUM_VALUES = static_cast<int>(
                                 sizeof(VALUES_INT64) / sizeof(*VALUES_INT64));
>>>>>>> 6a31f9a3

            if (verbose) cout << "\tOn valid, non-empty stream data." << endl;
            {
                for (int ui = 0; ui < NUM_VALUES; ++ui) {
                    const Obj UU = Obj::make(VALUES[ui]);

                    for (int vi = 0; vi < NUM_VALUES; ++vi) {
                        Obj mU = Obj::make(VALUES[ui]); const Obj& U = mU;

                        Out out(VERSION_SELECTOR);

                        bdexStreamOut(out, U, VERSION);

                        In in(out.data(), out.length());
                        ASSERTV(ui, in);
                        ASSERTV(ui, !in.isEmpty());

                        const Obj VV = Obj::make(VALUES[vi]);

                        Obj mV; const Obj& V = mV;

                        in.reset();
                        ASSERTV(ui, vi, in);
                        ASSERTV(ui, vi, !in.isEmpty());
                        mV = VALUES[vi];

                        if (veryVerbose) { cout << "\t |"; P_(U); P(V); }

                        ASSERTV(ui, vi, UU == U);
                        ASSERTV(ui, vi, VV == V);
                        ASSERTV(ui, vi, (ui == vi) == (U == V));

                        bdexStreamIn(in, mV, VERSION);

                        ASSERTV(ui, vi, UU == U);
                        ASSERTV(ui, vi, UU == V);
                        ASSERTV(ui, vi,  U == V);
                    }
                }
            }
        }

        if (verbose) cout << "\nTesting BigEndianUint64." << endl;
        {
            typedef bdlb::BigEndianUint64 Obj;

            if (verbose) cout << "\nTesting 'maxSupportedBdexVersion(int)'."
                              << endl;
            {
                Obj mX = Obj::make(1); const Obj X = mX;

                ASSERT(VERSION == X.maxSupportedBdexVersion(VERSION_SELECTOR));
                ASSERT(VERSION ==
                               Obj::maxSupportedBdexVersion(VERSION_SELECTOR));
            }

#ifndef BDE_OMIT_INTERNAL_DEPRECATED  // BDE2.22
            if (verbose) cout << "\nTesting 'maxSupportedBdexVersion()'."
                              << endl;
            {
                Obj mX = Obj::make(1); const Obj X = mX;

                ASSERT(VERSION == X.maxSupportedBdexVersion());
                ASSERT(VERSION == Obj::maxSupportedBdexVersion());
            }
#endif  // BDE_OMIT_INTERNAL_DEPRECATED  -- BDE2.22

            if (verbose) cout << "\nDirect initial trial of 'bdexStreamOut'"
                              << "and (valid) 'bdexStreamIn' functionality."
                              << endl;

            {
                Obj mX = Obj::make(123); const Obj& X = mX;

                Out out(VERSION_SELECTOR);

                if (veryVerbose) {
                    cout << "\t   Value being streamed: "; P(X);
                }

                X.bdexStreamOut(out, VERSION);

                In in(out.data(), out.length());
                ASSERT(in);
                ASSERT(!in.isEmpty());

                Obj t = Obj::make(-123);

                if (veryVerbose) {
                    cout << "\tValue being overwritten: "; P(t);
                }
                ASSERT(X != t);

                t.bdexStreamIn(in, VERSION);
                ASSERT(in);
                ASSERT(in.isEmpty());

                if (veryVerbose) {
                    cout << "\t  Value after overwrite: "; P(t);
                }
                ASSERT(X == t);
            }

            const bsls::Types::Uint64 *VALUES = VALUES_UINT64;
<<<<<<< HEAD
            enum { NUM_VALUES = sizeof(VALUES_UINT64) /
                                sizeof(*VALUES_UINT64) };
=======
            const int NUM_VALUES = static_cast<int>(
                               sizeof(VALUES_UINT64) / sizeof(*VALUES_UINT64));
>>>>>>> 6a31f9a3

            if (verbose) cout << "\tOn valid, non-empty stream data." << endl;
            {
                for (int ui = 0; ui < NUM_VALUES; ++ui) {
                    const Obj UU = Obj::make(VALUES[ui]);

                    for (int vi = 0; vi < NUM_VALUES; ++vi) {
                        Obj mU = Obj::make(VALUES[ui]); const Obj& U = mU;
<<<<<<< HEAD

                        Out out(VERSION_SELECTOR);

                        bdexStreamOut(out, U, VERSION);

                        In in(out.data(), out.length());

=======

                        Out out(VERSION_SELECTOR);

                        bdexStreamOut(out, U, VERSION);

                        In in(out.data(), out.length());

>>>>>>> 6a31f9a3
                        ASSERTV(ui, in);
                        ASSERTV(ui, !in.isEmpty());

                        const Obj VV = Obj::make(VALUES[vi]);

                        Obj mV; const Obj& V = mV;

                        in.reset();
                        ASSERTV(ui, vi, in);
                        ASSERTV(ui, vi, !in.isEmpty());
                        mV = VALUES[vi];

                        if (veryVerbose) { cout << "\t |"; P_(U); P(V); }

                        ASSERTV(ui, vi, UU == U);
                        ASSERTV(ui, vi, VV == V);
                        ASSERTV(ui, vi, (ui == vi) == (U == V));

                        bdexStreamIn(in, mV, VERSION);

                        ASSERTV(ui, vi, UU == U);
                        ASSERTV(ui, vi, UU == V);
                        ASSERTV(ui, vi,  U == V);
                    }
                }
            }
        }
      } break;
<<<<<<< HEAD

      case 9: {
        // --------------------------------------------------------------------
        // TESTING ASSIGNMENT OPERATOR:
        //
        // TBD
        // --------------------------------------------------------------------

      } break;

      case 8: {
        // --------------------------------------------------------------------
        // TESTING GENERATOR FUNCTION, g:
        //
        // This component test driver does not have a generator function.
        // --------------------------------------------------------------------

      } break;

=======

>>>>>>> 6a31f9a3
      case 7: {
        // --------------------------------------------------------------------
        // TESTING COPY CONSTRUCTOR:
        //
        // It does not need to be tested here.  This method is provided by the
        // compiler in this component.  Note that it is still indirectly tested
        // by case 2 since 'make' relies on the copy constructor.
        // --------------------------------------------------------------------

      } break;

      case 6: {
        // --------------------------------------------------------------------
        // TESTING EQUALITY OPERATORS: '==' and '!='
        //
        // Concerns:
        //   That 'operator==' and 'operator!=' produce the correct result
        //   for all values.
        //
        // Plan:
        //   Specify a set S of varied object values, including the usual
        //   "edge" cases.  Verify the correctness of 'operator==' and
        //   'operator!=' using all elements (u, v) of the cross product S X S.
        //
        // Testing:
        //   bool operator==(const bdlb::BigEndianInt16& lhs, rhs);
        //   bool operator!=(const bdlb::BigEndianInt16& lhs, rhs);
        //   bool operator==(const bdlb::BigEndianUint16& lhs, rhs);
        //   bool operator!=(const bdlb::BigEndianUint16& lhs, rhs);
        //   bool operator==(const bdlb::BigEndianInt32& lhs, rhs);
        //   bool operator!=(const bdlb::BigEndianInt32& lhs, rhs);
        //   bool operator==(const bdlb::BigEndianUint32& lhs, rhs);
        //   bool operator!=(const bdlb::BigEndianUint32& lhs, rhs);
        //   bool operator==(const bdlb::BigEndianInt64& lhs, rhs);
        //   bool operator!=(const bdlb::BigEndianInt64& lhs, rhs);
        //   bool operator==(const bdlb::BigEndianUint64& lhs, rhs);
        //   bool operator!=(const bdlb::BigEndianUint64& lhs, rhs);
        // --------------------------------------------------------------------

        if (verbose) cout << endl
                          << "Testing 'operator==' and 'operator!='." << endl
                          << "======================================" << endl;

        if (verbose) cout << "\nTesting BigEndianInt16." << endl;
        {
            typedef bdlb::BigEndianInt16 Obj;

            const short *VALUES = VALUES_SHORT;
<<<<<<< HEAD
            enum { NUM_VALUES = sizeof(VALUES_SHORT) / sizeof(*VALUES_SHORT) };
=======
            const int NUM_VALUES = static_cast<int>(
                                 sizeof(VALUES_SHORT) / sizeof(*VALUES_SHORT));
>>>>>>> 6a31f9a3

            for (int i = 0; i < NUM_VALUES; ++i) {

                const Obj X = Obj::make(VALUES[i]);
                ASSERTV(i, X == VALUES[i]);

                for (int j = 0; j < NUM_VALUES; ++j) {
                    const Obj Y = Obj::make(VALUES[j]);
                    ASSERTV(j, Y == VALUES[j]);

                    ASSERTV(i, j, (i == j) == (X == Y));
                    ASSERTV(i, j, (i != j) == (X != Y));
                }
            }
        }

        if (verbose) cout << "\nTesting BigEndianUint16." << endl;
        {
            typedef bdlb::BigEndianUint16 Obj;

            const unsigned short *VALUES = VALUES_USHORT;
<<<<<<< HEAD
            enum { NUM_VALUES = sizeof(VALUES_USHORT) /
                                sizeof(*VALUES_USHORT) };
=======
            const int NUM_VALUES = static_cast<int>(
                               sizeof(VALUES_USHORT) / sizeof(*VALUES_USHORT));
>>>>>>> 6a31f9a3

            for (int i = 0; i < NUM_VALUES; ++i) {

                const Obj X = Obj::make(VALUES[i]);
                ASSERTV(i, X == VALUES[i]);

                for (int j = 0; j < NUM_VALUES; ++j) {
                    const Obj Y = Obj::make(VALUES[j]);
                    ASSERTV(j, Y == VALUES[j]);

                    ASSERTV(i, j, (i == j) == (X == Y));
                    ASSERTV(i, j, (i != j) == (X != Y));
                }
            }
        }

        if (verbose) cout << "\nTesting BigEndianInt32." << endl;
        {
            typedef bdlb::BigEndianInt32 Obj;

            const int *VALUES = VALUES_INT;
<<<<<<< HEAD
            enum { NUM_VALUES = sizeof(VALUES_INT) / sizeof(*VALUES_INT) };
=======
            const int NUM_VALUES = static_cast<int>(
                                     sizeof(VALUES_INT) / sizeof(*VALUES_INT));
>>>>>>> 6a31f9a3

            for (int i = 0; i < NUM_VALUES; ++i) {

                const Obj X = Obj::make(VALUES[i]);
                ASSERTV(i, X == VALUES[i]);

                for (int j = 0; j < NUM_VALUES; ++j) {
                    const Obj Y = Obj::make(VALUES[j]);
                    ASSERTV(j, Y == VALUES[j]);

                    ASSERTV(i, j, (i == j) == (X == Y));
                    ASSERTV(i, j, (i != j) == (X != Y));
                }
            }
        }

        if (verbose) cout << "\nTesting BigEndianUint32." << endl;
        {
            typedef bdlb::BigEndianUint32 Obj;

            const unsigned int *VALUES = VALUES_UINT;
<<<<<<< HEAD
            enum { NUM_VALUES = sizeof(VALUES_UINT) / sizeof(*VALUES_UINT) };
=======
            const int NUM_VALUES = static_cast<int>(
                                   sizeof(VALUES_UINT) / sizeof(*VALUES_UINT));
>>>>>>> 6a31f9a3

            for (int i = 0; i < NUM_VALUES; ++i) {

                const Obj X = Obj::make(VALUES[i]);
                ASSERTV(i, X == VALUES[i]);

                for (int j = 0; j < NUM_VALUES; ++j) {
                    const Obj Y = Obj::make(VALUES[j]);
                    ASSERTV(j, Y == VALUES[j]);

                    ASSERTV(i, j, (i == j) == (X == Y));
                    ASSERTV(i, j, (i != j) == (X != Y));
                }
            }
        }

        if (verbose) cout << "\nTesting BigEndianInt64." << endl;
        {
            typedef bdlb::BigEndianInt64 Obj;

            const bsls::Types::Int64 *VALUES = VALUES_INT64;
<<<<<<< HEAD
            enum { NUM_VALUES = sizeof(VALUES_INT64) / sizeof(*VALUES_INT64) };
=======
            const int NUM_VALUES = static_cast<int>(
                                 sizeof(VALUES_INT64) / sizeof(*VALUES_INT64));
>>>>>>> 6a31f9a3

            for (int i = 0; i < NUM_VALUES; ++i) {

                const Obj X = Obj::make(VALUES[i]);
                ASSERTV(i, X == VALUES[i]);

                for (int j = 0; j < NUM_VALUES; ++j) {
                    const Obj Y = Obj::make(VALUES[j]);
                    ASSERTV(j, Y == VALUES[j]);

                    ASSERTV(i, j, (i == j) == (X == Y));
                    ASSERTV(i, j, (i != j) == (X != Y));
                }
            }
        }

        if (verbose) cout << "\nTesting BigEndianUint64." << endl;
        {
            typedef bdlb::BigEndianUint64 Obj;

            const bsls::Types::Uint64 *VALUES = VALUES_UINT64;
<<<<<<< HEAD
            enum { NUM_VALUES = sizeof(VALUES_UINT64) /
                                sizeof(*VALUES_UINT64) };
=======
            const int NUM_VALUES = static_cast<int>(
                               sizeof(VALUES_UINT64) / sizeof(*VALUES_UINT64));
>>>>>>> 6a31f9a3

            for (int i = 0; i < NUM_VALUES; ++i) {

                const Obj X = Obj::make(VALUES[i]);
                ASSERTV(i, X == VALUES[i]);

                for (int j = 0; j < NUM_VALUES; ++j) {
                    const Obj Y = Obj::make(VALUES[j]);
                    ASSERTV(j, Y == VALUES[j]);

                    ASSERTV(i, j, (i == j) == (X == Y));
                    ASSERTV(i, j, (i != j) == (X != Y));
                }
            }
        }
      } break;
      case 5: {
        // --------------------------------------------------------------------
        // TESTING OUTPUT (<<) OPERATOR and 'print' method:
        //
        // Concerns:
        //  We want to ensure that the 'print' method correctly formats
        //  our objects output with any valid 'level' and 'spacesPerLevel'
        //  values and returns the specified stream and does not use
        //  any memory.
        //
        // Plan:
        //  Exercise the print method with different levels and spaces and
        //  compare the result against a generated string.
        //
        // Tactics:
        //   - Ad-Hoc Data Selection Method
        //   - Table-Driven Implementation Technique
        //
        // Testing:
        //   bsl::ostream& Obj::print(bsl::ostream& stream,
        //                            int           level,
        //                            int           spacesPerLevel) const
        //   bsl::ostream& operator<<(bsl::ostream& stream,
        //                            const Obj&    calendar)
        // --------------------------------------------------------------------

        static const struct {
            int   d_level;
            int   d_spacesPerLevel;
        } DATA[] = {
           //LEVEL SPACE PER LEVEL
            {0,    -1,             },
            {0,    -1,             },
            {0,    -1,             },
            {0,    -1,             },
            {0,    -1,             },
            {0,    -1,             },
            {0,    -1,             },
            {2,    -1,             },
            {3,    -2,             },
            {1,     2,             },
            {1,     2,             },
            {1,    -2,             },
        };
<<<<<<< HEAD
        enum { NUM_DATA = sizeof(DATA) / sizeof(*DATA) };
=======
        const int NUM_DATA = static_cast<int>(sizeof(DATA) / sizeof(*DATA));
>>>>>>> 6a31f9a3

        if (verbose) cout << endl
                          << "Testing 'print' and 'operator<<'." << endl
                          << "=================================" << endl;

        if (verbose) cout << "\nTesting BigEndianInt16." << endl;
        {
            typedef bdlb::BigEndianInt16 Obj;

            const short *VALUES = VALUES_SHORT;
<<<<<<< HEAD
            enum { NUM_VALUES = sizeof(VALUES_SHORT) / sizeof(*VALUES_SHORT) };
=======
            const int NUM_VALUES = static_cast<int>(
                                 sizeof(VALUES_SHORT) / sizeof(*VALUES_SHORT));
>>>>>>> 6a31f9a3

            for (int i = 0; i < NUM_VALUES; ++i) {
                const Obj X = Obj::make(VALUES[i]);

                bsl::stringstream streamValue;
                streamValue << VALUES[i];

                for (int j = 0; j < NUM_DATA; ++j) {

                    const int LEVEL = DATA[j].d_level;
                    const int SPACES = DATA[j].d_spacesPerLevel;

                    {
                        bsl::stringstream ss;
                        X.print(ss, LEVEL, SPACES);

                        bsl::stringstream ss2;
                        if (LEVEL > 0) {
                            ss2 << bsl::string(bsl::abs(SPACES) * LEVEL, ' ');
                        }
                        ss2 << streamValue.str();
                        if (SPACES >= 0) {
                            ss2 << '\n';
                        }
                        ASSERTV(i, j, ss2.str() == ss.str());
                    }

                }
                bsl::stringstream ss;
                ss << X;
                ASSERTV(i, ss.str() == streamValue.str());
            }
        }

        if (verbose) cout << "\nTesting BigEndianUint16." << endl;
        {
            typedef bdlb::BigEndianUint16 Obj;

            const unsigned short *VALUES = VALUES_USHORT;
<<<<<<< HEAD
            enum { NUM_VALUES = sizeof(VALUES_USHORT) /
                                sizeof(*VALUES_USHORT) };
=======
            const int NUM_VALUES = static_cast<int>(
                               sizeof(VALUES_USHORT) / sizeof(*VALUES_USHORT));
>>>>>>> 6a31f9a3

            for (int i = 0; i < NUM_VALUES; ++i) {
                const Obj X = Obj::make(VALUES[i]);

                bsl::stringstream streamValue;
                streamValue << VALUES[i];

                for (int j = 0; j < NUM_DATA; ++j) {

                    const int LEVEL = DATA[j].d_level;
                    const int SPACES = DATA[j].d_spacesPerLevel;

                    {
                        bsl::stringstream ss;
                        X.print(ss, LEVEL, SPACES);

                        bsl::stringstream ss2;
                        if (LEVEL > 0) {
                            ss2 << bsl::string(bsl::abs(SPACES) * LEVEL, ' ');
                        }
                        ss2 << streamValue.str();
                        if (SPACES >= 0) {
                            ss2 << '\n';
                        }
                        ASSERTV(i, j, ss2.str() == ss.str());
                    }

                }
                bsl::stringstream ss;
                ss << X;
                ASSERTV(i, ss.str() == streamValue.str());
            }
        }

        if (verbose) cout << "\nTesting BigEndianInt32." << endl;
        {
            typedef bdlb::BigEndianInt32 Obj;

            const int *VALUES = VALUES_INT;
<<<<<<< HEAD
            enum { NUM_VALUES = sizeof(VALUES_INT) / sizeof(*VALUES_INT) };
=======
            const int NUM_VALUES = static_cast<int>(
                                     sizeof(VALUES_INT) / sizeof(*VALUES_INT));
>>>>>>> 6a31f9a3

            for (int i = 0; i < NUM_VALUES; ++i) {
                const Obj X = Obj::make(VALUES[i]);

                bsl::stringstream streamValue;
                streamValue << VALUES[i];

                for (int j = 0; j < NUM_DATA; ++j) {

                    const int LEVEL = DATA[j].d_level;
                    const int SPACES = DATA[j].d_spacesPerLevel;

                    {
                        bsl::stringstream ss;
                        X.print(ss, LEVEL, SPACES);

                        bsl::stringstream ss2;
                        if (LEVEL > 0) {
                            ss2 << bsl::string(bsl::abs(SPACES) * LEVEL, ' ');
                        }
                        ss2 << streamValue.str();
                        if (SPACES >= 0) {
                            ss2 << '\n';
                        }
                        ASSERTV(i, j, ss2.str() == ss.str());
                    }

                }
                bsl::stringstream ss;
                ss << X;
                ASSERTV(i, ss.str() == streamValue.str());
            }
        }

        if (verbose) cout << "\nTesting BigEndianUint32." << endl;
        {
            typedef bdlb::BigEndianUint32 Obj;

            const unsigned int *VALUES = VALUES_UINT;
<<<<<<< HEAD
            enum { NUM_VALUES = sizeof(VALUES_UINT) / sizeof(*VALUES_UINT) };
=======
            const int NUM_VALUES = static_cast<int>(
                                   sizeof(VALUES_UINT) / sizeof(*VALUES_UINT));
>>>>>>> 6a31f9a3

            for (int i = 0; i < NUM_VALUES; ++i) {
                const Obj X = Obj::make(VALUES[i]);

                bsl::stringstream streamValue;
                streamValue << VALUES[i];

                for (int j = 0; j < NUM_DATA; ++j) {

                    const int LEVEL = DATA[j].d_level;
                    const int SPACES = DATA[j].d_spacesPerLevel;

                    {
                        bsl::stringstream ss;
                        X.print(ss, LEVEL, SPACES);

                        bsl::stringstream ss2;
                        if (LEVEL > 0) {
                            ss2 << bsl::string(bsl::abs(SPACES) * LEVEL, ' ');
                        }
                        ss2 << streamValue.str();
                        if (SPACES >= 0) {
                            ss2 << '\n';
                        }
                        ASSERTV(i, j, ss2.str() == ss.str());
                    }

                }
                bsl::stringstream ss;
                ss << X;
                ASSERTV(i, ss.str() == streamValue.str());
            }
        }

        if (verbose) cout << "\nTesting BigEndianInt64." << endl;
        {
            typedef bdlb::BigEndianInt64 Obj;

            const bsls::Types::Int64 *VALUES = VALUES_INT64;
<<<<<<< HEAD
            enum { NUM_VALUES = sizeof(VALUES_INT64) / sizeof(*VALUES_INT64) };
=======
            const int NUM_VALUES = static_cast<int>(
                                 sizeof(VALUES_INT64) / sizeof(*VALUES_INT64));
>>>>>>> 6a31f9a3

            for (int i = 0; i < NUM_VALUES; ++i) {
                const Obj X = Obj::make(VALUES[i]);

                bsl::stringstream streamValue;
                streamValue << VALUES[i];

                for (int j = 0; j < NUM_DATA; ++j) {

                    const int LEVEL = DATA[j].d_level;
                    const int SPACES = DATA[j].d_spacesPerLevel;

                    {
                        bsl::stringstream ss;
                        X.print(ss, LEVEL, SPACES);

                        bsl::stringstream ss2;
                        if (LEVEL > 0) {
                            ss2 << bsl::string(bsl::abs(SPACES) * LEVEL, ' ');
                        }
                        ss2 << streamValue.str();
                        if (SPACES >= 0) {
                            ss2 << '\n';
                        }
                        ASSERTV(i, j, ss2.str() == ss.str());
                    }

                }
                bsl::stringstream ss;
                ss << X;
                ASSERTV(i, ss.str() == streamValue.str());
            }
        }

        if (verbose) cout << "\nTesting BigEndianUint64." << endl;
        {
            typedef bdlb::BigEndianUint64 Obj;

            const bsls::Types::Uint64 *VALUES = VALUES_UINT64;
<<<<<<< HEAD
            enum { NUM_VALUES = sizeof(VALUES_UINT64) /
                                sizeof(*VALUES_UINT64) };
=======
            const int NUM_VALUES = static_cast<int>(
                               sizeof(VALUES_UINT64) / sizeof(*VALUES_UINT64));
>>>>>>> 6a31f9a3

            for (int i = 0; i < NUM_VALUES; ++i) {
                const Obj X = Obj::make(VALUES[i]);

                bsl::stringstream streamValue;
                streamValue << VALUES[i];

                for (int j = 0; j < NUM_DATA; ++j) {

                    const int LEVEL = DATA[j].d_level;
                    const int SPACES = DATA[j].d_spacesPerLevel;

                    {
                        bsl::stringstream ss;
                        X.print(ss, LEVEL, SPACES);

                        bsl::stringstream ss2;
                        if (LEVEL > 0) {
                            ss2 << bsl::string(bsl::abs(SPACES) * LEVEL, ' ');
                        }
                        ss2 << streamValue.str();
                        if (SPACES >= 0) {
                            ss2 << '\n';
                        }
                        ASSERTV(i, j, ss2.str() == ss.str());
                    }

                }
                bsl::stringstream ss;
                ss << X;
                ASSERTV(i, ss.str() == streamValue.str());
            }
        }
      } break;
      case 4: {
        // --------------------------------------------------------------------
        // TESTING BASIC ACCESSORS
        //
        // Concerns:
        //   1. operator T() returns the expected value
        //
        // Plan:
        //   To address concern 1, we will construct different objects
        //   and verify that T() returns the expected value.
        //
        // Tactics:
        //   - Ad Hoc test data selection method
        //   - Table-Driven test case implementation technique
        //
        // Testing:
        //   bdlb::BigEndianInt16::operator  short() const;
        //   bdlb::BigEndianUint16::operator unsigned short() const;
        //   bdlb::BigEndianInt32::operator  int() const;
        //   bdlb::BigEndianUint32::operator unsigned int() const;
        //   bdlb::BigEndianInt64::operator  Int64() const;
        //   bdlb::BigEndianUint64::operator Uint64() const;
        //  -------------------------------------------------------------------

        if (verbose) cout << endl
                          << "TESTING BASIC ACCESSORS" << endl
                          << "=======================" << endl;

        if (verbose) cout << "\nTesting bdlb::BigEndianInt16" << endl;
        {
            typedef bdlb::BigEndianInt16 Obj;

            {
                const Obj X = Obj::make(0);
                ASSERT(0 == static_cast<short>(X));
            }
            for (bsl::size_t i = 0; i < sizeof(short) * 8; ++i) {
                const Obj X = Obj::make(static_cast<short>(1 << i));
                ASSERTV(i,
                          static_cast<short>(1 << i) == static_cast<short>(X));
            }
        }

        if (verbose) cout << "\nTesting bdlb::BigEndianUint16" << endl;
        {
            typedef bdlb::BigEndianUint16 Obj;

            {
                const Obj X = Obj::make(0);
                ASSERT(0 == static_cast<unsigned short>(X));
            }
            for (bsl::size_t i = 0; i < sizeof(short) * 8; ++i) {
                const Obj X = Obj::make(static_cast<unsigned short>(1 << i));
                ASSERTV(i, (1 << i) == static_cast<unsigned short>(X));
            }
        }

        if (verbose) cout << "\nTesting bdlb::BigEndianInt32" << endl;
        {
            typedef bdlb::BigEndianInt32 Obj;

            {
                const Obj X = Obj::make(0);
                ASSERT(0 == static_cast<int>(X));
            }
            for (bsl::size_t i = 0; i <= sizeof(int) * 8; ++i) {
                const Obj X = Obj::make(1 << i);
                ASSERTV(i, (1 << i) == static_cast<int>(X));
            }
        }

        if (verbose) cout << "\nTesting bdlb::BigEndianUint32" << endl;
        {
            typedef bdlb::BigEndianUint32 Obj;

            {
                const Obj X = Obj::make(0);
                ASSERT(0 == static_cast<unsigned int>(X));
            }
            for (bsl::size_t i = 0; i <= sizeof(int) * 8; ++i) {
                const Obj X = Obj::make(1U << i);
                ASSERTV(i, (1U << i) == static_cast<unsigned int>(X));
            }
        }

        if (verbose) cout << "\nTesting bdlb::BigEndianInt64" << endl;
        {
            typedef bdlb::BigEndianInt64 Obj;

            {
                const Obj X = Obj::make(0);
                ASSERT(0 == static_cast<bsls::Types::Int64>(X));
            }
            for (bsl::size_t i = 0; i <= sizeof(bsls::Types::Int64) * 8; ++i) {
                const Obj X = Obj::make(1LL << i);
                ASSERTV(i, (1LL << i) == static_cast<bsls::Types::Int64>(X));
            }
        }

        if (verbose) cout << "\nTesting bdlb::BigEndianUint64" << endl;
        {
            typedef bdlb::BigEndianUint64 Obj;

            {
                const Obj X = Obj::make(0);
                ASSERT(0 == static_cast<bsls::Types::Uint64>(X));
            }
            for (bsl::size_t i = 0; i <= sizeof(bsls::Types::Uint64) * 8; ++i)
            {
                const Obj X = Obj::make(1ULL << i);
                ASSERTV(i, (1ULL << i) == static_cast<bsls::Types::Uint64>(X));
            }
        }
      } break;

      case 3: {
        // --------------------------------------------------------------------
        // TESTING GENERATOR FUNCTIONS
        //
        // This component test driver does not have a generator function.
        // --------------------------------------------------------------------

      } break;

      case 2: {
        // --------------------------------------------------------------------
        // TESTING PRIMARY MANIPULATORS
        //
        // We want to exercise the set of primary manipulators, which can put
        // the object in any state.
        //
        // Concerns:
        //  1. Obj::make
        //      a. creates an object with the expected value
        //      b. does not allocate any memory (which implies here exception
        //         safety)
        //
        //  Note that there is no "stretching" in this object.  We are adopting
        //  a black-box attitude while testing this function with regard to the
        //  containers used by the object.
        //
        // Plan:
        //  To address concerns for 1, create an object using the default
        //  constructor.  Then use 'operator T()' and 'isInCoreValueCorrect' to
        //  check the value and a default allocator guard to verify that no
        //  memory was allocated.  Then we do a cross-test of all values and
        //  verify consistency.
        //
        // Tactics:
        //   - Ad-Hoc Data Selection Method
        //   - Array Implementation technique
        //
        // Testing:
        //   static bdlb::BigEndianInt16::make(short);
        //   static bdlb::BigEndianUint16::make(unsigned short);
        //   static bdlb::BigEndianInt32::make(int);
        //   static bdlb::BigEndianUint32::make(unsigned int);
        //   static bdlb::BigEndianInt64::make(bsls::Types::Int64);
        //   static bdlb::BigEndianUint64::make(bsls::Types::Uint64);
        // --------------------------------------------------------------------

        if (verbose) cout << endl
                          << "TESTING PRIMARY MANIPULATORS" << endl
                          << "============================" << endl;

        if (verbose) cout << "\nTesting BigEndianInt16." << endl;
        {
            typedef bdlb::BigEndianInt16 Obj;

            const short *VALUES = VALUES_SHORT;
<<<<<<< HEAD
            enum { NUM_VALUES = sizeof(VALUES_SHORT) / sizeof(*VALUES_SHORT) };
=======
            const int NUM_VALUES = static_cast<int>(
                                 sizeof(VALUES_SHORT) / sizeof(*VALUES_SHORT));
>>>>>>> 6a31f9a3

            const bslma::DefaultAllocatorGuard DAG(&testAllocator);
            for (int i = 0; i < NUM_VALUES; ++i) {
                const bsls::Types::Int64 previousTotal =
                                                testAllocator.numBlocksTotal();

                const Obj X = Obj::make(VALUES[i]);
                ASSERTV(i, X == VALUES[i]);
                ASSERTV(i, isInCoreValueCorrect(VALUES[i], X));

                ASSERT(testAllocator.numBlocksTotal() == previousTotal);

                for (int j = 0; j < NUM_VALUES; ++j) {
                    const Obj Y = Obj::make(VALUES[j]);
                    ASSERTV(i, j, (i == j) == (X == Y));
                }
            }
        }

        if (verbose) cout << "\nTesting BigEndianUint16." << endl;
        {
            typedef bdlb::BigEndianUint16 Obj;

            const unsigned short *VALUES = VALUES_USHORT;
<<<<<<< HEAD
            enum { NUM_VALUES = sizeof(VALUES_USHORT) /
                                sizeof(*VALUES_USHORT) };
=======
            const int NUM_VALUES = static_cast<int>(
                               sizeof(VALUES_USHORT) / sizeof(*VALUES_USHORT));
>>>>>>> 6a31f9a3

            const bslma::DefaultAllocatorGuard DAG(&testAllocator);
            for (int i = 0; i < NUM_VALUES; ++i) {
                const bsls::Types::Int64 previousTotal =
                                                testAllocator.numBlocksTotal();

                const Obj X = Obj::make(VALUES[i]);
                ASSERTV(i, X == VALUES[i]);
                ASSERTV(i, isInCoreValueCorrect(VALUES[i], X));

                ASSERT(testAllocator.numBlocksTotal() == previousTotal);

                for (int j = 0; j < NUM_VALUES; ++j) {
                    const Obj Y = Obj::make(VALUES[j]);
                    ASSERTV(i, j, (i == j) == (X == Y));
                }
            }
        }

        if (verbose) cout << "\nTesting BigEndianInt32." << endl;
        {
            typedef bdlb::BigEndianInt32 Obj;

            const int *VALUES = VALUES_INT;
<<<<<<< HEAD
            enum { NUM_VALUES = sizeof(VALUES_INT) / sizeof(*VALUES_INT) };
=======
            const int NUM_VALUES = static_cast<int>(
                                     sizeof(VALUES_INT) / sizeof(*VALUES_INT));
>>>>>>> 6a31f9a3

            const bslma::DefaultAllocatorGuard DAG(&testAllocator);
            for (int i = 0; i < NUM_VALUES; ++i) {
                const bsls::Types::Int64 previousTotal =
                                                testAllocator.numBlocksTotal();

                const Obj X = Obj::make(VALUES[i]);
                ASSERTV(i, X == VALUES[i]);
                ASSERTV(i, isInCoreValueCorrect(VALUES[i], X));

                ASSERT(testAllocator.numBlocksTotal() == previousTotal);

                for (int j = 0; j < NUM_VALUES; ++j) {
                    const Obj Y = Obj::make(VALUES[j]);
                    ASSERTV(i, j, (i == j) == (X == Y));
                }
            }
        }

        if (verbose) cout << "\nTesting BigEndianUint32." << endl;
        {
            typedef bdlb::BigEndianUint32 Obj;

            const unsigned int *VALUES = VALUES_UINT;
<<<<<<< HEAD
            enum { NUM_VALUES = sizeof(VALUES_UINT) / sizeof(*VALUES_UINT) };
=======
            const int NUM_VALUES = static_cast<int>(
                                   sizeof(VALUES_UINT) / sizeof(*VALUES_UINT));
>>>>>>> 6a31f9a3

            const bslma::DefaultAllocatorGuard DAG(&testAllocator);
            for (int i = 0; i < NUM_VALUES; ++i) {
                const bsls::Types::Int64 previousTotal =
                                                testAllocator.numBlocksTotal();

                const Obj X = Obj::make(VALUES[i]);
                ASSERTV(i, X == VALUES[i]);
                ASSERTV(i, isInCoreValueCorrect(VALUES[i], X));

                ASSERT(testAllocator.numBlocksTotal() == previousTotal);

                for (int j = 0; j < NUM_VALUES; ++j) {
                    const Obj Y = Obj::make(VALUES[j]);
                    ASSERTV(i, j, (i == j) == (X == Y));
                }
            }
        }

        if (verbose) cout << "\nTesting BigEndianInt64." << endl;
        {
            typedef bdlb::BigEndianInt64 Obj;

            const bsls::Types::Int64 *VALUES = VALUES_INT64;
<<<<<<< HEAD
            enum { NUM_VALUES = sizeof(VALUES_INT64) / sizeof(*VALUES_INT64) };
=======
            const int NUM_VALUES = static_cast<int>(
                                 sizeof(VALUES_INT64) / sizeof(*VALUES_INT64));
>>>>>>> 6a31f9a3

            const bslma::DefaultAllocatorGuard DAG(&testAllocator);
            for (int i = 0; i < NUM_VALUES; ++i) {
                const bsls::Types::Int64 previousTotal =
                                                testAllocator.numBlocksTotal();

                const Obj X = Obj::make(VALUES[i]);
                ASSERTV(i, X == VALUES[i]);
                ASSERTV(i, isInCoreValueCorrect(VALUES[i], X));

                ASSERT(testAllocator.numBlocksTotal() == previousTotal);

                for (int j = 0; j < NUM_VALUES; ++j) {
                    const Obj Y = Obj::make(VALUES[j]);
                    ASSERTV(i, j, (i == j) == (X == Y));
                }
            }
        }

        if (verbose) cout << "\nTesting BigEndianUint64." << endl;
        {
            typedef bdlb::BigEndianUint64 Obj;

            const bsls::Types::Uint64 *VALUES = VALUES_UINT64;
<<<<<<< HEAD
            enum { NUM_VALUES = sizeof(VALUES_UINT64) /
                                sizeof(*VALUES_UINT64) };
=======
            const int NUM_VALUES = static_cast<int>(
                               sizeof(VALUES_UINT64) / sizeof(*VALUES_UINT64));
>>>>>>> 6a31f9a3

            const bslma::DefaultAllocatorGuard DAG(&testAllocator);
            for (int i = 0; i < NUM_VALUES; ++i) {
                const bsls::Types::Int64 previousTotal =
                                                testAllocator.numBlocksTotal();

                const Obj X = Obj::make(VALUES[i]);
                ASSERTV(i, X == VALUES[i]);
                ASSERTV(i, isInCoreValueCorrect(VALUES[i], X));

                ASSERT(testAllocator.numBlocksTotal() == previousTotal);

                for (int j = 0; j < NUM_VALUES; ++j) {
                    const Obj Y = Obj::make(VALUES[j]);
                    ASSERTV(i, j, (i == j) == (X == Y));
                }
            }
        }
      } break;

      case 1: {
        // --------------------------------------------------------------------
        // BREATHING TEST
        //   Developers' Sandbox.
        //
        // Concerns:
        //   We want to exercise basic value-semantic functionality.  In
        //   particular we want to demonstrate a base-line level of correct
        //   operation of the following methods and operators:
        //      - default and copy constructors (and also the destructor)
        //      - the assignment operator (including aliasing)
        //      - equality operators: 'operator==()' and 'operator!=()'
        //      - the (test-driver supplied) output operator: 'operator<<()'
        //      - primary manipulators: 'push_back' and 'clear' methods
        //      - basic accessors: 'size' and 'operator[]()'
        //   In addition we would like to exercise objects with potentially
        //   different internal organizations representing the same value.
        //
        // Plan:
        //   Create four objects using the default, make and
        //   copy constructors.  Exercise these objects using primary
        //   manipulators, basic accessors, equality operators, and the
        //   assignment operator.  Invoke the primary (black box) manipulator
        //   [3&5], copy constructor [2&8], and assignment operator [10&9] in
        //   situations where the internal data (i) does *not* and (ii) *does*
        //   have to resize.  Try aliasing with assignment for a non-empty
        //   object [11] and allow the result to leave scope, enabling the
        //   destructor to assert internal object invariants.  Display object
        //   values frequently in verbose mode:
        //    1. Create an object x1 (dctor + =).           x1:
        //    2. Create a second object x2 (copy from x1).  x1: x2:
        //    3. Append an element value A to x1).          x1:A x2:
        //    4. Append the same element value A to x2).    x1:A x2:A
        //    5. Append another element value B to x2).     x1:A x2:AB
        //    6. Remove all elements from x1.               x1: x2:AB
        //    7. Create a third object x3 (dctor + =)       x1: x2:AB x3:
        //    8. Create a fourth object x4 (copy of x2).    x1: x2:AB x3: x4:AB
        //    9. Assign x2 = x1 (non-empty becomes empty).  x1: x2: x3: x4:AB
        //   10. Assign x3 = x4 (empty becomes non-empty).  x1: x2: x3:AB x4:AB
        //   11. Assign x4 = x4 (aliasing).                 x1: x2: x3:AB x4:AB
        //
        // Tactics:
        //   - Ad Hoc Test Data Selection Method
        //   - Brute Force Implementation Technique
        //
        // Testing:
        //   This "test" *exercises* basic functionality, but *tests* nothing.
        // --------------------------------------------------------------------

        if (verbose) cout << endl
                          << "BREATHING TEST" << endl
                          << "==============" << endl;

        if (verbose) cout << "\nTesting BigEndianInt16." << endl;
        {
            const short VA = 123;
            const short VB = SHRT_MAX;
            const short VC = SHRT_MIN;

            typedef bdlb::BigEndianInt16 Obj;

            if (verbose) {
                cout << "\n 1. Create an object x1 (init. to VA)."
                     << "\t\t{ x1:VA }"
                     << endl;
            }

            Obj        mX1 = Obj::make(VA);
            const Obj& X1 = mX1;
            if (veryVerbose) {
                T_ P(X1);
            }

            if (verbose) {
                cout << "\ta. Check initial state of x1." << endl;
            }
            ASSERT(VA == X1);
            ASSERT(isInCoreValueCorrect(VA, X1));

            // - - - - - - - - - - - - - - - - - - - - - - - - - - - - - - - -
            if (verbose) {
                cout << "\n 2. Create an object x2 (copy from x1)."
                     << "\t\t{ x1:VA x2:VA }"
                     << endl;
            }

            Obj mX2(X1);  const Obj& X2 = mX2;
            if (veryVerbose) {
                T_ P(X2);
            }

            if (verbose) {
                cout << "\ta. Check the initial state of x2." << endl;
            }
            ASSERT(VA == X2);
            ASSERT(isInCoreValueCorrect(VA, X2));

            if (verbose) {
                cout << "\tb. Try equality operators: x2 <op> x1, x2."
                     << endl;
            }
            ASSERT(true == (X2 == X1));    ASSERT(false == (X2 != X1));
            ASSERT(true == (X2 == X2));    ASSERT(false == (X2 != X2));

            // - - - - - - - - - - - - - - - - - - - - - - - - - - - - - - - -
            if (verbose) {
                cout << "\n 3. Set x1 to a new value VB."
                     << "\t\t\t{ x1:VB x2:VA }"
                     << endl;
            }

            mX1 = VB;
            if (veryVerbose) {
                T_ P(X1);
            }

            if (verbose) {
                cout << "\ta. Check new state of x1." << endl;
            }
            ASSERT(VB == X1);
            ASSERT(isInCoreValueCorrect(VB, X1));

            if (verbose) {
                cout << "\tb. Try equality operators: x1 <op> x1, x2."
                     << endl;
            }
            ASSERT(true  == (X1 == X1));    ASSERT(false == (X1 != X1));
            ASSERT(false == (X1 == X2));    ASSERT(true  == (X1 != X2));

            // - - - - - - - - - - - - - - - - - - - - - - - - - - - - - - - -
            if (verbose) {
                cout << "\n 4. Create a default object x3()."
                     << "\t\t{ x1:VB x2:VA x3:0 }"
                     << endl;
            }

            Obj mX3;  const Obj& X3 = mX3;
            mX3 = 0;
            if (veryVerbose) {
                T_ P(X3);
            }

            if (verbose) {
                cout << "\ta. Check initial state of x3." << endl;
            }
            ASSERT(0 == X3);
            ASSERT(isInCoreValueCorrect(0, X3));

            if (verbose) {
                cout << "\tb. Try equality operators: x3 <op> x1, x2, x3."
                     << endl;
            }
            ASSERT(false == (X3 == X1));    ASSERT(true  == (X3 != X1));
            ASSERT(false == (X3 == X2));    ASSERT(true  == (X3 != X2));
            ASSERT(true  == (X3 == X3));    ASSERT(false == (X3 != X3));

            // - - - - - - - - - - - - - - - - - - - - - - - - - - - - - - - -
            if (verbose) {
                cout << "\n 5. Create an object x4 (copy from x3)."
                     << "\t\t{ x1:VA x2:VA x3:0  x4:0 }"
                     << endl;
            }

            Obj mX4(X3);  const Obj& X4 = mX4;
            if (veryVerbose) {
                T_ P(X4);
            }

            if (verbose) {
                cout << "\ta. Check initial state of x4." << endl;
            }
            ASSERT(0 == X4);
            ASSERT(isInCoreValueCorrect(0, X4));

            if (verbose) {
                cout << "\tb. Try equality operators: x4 <op> x1, x2, x3, x4."
                     << endl;
            }
            ASSERT(false == (X4 == X1));    ASSERT(true  == (X4 != X1));
            ASSERT(false == (X4 == X2));    ASSERT(true  == (X4 != X2));
            ASSERT(true  == (X4 == X3));    ASSERT(false == (X4 != X3));
            ASSERT(true  == (X4 == X4));    ASSERT(false == (X4 != X4));

            // - - - - - - - - - - - - - - - - - - - - - - - - - - - - - - - -
            if (verbose) {
                cout << "\n 6. Set x3 to a new value VC."
                     << "\t\t\t{ x1:VB x2:VA x3:VC x4:0 }"
                     << endl;
            }

            mX3 = VC;
            if (veryVerbose) {
                T_ P(X3);
            }

            if (verbose) {
                cout << "\ta. Check new state of x3." << endl;
            }
            ASSERT(VC == X3);
            ASSERT(isInCoreValueCorrect(VC, X3));

            if (verbose) {
                cout << "\tb. Try equality operators: x3 <op> x1, x2, x3, x4."
                     << endl;
            }
            ASSERT(false == (X3 == X1));    ASSERT(true  == (X3 != X1));
            ASSERT(false == (X3 == X2));    ASSERT(true  == (X3 != X2));
            ASSERT(true  == (X3 == X3));    ASSERT(false == (X3 != X3));
            ASSERT(false == (X3 == X4));    ASSERT(true  == (X3 != X4));

            // - - - - - - - - - - - - - - - - - - - - - - - - - - - - - - - -
            if (verbose) {
                cout << "\n 7. Assign x2 = x1."
                     << "\t\t\t\t{ x1:VB x2:VB x3:VC x4:U }"
                     << endl;
            }

            mX2 = X1;
            if (veryVerbose) {
                T_ P(X2);
            }

            if (verbose) {
                cout << "\ta. Check new state of x2." << endl;
            }
            ASSERT(VB == X2);
            ASSERT(isInCoreValueCorrect(VB, X2));

            if (verbose) {
                cout << "\tb. Try equality operators: x2 <op> x1, x2, x3, x4."
                     << endl;
            }
            ASSERT(true  == (X2 == X1));    ASSERT(false == (X2 != X1));
            ASSERT(true  == (X2 == X2));    ASSERT(false == (X2 != X2));
            ASSERT(false == (X2 == X3));    ASSERT(true  == (X2 != X3));
            ASSERT(false == (X2 == X4));    ASSERT(true  == (X2 != X4));

            // - - - - - - - - - - - - - - - - - - - - - - - - - - - - - - - -
            if (verbose) {
                cout << "\n 8. Assign x2 = x3."
                     << "\t\t\t\t{ x1:VB x2:VC x3:VC x4:U }"
                     << endl;
            }

            mX2 = X3;
            if (veryVerbose) {
                T_ P(X2);
            }

            if (verbose) {
                cout << "\ta. Check new state of x2." << endl;
            }
            ASSERT(VC == X2);
            ASSERT(isInCoreValueCorrect(VC, X2));

            if (verbose) {
                cout << "\tb. Try equality operators: x2 <op> x1, x2, x3, x4."
                     << endl;
            }
            ASSERT(false == (X2 == X1));    ASSERT(true  == (X2 != X1));
            ASSERT(true  == (X2 == X2));    ASSERT(false == (X2 != X2));
            ASSERT(true  == (X2 == X3));    ASSERT(false == (X2 != X3));
            ASSERT(false == (X2 == X4));    ASSERT(true  == (X2 != X4));

            // - - - - - - - - - - - - - - - - - - - - - - - - - - - - - - - -
            if (verbose) {
                cout << "\n 9. Assign x1 = x1 (aliasing)."
                     << "\t\t\t{ x1:VB x2:VC x3:VC x4:U }"
                     << endl;
            }

            mX1 = X1;
            if (veryVerbose) {
                T_ P(X1);
            }

            if (verbose) {
                cout << "\ta. Check new state of x1." << endl;
            }
            ASSERT(VB == X1);
            ASSERT(isInCoreValueCorrect(VB, X1));

            if (verbose) {
                cout << "\tb. Try equality operators: x1 <op> x1, x2, x3, x4."
                     << endl;
            }
            ASSERT(true  == (X1 == X1));    ASSERT(false == (X1 != X1));
            ASSERT(false == (X1 == X2));    ASSERT(true  == (X1 != X2));
            ASSERT(false == (X1 == X3));    ASSERT(true  == (X1 != X3));
            ASSERT(false == (X1 == X4));    ASSERT(true  == (X1 != X4));
        }

        if (verbose) cout << "\nTesting BigEndianUint16." << endl;
        {
            const unsigned short VA = 0x48;
            const unsigned short VB = USHRT_MAX;
            const unsigned short VC = 0;

            typedef bdlb::BigEndianUint16 Obj;

            if (verbose) {
                cout << "\n 1. Create an object x1 (init. to VA)."
                     << "\t\t{ x1:VA }"
                     << endl;
            }

            Obj        mX1 = Obj::make(VA);
            const Obj& X1 = mX1;
            if (veryVerbose) {
                T_ P(X1);
            }

            if (verbose) {
                cout << "\ta. Check initial state of x1." << endl;
            }
            ASSERT(VA == X1);
            ASSERT(isInCoreValueCorrect(VA, X1));

            // - - - - - - - - - - - - - - - - - - - - - - - - - - - - - - - -
            if (verbose) {
                cout << "\n 2. Create an object x2 (copy from x1)."
                     << "\t\t{ x1:VA x2:VA }"
                     << endl;
            }

            Obj mX2(X1);  const Obj& X2 = mX2;
            if (veryVerbose) {
                T_ P(X2);
            }

            if (verbose) {
                cout << "\ta. Check the initial state of x2." << endl;
            }
            ASSERT(VA == X2);
            ASSERT(isInCoreValueCorrect(VA, X2));

            if (verbose) {
                cout << "\tb. Try equality operators: x2 <op> x1, x2."
                     << endl;
            }
            ASSERT(true == (X2 == X1));    ASSERT(false == (X2 != X1));
            ASSERT(true == (X2 == X2));    ASSERT(false == (X2 != X2));

            // - - - - - - - - - - - - - - - - - - - - - - - - - - - - - - - -
            if (verbose) {
                cout << "\n 3. Set x1 to a new value VB."
                     << "\t\t\t{ x1:VB x2:VA }"
                     << endl;
            }

            mX1 = VB;
            if (veryVerbose) {
                T_ P(X1);
            }

            if (verbose) {
                cout << "\ta. Check new state of x1." << endl;
            }
            ASSERT(VB == X1);
            ASSERT(isInCoreValueCorrect(VB, X1));

            if (verbose) {
                cout << "\tb. Try equality operators: x1 <op> x1, x2."
                     << endl;
            }
            ASSERT(true  == (X1 == X1));    ASSERT(false == (X1 != X1));
            ASSERT(false == (X1 == X2));    ASSERT(true  == (X1 != X2));

            // - - - - - - - - - - - - - - - - - - - - - - - - - - - - - - - -
            if (verbose) {
                cout << "\n 4. Create a default object x3()."
                     << "\t\t{ x1:VB x2:VA x3:1 }"
                     << endl;
            }

            Obj mX3;  const Obj& X3 = mX3;
            mX3 = 1;
            if (veryVerbose) {
                T_ P(X3);
            }

            if (verbose) {
                cout << "\ta. Check initial state of x3." << endl;
            }
            ASSERT(1 == X3);
            ASSERT(isInCoreValueCorrect(1, X3));

            if (verbose) {
                cout << "\tb. Try equality operators: x3 <op> x1, x2, x3."
                     << endl;
            }
            ASSERT(false == (X3 == X1));    ASSERT(true  == (X3 != X1));
            ASSERT(false == (X3 == X2));    ASSERT(true  == (X3 != X2));
            ASSERT(true  == (X3 == X3));    ASSERT(false == (X3 != X3));

            // - - - - - - - - - - - - - - - - - - - - - - - - - - - - - - - -
            if (verbose) {
                cout << "\n 5. Create an object x4 (copy from x3)."
                     << "\t\t{ x1:VA x2:VA x3:1  x4:1 }"
                     << endl;
            }

            Obj mX4(X3);  const Obj& X4 = mX4;
            if (veryVerbose) {
                T_ P(X4);
            }
            mX4 = 1;

            if (verbose) {
                cout << "\ta. Check initial state of x4." << endl;
            }
            ASSERT(1 == X4);
            ASSERT(isInCoreValueCorrect(1, X4));

            if (verbose) {
                cout << "\tb. Try equality operators: x4 <op> x1, x2, x3, x4."
                     << endl;
            }
            ASSERT(false == (X4 == X1));    ASSERT(true  == (X4 != X1));
            ASSERT(false == (X4 == X2));    ASSERT(true  == (X4 != X2));
            ASSERT(true  == (X4 == X3));    ASSERT(false == (X4 != X3));
            ASSERT(true  == (X4 == X4));    ASSERT(false == (X4 != X4));

            // - - - - - - - - - - - - - - - - - - - - - - - - - - - - - - - -
            if (verbose) {
                cout << "\n 6. Set x3 to a new value VC."
                     << "\t\t\t{ x1:VB x2:VA x3:VC x4:1 }"
                     << endl;
            }

            mX3 = VC;
            if (veryVerbose) {
                T_ P(X3);
            }

            if (verbose) {
                cout << "\ta. Check new state of x3." << endl;
            }
            ASSERT(VC == X3);
            ASSERT(isInCoreValueCorrect(VC, X3));

            if (verbose) {
                cout << "\tb. Try equality operators: x3 <op> x1, x2, x3, x4."
                     << endl;
            }
            ASSERT(false == (X3 == X1));    ASSERT(true  == (X3 != X1));
            ASSERT(false == (X3 == X2));    ASSERT(true  == (X3 != X2));
            ASSERT(true  == (X3 == X3));    ASSERT(false == (X3 != X3));
            ASSERT(false == (X3 == X4));    ASSERT(true  == (X3 != X4));

            // - - - - - - - - - - - - - - - - - - - - - - - - - - - - - - - -
            if (verbose) {
                cout << "\n 7. Assign x2 = x1."
                     << "\t\t\t\t{ x1:VB x2:VB x3:VC x4:1 }"
                     << endl;
            }

            mX2 = X1;
            if (veryVerbose) {
                T_ P(X2);
            }

            if (verbose) {
                cout << "\ta. Check new state of x2." << endl;
            }
            ASSERT(VB == X2);
            ASSERT(isInCoreValueCorrect(VB, X2));

            if (verbose) {
                cout << "\tb. Try equality operators: x2 <op> x1, x2, x3, x4."
                     << endl;
            }
            ASSERT(true  == (X2 == X1));    ASSERT(false == (X2 != X1));
            ASSERT(true  == (X2 == X2));    ASSERT(false == (X2 != X2));
            ASSERT(false == (X2 == X3));    ASSERT(true  == (X2 != X3));
            ASSERT(false == (X2 == X4));    ASSERT(true  == (X2 != X4));

            // - - - - - - - - - - - - - - - - - - - - - - - - - - - - - - - -
            if (verbose) {
                cout << "\n 8. Assign x2 = x3."
                     << "\t\t\t\t{ x1:VB x2:VC x3:VC x4:U }"
                     << endl;
            }

            mX2 = X3;
            if (veryVerbose) {
                T_ P(X2);
            }

            if (verbose) {
                cout << "\ta. Check new state of x2." << endl;
            }
            ASSERT(VC == X2);
            ASSERT(isInCoreValueCorrect(VC, X2));

            if (verbose) {
                cout << "\tb. Try equality operators: x2 <op> x1, x2, x3, x4."
                     << endl;
            }
            ASSERT(false == (X2 == X1));    ASSERT(true  == (X2 != X1));
            ASSERT(true  == (X2 == X2));    ASSERT(false == (X2 != X2));
            ASSERT(true  == (X2 == X3));    ASSERT(false == (X2 != X3));
            ASSERT(false == (X2 == X4));    ASSERT(true  == (X2 != X4));

            // - - - - - - - - - - - - - - - - - - - - - - - - - - - - - - - -
            if (verbose) {
                cout << "\n 9. Assign x1 = x1 (aliasing)."
                     << "\t\t\t{ x1:VB x2:VC x3:VC x4:U }"
                     << endl;
            }

            mX1 = X1;
            if (veryVerbose) {
                T_ P(X1);
            }

            if (verbose) {
                cout << "\ta. Check new state of x1." << endl;
            }
            ASSERT(VB == X1);
            ASSERT(isInCoreValueCorrect(VB, X1));

            if (verbose) {
                cout << "\tb. Try equality operators: x1 <op> x1, x2, x3, x4."
                     << endl;
            }
            ASSERT(true  == (X1 == X1));    ASSERT(false == (X1 != X1));
            ASSERT(false == (X1 == X2));    ASSERT(true  == (X1 != X2));
            ASSERT(false == (X1 == X3));    ASSERT(true  == (X1 != X3));
            ASSERT(false == (X1 == X4));    ASSERT(true  == (X1 != X4));
        }

        if (verbose) cout << "\nTesting BigEndianInt32." << endl;
        {
            const int VA = 123;
            const int VB = INT_MAX;
            const int VC = INT_MIN;

            typedef bdlb::BigEndianInt32 Obj;

            if (verbose) {
                cout << "\n 1. Create an object x1 (init. to VA)."
                     << "\t\t{ x1:VA }"
                     << endl;
            }

            Obj        mX1 = Obj::make(VA);
            const Obj& X1 = mX1;
            if (veryVerbose) {
                T_ P(X1);
            }

            if (verbose) {
                cout << "\ta. Check initial state of x1." << endl;
            }
            ASSERT(VA == X1);
            ASSERT(isInCoreValueCorrect(VA, X1));

            // - - - - - - - - - - - - - - - - - - - - - - - - - - - - - - - -
            if (verbose) {
                cout << "\n 2. Create an object x2 (copy from x1)."
                     << "\t\t{ x1:VA x2:VA }"
                     << endl;
            }

            Obj mX2(X1);  const Obj& X2 = mX2;
            if (veryVerbose) {
                T_ P(X2);
            }

            if (verbose) {
                cout << "\ta. Check the initial state of x2." << endl;
            }
            ASSERT(VA == X2);
            ASSERT(isInCoreValueCorrect(VA, X2));

            if (verbose) {
                cout << "\tb. Try equality operators: x2 <op> x1, x2."
                     << endl;
            }
            ASSERT(true == (X2 == X1));    ASSERT(false == (X2 != X1));
            ASSERT(true == (X2 == X2));    ASSERT(false == (X2 != X2));

            // - - - - - - - - - - - - - - - - - - - - - - - - - - - - - - - -
            if (verbose) {
                cout << "\n 3. Set x1 to a new value VB."
                     << "\t\t\t{ x1:VB x2:VA }"
                     << endl;
            }

            mX1 = VB;
            if (veryVerbose) {
                T_ P(X1);
            }

            if (verbose) {
                cout << "\ta. Check new state of x1." << endl;
            }
            ASSERT(VB == X1);
            ASSERT(isInCoreValueCorrect(VB, X1));

            if (verbose) {
                cout << "\tb. Try equality operators: x1 <op> x1, x2."
                     << endl;
            }
            ASSERT(true  == (X1 == X1));    ASSERT(false == (X1 != X1));
            ASSERT(false == (X1 == X2));    ASSERT(true  == (X1 != X2));

            // - - - - - - - - - - - - - - - - - - - - - - - - - - - - - - - -
            if (verbose) {
                cout << "\n 4. Create a default object x3()."
                     << "\t\t{ x1:VB x2:VA x3:0 }"
                     << endl;
            }

            Obj mX3;  const Obj& X3 = mX3;
            mX3 = 0;
            if (veryVerbose) {
                T_ P(X3);
            }

            if (verbose) {
                cout << "\ta. Check initial state of x3." << endl;
            }
            ASSERT(0 == X3);
            ASSERT(isInCoreValueCorrect(0, X3));

            if (verbose) {
                cout << "\tb. Try equality operators: x3 <op> x1, x2, x3."
                     << endl;
            }
            ASSERT(false == (X3 == X1));    ASSERT(true  == (X3 != X1));
            ASSERT(false == (X3 == X2));    ASSERT(true  == (X3 != X2));
            ASSERT(true  == (X3 == X3));    ASSERT(false == (X3 != X3));

            // - - - - - - - - - - - - - - - - - - - - - - - - - - - - - - - -
            if (verbose) {
                cout << "\n 5. Create an object x4 (copy from x3)."
                     << "\t\t{ x1:VA x2:VA x3:0  x4:0 }"
                     << endl;
            }

            Obj mX4(X3);  const Obj& X4 = mX4;
            if (veryVerbose) {
                T_ P(X4);
            }

            if (verbose) {
                cout << "\ta. Check initial state of x4." << endl;
            }
            ASSERT(0 == X4);
            ASSERT(isInCoreValueCorrect(0, X4));

            if (verbose) {
                cout << "\tb. Try equality operators: x4 <op> x1, x2, x3, x4."
                     << endl;
            }
            ASSERT(false == (X4 == X1));    ASSERT(true  == (X4 != X1));
            ASSERT(false == (X4 == X2));    ASSERT(true  == (X4 != X2));
            ASSERT(true  == (X4 == X3));    ASSERT(false == (X4 != X3));
            ASSERT(true  == (X4 == X4));    ASSERT(false == (X4 != X4));

            // - - - - - - - - - - - - - - - - - - - - - - - - - - - - - - - -
            if (verbose) {
                cout << "\n 6. Set x3 to a new value VC."
                     << "\t\t\t{ x1:VB x2:VA x3:VC x4:0 }"
                     << endl;
            }

            mX3 = VC;
            if (veryVerbose) {
                T_ P(X3);
            }

            if (verbose) {
                cout << "\ta. Check new state of x3." << endl;
            }
            ASSERT(VC == X3);
            ASSERT(isInCoreValueCorrect(VC, X3));

            if (verbose) {
                cout << "\tb. Try equality operators: x3 <op> x1, x2, x3, x4."
                     << endl;
            }
            ASSERT(false == (X3 == X1));    ASSERT(true  == (X3 != X1));
            ASSERT(false == (X3 == X2));    ASSERT(true  == (X3 != X2));
            ASSERT(true  == (X3 == X3));    ASSERT(false == (X3 != X3));
            ASSERT(false == (X3 == X4));    ASSERT(true  == (X3 != X4));

            // - - - - - - - - - - - - - - - - - - - - - - - - - - - - - - - -
            if (verbose) {
                cout << "\n 7. Assign x2 = x1."
                     << "\t\t\t\t{ x1:VB x2:VB x3:VC x4:0 }"
                     << endl;
            }

            mX2 = X1;
            if (veryVerbose) {
                T_ P(X2);
            }

            if (verbose) {
                cout << "\ta. Check new state of x2." << endl;
            }
            ASSERT(VB == X2);
            ASSERT(isInCoreValueCorrect(VB, X2));

            if (verbose) {
                cout << "\tb. Try equality operators: x2 <op> x1, x2, x3, x4."
                     << endl;
            }
            ASSERT(true  == (X2 == X1));    ASSERT(false == (X2 != X1));
            ASSERT(true  == (X2 == X2));    ASSERT(false == (X2 != X2));
            ASSERT(false == (X2 == X3));    ASSERT(true  == (X2 != X3));
            ASSERT(false == (X2 == X4));    ASSERT(true  == (X2 != X4));

            // - - - - - - - - - - - - - - - - - - - - - - - - - - - - - - - -
            if (verbose) {
                cout << "\n 8. Assign x2 = x3."
                     << "\t\t\t\t{ x1:VB x2:VC x3:VC x4:U }"
                     << endl;
            }

            mX2 = X3;
            if (veryVerbose) {
                T_ P(X2);
            }

            if (verbose) {
                cout << "\ta. Check new state of x2." << endl;
            }
            ASSERT(VC == X2);
            ASSERT(isInCoreValueCorrect(VC, X2));

            if (verbose) {
                cout << "\tb. Try equality operators: x2 <op> x1, x2, x3, x4."
                     << endl;
            }
            ASSERT(false == (X2 == X1));    ASSERT(true  == (X2 != X1));
            ASSERT(true  == (X2 == X2));    ASSERT(false == (X2 != X2));
            ASSERT(true  == (X2 == X3));    ASSERT(false == (X2 != X3));
            ASSERT(false == (X2 == X4));    ASSERT(true  == (X2 != X4));

            // - - - - - - - - - - - - - - - - - - - - - - - - - - - - - - - -
            if (verbose) {
                cout << "\n 9. Assign x1 = x1 (aliasing)."
                     << "\t\t\t{ x1:VB x2:VC x3:VC x4:U }"
                     << endl;
            }

            mX1 = X1;
            if (veryVerbose) {
                T_ P(X1);
            }

            if (verbose) {
                cout << "\ta. Check new state of x1." << endl;
            }
            ASSERT(VB == X1);
            ASSERT(isInCoreValueCorrect(VB, X1));

            if (verbose) {
                cout << "\tb. Try equality operators: x1 <op> x1, x2, x3, x4."
                     << endl;
            }
            ASSERT(true  == (X1 == X1));    ASSERT(false == (X1 != X1));
            ASSERT(false == (X1 == X2));    ASSERT(true  == (X1 != X2));
            ASSERT(false == (X1 == X3));    ASSERT(true  == (X1 != X3));
            ASSERT(false == (X1 == X4));    ASSERT(true  == (X1 != X4));
        }

        if (verbose) cout << "\nTesting BigEndianUint32." << endl;
        {
            const unsigned int VA = 0xC33C;
            const unsigned int VB = UINT_MAX;
            const unsigned int VC = 0;

            typedef bdlb::BigEndianUint32 Obj;

            if (verbose) {
                cout << "\n 1. Create an object x1 (init. to VA)."
                     << "\t\t{ x1:VA }"
                     << endl;
            }

            Obj        mX1 = Obj::make(VA);
            const Obj& X1 = mX1;
            if (veryVerbose) {
                T_ P(X1);
            }

            if (verbose) {
                cout << "\ta. Check initial state of x1." << endl;
            }
            ASSERT(VA == X1);
            ASSERT(isInCoreValueCorrect(VA, X1));

            // - - - - - - - - - - - - - - - - - - - - - - - - - - - - - - - -
            if (verbose) {
                cout << "\n 2. Create an object x2 (copy from x1)."
                     << "\t\t{ x1:VA x2:VA }"
                     << endl;
            }

            Obj mX2(X1);  const Obj& X2 = mX2;
            if (veryVerbose) {
                T_ P(X2);
            }

            if (verbose) {
                cout << "\ta. Check the initial state of x2." << endl;
            }
            ASSERT(VA == X2);
            ASSERT(isInCoreValueCorrect(VA, X2));

            if (verbose) {
                cout << "\tb. Try equality operators: x2 <op> x1, x2."
                     << endl;
            }
            ASSERT(true == (X2 == X1));    ASSERT(false == (X2 != X1));
            ASSERT(true == (X2 == X2));    ASSERT(false == (X2 != X2));

            // - - - - - - - - - - - - - - - - - - - - - - - - - - - - - - - -
            if (verbose) {
                cout << "\n 3. Set x1 to a new value VB."
                     << "\t\t\t{ x1:VB x2:VA }"
                     << endl;
            }

            mX1 = VB;
            if (veryVerbose) {
                T_ P(X1);
            }

            if (verbose) {
                cout << "\ta. Check new state of x1." << endl;
            }
            ASSERT(VB == X1);
            ASSERT(isInCoreValueCorrect(VB, X1));

            if (verbose) {
                cout << "\tb. Try equality operators: x1 <op> x1, x2."
                     << endl;
            }
            ASSERT(true  == (X1 == X1));    ASSERT(false == (X1 != X1));
            ASSERT(false == (X1 == X2));    ASSERT(true  == (X1 != X2));

            // - - - - - - - - - - - - - - - - - - - - - - - - - - - - - - - -
            if (verbose) {
                cout << "\n 4. Create a default object x3()."
                     << "\t\t{ x1:VB x2:VA x3:1 }"
                     << endl;
            }

            Obj mX3;  const Obj& X3 = mX3;
            mX3 = 1;
            if (veryVerbose) {
                T_ P(X3);
            }

            if (verbose) {
                cout << "\ta. Check initial state of x3." << endl;
            }
            ASSERT(1 == X3);
            ASSERT(isInCoreValueCorrect(1, X3));

            if (verbose) {
                cout << "\tb. Try equality operators: x3 <op> x1, x2, x3."
                     << endl;
            }
            ASSERT(false == (X3 == X1));    ASSERT(true  == (X3 != X1));
            ASSERT(false == (X3 == X2));    ASSERT(true  == (X3 != X2));
            ASSERT(true  == (X3 == X3));    ASSERT(false == (X3 != X3));

            // - - - - - - - - - - - - - - - - - - - - - - - - - - - - - - - -
            if (verbose) {
                cout << "\n 5. Create an object x4 (copy from x3)."
                     << "\t\t{ x1:VA x2:VA x3:1  x4:1 }"
                     << endl;
            }

            Obj mX4(X3);  const Obj& X4 = mX4;
            if (veryVerbose) {
                T_ P(X4);
            }
            mX4 = 1;

            if (verbose) {
                cout << "\ta. Check initial state of x4." << endl;
            }
            ASSERT(1 == X4);
            ASSERT(isInCoreValueCorrect(1, X4));

            if (verbose) {
                cout << "\tb. Try equality operators: x4 <op> x1, x2, x3, x4."
                     << endl;
            }
            ASSERT(false == (X4 == X1));    ASSERT(true  == (X4 != X1));
            ASSERT(false == (X4 == X2));    ASSERT(true  == (X4 != X2));
            ASSERT(true  == (X4 == X3));    ASSERT(false == (X4 != X3));
            ASSERT(true  == (X4 == X4));    ASSERT(false == (X4 != X4));

            // - - - - - - - - - - - - - - - - - - - - - - - - - - - - - - - -
            if (verbose) {
                cout << "\n 6. Set x3 to a new value VC."
                     << "\t\t\t{ x1:VB x2:VA x3:VC x4:1 }"
                     << endl;
            }

            mX3 = VC;
            if (veryVerbose) {
                T_ P(X3);
            }

            if (verbose) {
                cout << "\ta. Check new state of x3." << endl;
            }
            ASSERT(VC == X3);
            ASSERT(isInCoreValueCorrect(VC, X3));

            if (verbose) {
                cout << "\tb. Try equality operators: x3 <op> x1, x2, x3, x4."
                     << endl;
            }
            ASSERT(false == (X3 == X1));    ASSERT(true  == (X3 != X1));
            ASSERT(false == (X3 == X2));    ASSERT(true  == (X3 != X2));
            ASSERT(true  == (X3 == X3));    ASSERT(false == (X3 != X3));
            ASSERT(false == (X3 == X4));    ASSERT(true  == (X3 != X4));

            // - - - - - - - - - - - - - - - - - - - - - - - - - - - - - - - -
            if (verbose) {
                cout << "\n 7. Assign x2 = x1."
                     << "\t\t\t\t{ x1:VB x2:VB x3:VC x4:1 }"
                     << endl;
            }

            mX2 = X1;
            if (veryVerbose) {
                T_ P(X2);
            }

            if (verbose) {
                cout << "\ta. Check new state of x2." << endl;
            }
            ASSERT(VB == X2);
            ASSERT(isInCoreValueCorrect(VB, X2));

            if (verbose) {
                cout << "\tb. Try equality operators: x2 <op> x1, x2, x3, x4."
                     << endl;
            }
            ASSERT(true  == (X2 == X1));    ASSERT(false == (X2 != X1));
            ASSERT(true  == (X2 == X2));    ASSERT(false == (X2 != X2));
            ASSERT(false == (X2 == X3));    ASSERT(true  == (X2 != X3));
            ASSERT(false == (X2 == X4));    ASSERT(true  == (X2 != X4));

            // - - - - - - - - - - - - - - - - - - - - - - - - - - - - - - - -
            if (verbose) {
                cout << "\n 8. Assign x2 = x3."
                     << "\t\t\t\t{ x1:VB x2:VC x3:VC x4:U }"
                     << endl;
            }

            mX2 = X3;
            if (veryVerbose) {
                T_ P(X2);
            }

            if (verbose) {
                cout << "\ta. Check new state of x2." << endl;
            }
            ASSERT(VC == X2);
            ASSERT(isInCoreValueCorrect(VC, X2));

            if (verbose) {
                cout << "\tb. Try equality operators: x2 <op> x1, x2, x3, x4."
                     << endl;
            }
            ASSERT(false == (X2 == X1));    ASSERT(true  == (X2 != X1));
            ASSERT(true  == (X2 == X2));    ASSERT(false == (X2 != X2));
            ASSERT(true  == (X2 == X3));    ASSERT(false == (X2 != X3));
            ASSERT(false == (X2 == X4));    ASSERT(true  == (X2 != X4));

            // - - - - - - - - - - - - - - - - - - - - - - - - - - - - - - - -
            if (verbose) {
                cout << "\n 9. Assign x1 = x1 (aliasing)."
                     << "\t\t\t{ x1:VB x2:VC x3:VC x4:U }"
                     << endl;
            }

            mX1 = X1;
            if (veryVerbose) {
                T_ P(X1);
            }

            if (verbose) {
                cout << "\ta. Check new state of x1." << endl;
            }
            ASSERT(VB == X1);
            ASSERT(isInCoreValueCorrect(VB, X1));

            if (verbose) {
                cout << "\tb. Try equality operators: x1 <op> x1, x2, x3, x4."
                     << endl;
            }
            ASSERT(true  == (X1 == X1));    ASSERT(false == (X1 != X1));
            ASSERT(false == (X1 == X2));    ASSERT(true  == (X1 != X2));
            ASSERT(false == (X1 == X3));    ASSERT(true  == (X1 != X3));
            ASSERT(false == (X1 == X4));    ASSERT(true  == (X1 != X4));
        }

        if (verbose) cout << "\nTesting BigEndianInt64." << endl;
        {
            const bsls::Types::Int64 VA = 123;
            const bsls::Types::Int64 VB = 0x7fffffffffffffffull;
            const bsls::Types::Int64 VC = 0x8000000000000000ull;

            typedef bdlb::BigEndianInt64 Obj;

            if (verbose) {
                cout << "\n 1. Create an object x1 (init. to VA)."
                     << "\t\t{ x1:VA }"
                     << endl;
            }

            Obj        mX1 = Obj::make(VA);
            const Obj& X1 = mX1;
            if (veryVerbose) {
                T_ P(X1);
            }

            if (verbose) {
                cout << "\ta. Check initial state of x1." << endl;
            }
            ASSERT(VA == X1);
            ASSERT(isInCoreValueCorrect(VA, X1));

            // - - - - - - - - - - - - - - - - - - - - - - - - - - - - - - - -
            if (verbose) {
                cout << "\n 2. Create an object x2 (copy from x1)."
                     << "\t\t{ x1:VA x2:VA }"
                     << endl;
            }

            Obj mX2(X1);  const Obj& X2 = mX2;
            if (veryVerbose) {
                T_ P(X2);
            }

            if (verbose) {
                cout << "\ta. Check the initial state of x2." << endl;
            }
            ASSERT(VA == X2);
            ASSERT(isInCoreValueCorrect(VA, X2));

            if (verbose) {
                cout << "\tb. Try equality operators: x2 <op> x1, x2."
                     << endl;
            }
            ASSERT(true == (X2 == X1));    ASSERT(false == (X2 != X1));
            ASSERT(true == (X2 == X2));    ASSERT(false == (X2 != X2));

            // - - - - - - - - - - - - - - - - - - - - - - - - - - - - - - - -
            if (verbose) {
                cout << "\n 3. Set x1 to a new value VB."
                     << "\t\t\t{ x1:VB x2:VA }"
                     << endl;
            }

            mX1 = VB;
            if (veryVerbose) {
                T_ P(X1);
            }

            if (verbose) {
                cout << "\ta. Check new state of x1." << endl;
            }
            ASSERT(VB == X1);
            ASSERT(isInCoreValueCorrect(VB, X1));

            if (verbose) {
                cout << "\tb. Try equality operators: x1 <op> x1, x2."
                     << endl;
            }
            ASSERT(true  == (X1 == X1));    ASSERT(false == (X1 != X1));
            ASSERT(false == (X1 == X2));    ASSERT(true  == (X1 != X2));

            // - - - - - - - - - - - - - - - - - - - - - - - - - - - - - - - -
            if (verbose) {
                cout << "\n 4. Create a default object x3()."
                     << "\t\t{ x1:VB x2:VA x3:0 }"
                     << endl;
            }

            Obj mX3;  const Obj& X3 = mX3;
            mX3 = 0;
            if (veryVerbose) {
                T_ P(X3);
            }

            if (verbose) {
                cout << "\ta. Check initial state of x3." << endl;
            }
            ASSERT(0 == X3);
            ASSERT(isInCoreValueCorrect(0, X3));

            if (verbose) {
                cout << "\tb. Try equality operators: x3 <op> x1, x2, x3."
                     << endl;
            }
            ASSERT(false == (X3 == X1));    ASSERT(true  == (X3 != X1));
            ASSERT(false == (X3 == X2));    ASSERT(true  == (X3 != X2));
            ASSERT(true  == (X3 == X3));    ASSERT(false == (X3 != X3));

            // - - - - - - - - - - - - - - - - - - - - - - - - - - - - - - - -
            if (verbose) {
                cout << "\n 5. Create an object x4 (copy from x3)."
                     << "\t\t{ x1:VA x2:VA x3:0  x4:0 }"
                     << endl;
            }

            Obj mX4(X3);  const Obj& X4 = mX4;
            if (veryVerbose) {
                T_ P(X4);
            }

            if (verbose) {
                cout << "\ta. Check initial state of x4." << endl;
            }
            ASSERT(0 == X4);
            ASSERT(isInCoreValueCorrect(0, X4));

            if (verbose) {
                cout << "\tb. Try equality operators: x4 <op> x1, x2, x3, x4."
                     << endl;
            }
            ASSERT(false == (X4 == X1));    ASSERT(true  == (X4 != X1));
            ASSERT(false == (X4 == X2));    ASSERT(true  == (X4 != X2));
            ASSERT(true  == (X4 == X3));    ASSERT(false == (X4 != X3));
            ASSERT(true  == (X4 == X4));    ASSERT(false == (X4 != X4));

            // - - - - - - - - - - - - - - - - - - - - - - - - - - - - - - - -
            if (verbose) {
                cout << "\n 6. Set x3 to a new value VC."
                     << "\t\t\t{ x1:VB x2:VA x3:VC x4:0 }"
                     << endl;
            }

            mX3 = VC;
            if (veryVerbose) {
                T_ P(X3);
            }

            if (verbose) {
                cout << "\ta. Check new state of x3." << endl;
            }
            ASSERT(VC == X3);
            ASSERT(isInCoreValueCorrect(VC, X3));

            if (verbose) {
                cout << "\tb. Try equality operators: x3 <op> x1, x2, x3, x4."
                     << endl;
            }
            ASSERT(false == (X3 == X1));    ASSERT(true  == (X3 != X1));
            ASSERT(false == (X3 == X2));    ASSERT(true  == (X3 != X2));
            ASSERT(true  == (X3 == X3));    ASSERT(false == (X3 != X3));
            ASSERT(false == (X3 == X4));    ASSERT(true  == (X3 != X4));

            // - - - - - - - - - - - - - - - - - - - - - - - - - - - - - - - -
            if (verbose) {
                cout << "\n 7. Assign x2 = x1."
                     << "\t\t\t\t{ x1:VB x2:VB x3:VC x4:0 }"
                     << endl;
            }

            mX2 = X1;
            if (veryVerbose) {
                T_ P(X2);
            }

            if (verbose) {
                cout << "\ta. Check new state of x2." << endl;
            }
            ASSERT(VB == X2);
            ASSERT(isInCoreValueCorrect(VB, X2));

            if (verbose) {
                cout << "\tb. Try equality operators: x2 <op> x1, x2, x3, x4."
                     << endl;
            }
            ASSERT(true  == (X2 == X1));    ASSERT(false == (X2 != X1));
            ASSERT(true  == (X2 == X2));    ASSERT(false == (X2 != X2));
            ASSERT(false == (X2 == X3));    ASSERT(true  == (X2 != X3));
            ASSERT(false == (X2 == X4));    ASSERT(true  == (X2 != X4));

            // - - - - - - - - - - - - - - - - - - - - - - - - - - - - - - - -
            if (verbose) {
                cout << "\n 8. Assign x2 = x3."
                     << "\t\t\t\t{ x1:VB x2:VC x3:VC x4:U }"
                     << endl;
            }

            mX2 = X3;
            if (veryVerbose) {
                T_ P(X2);
            }

            if (verbose) {
                cout << "\ta. Check new state of x2." << endl;
            }
            ASSERT(VC == X2);
            ASSERT(isInCoreValueCorrect(VC, X2));

            if (verbose) {
                cout << "\tb. Try equality operators: x2 <op> x1, x2, x3, x4."
                     << endl;
            }
            ASSERT(false == (X2 == X1));    ASSERT(true  == (X2 != X1));
            ASSERT(true  == (X2 == X2));    ASSERT(false == (X2 != X2));
            ASSERT(true  == (X2 == X3));    ASSERT(false == (X2 != X3));
            ASSERT(false == (X2 == X4));    ASSERT(true  == (X2 != X4));

            // - - - - - - - - - - - - - - - - - - - - - - - - - - - - - - - -
            if (verbose) {
                cout << "\n 9. Assign x1 = x1 (aliasing)."
                     << "\t\t\t{ x1:VB x2:VC x3:VC x4:U }"
                     << endl;
            }

            mX1 = X1;
            if (veryVerbose) {
                T_ P(X1);
            }

            if (verbose) {
                cout << "\ta. Check new state of x1." << endl;
            }
            ASSERT(VB == X1);
            ASSERT(isInCoreValueCorrect(VB, X1));

            if (verbose) {
                cout << "\tb. Try equality operators: x1 <op> x1, x2, x3, x4."
                     << endl;
            }
            ASSERT(true  == (X1 == X1));    ASSERT(false == (X1 != X1));
            ASSERT(false == (X1 == X2));    ASSERT(true  == (X1 != X2));
            ASSERT(false == (X1 == X3));    ASSERT(true  == (X1 != X3));
            ASSERT(false == (X1 == X4));    ASSERT(true  == (X1 != X4));
        }

        if (verbose) cout << "\nTesting BigEndianUint64." << endl;
        {
            const bsls::Types::Uint64 VA = 0;
            const bsls::Types::Uint64 VB = 0x7fffffffffffffffull;
            const bsls::Types::Uint64 VC = 0x8000000000000000ull;

            typedef bdlb::BigEndianUint64 Obj;

            if (verbose) {
                cout << "\n 1. Create an object x1 (init. to VA)."
                     << "\t\t{ x1:VA }"
                     << endl;
            }

            Obj        mX1 = Obj::make(VA);
            const Obj& X1 = mX1;
            if (veryVerbose) {
                T_ P(X1);
            }

            if (verbose) {
                cout << "\ta. Check initial state of x1." << endl;
            }
            ASSERT(VA == X1);
            ASSERT(isInCoreValueCorrect(VA, X1));

            // - - - - - - - - - - - - - - - - - - - - - - - - - - - - - - - -
            if (verbose) {
                cout << "\n 2. Create an object x2 (copy from x1)."
                     << "\t\t{ x1:VA x2:VA }"
                     << endl;
            }

            Obj mX2(X1);  const Obj& X2 = mX2;
            if (veryVerbose) {
                T_ P(X2);
            }

            if (verbose) {
                cout << "\ta. Check the initial state of x2." << endl;
            }
            ASSERT(VA == X2);
            ASSERT(isInCoreValueCorrect(VA, X2));

            if (verbose) {
                cout << "\tb. Try equality operators: x2 <op> x1, x2."
                     << endl;
            }
            ASSERT(true == (X2 == X1));    ASSERT(false == (X2 != X1));
            ASSERT(true == (X2 == X2));    ASSERT(false == (X2 != X2));

            // - - - - - - - - - - - - - - - - - - - - - - - - - - - - - - - -
            if (verbose) {
                cout << "\n 3. Set x1 to a new value VB."
                     << "\t\t\t{ x1:VB x2:VA }"
                     << endl;
            }

            mX1 = VB;
            if (veryVerbose) {
                T_ P(X1);
            }

            if (verbose) {
                cout << "\ta. Check new state of x1." << endl;
            }
            ASSERT(VB == X1);
            ASSERT(isInCoreValueCorrect(VB, X1));

            if (verbose) {
                cout << "\tb. Try equality operators: x1 <op> x1, x2."
                     << endl;
            }
            ASSERT(true  == (X1 == X1));    ASSERT(false == (X1 != X1));
            ASSERT(false == (X1 == X2));    ASSERT(true  == (X1 != X2));

            // - - - - - - - - - - - - - - - - - - - - - - - - - - - - - - - -
            if (verbose) {
                cout << "\n 4. Create a default object x3()."
                     << "\t\t{ x1:VB x2:VA x3:1 }"
                     << endl;
            }

            Obj mX3;  const Obj& X3 = mX3;
            mX3 = 1;
            if (veryVerbose) {
                T_ P(X3);
            }

            if (verbose) {
                cout << "\ta. Check initial state of x3." << endl;
            }
            ASSERT(1 == X3);
            ASSERT(isInCoreValueCorrect(1, X3));

            if (verbose) {
                cout << "\tb. Try equality operators: x3 <op> x1, x2, x3."
                     << endl;
            }
            ASSERT(false == (X3 == X1));    ASSERT(true  == (X3 != X1));
            ASSERT(false == (X3 == X2));    ASSERT(true  == (X3 != X2));
            ASSERT(true  == (X3 == X3));    ASSERT(false == (X3 != X3));

            // - - - - - - - - - - - - - - - - - - - - - - - - - - - - - - - -
            if (verbose) {
                cout << "\n 5. Create an object x4 (copy from x3)."
                     << "\t\t{ x1:VA x2:VA x3:1  x4:1 }"
                     << endl;
            }

            Obj mX4(X3);  const Obj& X4 = mX4;
            if (veryVerbose) {
                T_ P(X4);
            }

            if (verbose) {
                cout << "\ta. Check initial state of x4." << endl;
            }
            ASSERT(1 == X4);
            ASSERT(isInCoreValueCorrect(1, X4));

            if (verbose) {
                cout << "\tb. Try equality operators: x4 <op> x1, x2, x3, x4."
                     << endl;
            }
            ASSERT(false == (X4 == X1));    ASSERT(true  == (X4 != X1));
            ASSERT(false == (X4 == X2));    ASSERT(true  == (X4 != X2));
            ASSERT(true  == (X4 == X3));    ASSERT(false == (X4 != X3));
            ASSERT(true  == (X4 == X4));    ASSERT(false == (X4 != X4));

            // - - - - - - - - - - - - - - - - - - - - - - - - - - - - - - - -
            if (verbose) {
                cout << "\n 6. Set x3 to a new value VC."
                     << "\t\t\t{ x1:VB x2:VA x3:VC x4:1 }"
                     << endl;
            }

            mX3 = VC;
            if (veryVerbose) {
                T_ P(X3);
            }

            if (verbose) {
                cout << "\ta. Check new state of x3." << endl;
            }
            ASSERT(VC == X3);
            ASSERT(isInCoreValueCorrect(VC, X3));

            if (verbose) {
                cout << "\tb. Try equality operators: x3 <op> x1, x2, x3, x4."
                     << endl;
            }
            ASSERT(false == (X3 == X1));    ASSERT(true  == (X3 != X1));
            ASSERT(false == (X3 == X2));    ASSERT(true  == (X3 != X2));
            ASSERT(true  == (X3 == X3));    ASSERT(false == (X3 != X3));
            ASSERT(false == (X3 == X4));    ASSERT(true  == (X3 != X4));

            // - - - - - - - - - - - - - - - - - - - - - - - - - - - - - - - -
            if (verbose) {
                cout << "\n 7. Assign x2 = x1."
                     << "\t\t\t\t{ x1:VB x2:VB x3:VC x4:1 }"
                     << endl;
            }

            mX2 = X1;
            if (veryVerbose) {
                T_ P(X2);
            }

            if (verbose) {
                cout << "\ta. Check new state of x2." << endl;
            }
            ASSERT(VB == X2);
            ASSERT(isInCoreValueCorrect(VB, X2));

            if (verbose) {
                cout << "\tb. Try equality operators: x2 <op> x1, x2, x3, x4."
                     << endl;
            }
            ASSERT(true  == (X2 == X1));    ASSERT(false == (X2 != X1));
            ASSERT(true  == (X2 == X2));    ASSERT(false == (X2 != X2));
            ASSERT(false == (X2 == X3));    ASSERT(true  == (X2 != X3));
            ASSERT(false == (X2 == X4));    ASSERT(true  == (X2 != X4));

            // - - - - - - - - - - - - - - - - - - - - - - - - - - - - - - - -
            if (verbose) {
                cout << "\n 8. Assign x2 = x3."
                     << "\t\t\t\t{ x1:VB x2:VC x3:VC x4:1 }"
                     << endl;
            }

            mX2 = X3;
            if (veryVerbose) {
                T_ P(X2);
            }

            if (verbose) {
                cout << "\ta. Check new state of x2." << endl;
            }
            ASSERT(VC == X2);
            ASSERT(isInCoreValueCorrect(VC, X2));

            if (verbose) {
                cout << "\tb. Try equality operators: x2 <op> x1, x2, x3, x4."
                     << endl;
            }
            ASSERT(false == (X2 == X1));    ASSERT(true  == (X2 != X1));
            ASSERT(true  == (X2 == X2));    ASSERT(false == (X2 != X2));
            ASSERT(true  == (X2 == X3));    ASSERT(false == (X2 != X3));
            ASSERT(false == (X2 == X4));    ASSERT(true  == (X2 != X4));

            // - - - - - - - - - - - - - - - - - - - - - - - - - - - - - - - -
            if (verbose) {
                cout << "\n 9. Assign x1 = x1 (aliasing)."
                     << "\t\t\t{ x1:VB x2:VC x3:VC x4:1 }"
                     << endl;
            }

            mX1 = X1;
            if (veryVerbose) {
                T_ P(X1);
            }

            if (verbose) {
                cout << "\ta. Check new state of x1." << endl;
            }
            ASSERT(VB == X1);
            ASSERT(isInCoreValueCorrect(VB, X1));

            if (verbose) {
                cout << "\tb. Try equality operators: x1 <op> x1, x2, x3, x4."
                     << endl;
            }
            ASSERT(true  == (X1 == X1));    ASSERT(false == (X1 != X1));
            ASSERT(false == (X1 == X2));    ASSERT(true  == (X1 != X2));
            ASSERT(false == (X1 == X3));    ASSERT(true  == (X1 != X3));
            ASSERT(false == (X1 == X4));    ASSERT(true  == (X1 != X4));
        }

      } break;
      default: {
        cerr << "WARNING: CASE `" << test << "' NOT FOUND." << endl;
        testStatus = -1;
      }
    }

    if (testStatus > 0) {
        cerr << "Error, non-zero test status = " << testStatus << "." << endl;
    }
    return testStatus;
}

// ----------------------------------------------------------------------------
// Copyright 2015 Bloomberg Finance L.P.
//
// Licensed under the Apache License, Version 2.0 (the "License");
// you may not use this file except in compliance with the License.
// You may obtain a copy of the License at
//
//     http://www.apache.org/licenses/LICENSE-2.0
//
// Unless required by applicable law or agreed to in writing, software
// distributed under the License is distributed on an "AS IS" BASIS,
// WITHOUT WARRANTIES OR CONDITIONS OF ANY KIND, either express or implied.
// See the License for the specific language governing permissions and
// limitations under the License.
// ----------------------------- END-OF-FILE ----------------------------------<|MERGE_RESOLUTION|>--- conflicted
+++ resolved
@@ -1,11 +1,6 @@
 // bdlb_bigendian.t.cpp                                               -*-C++-*-
 #include <bdlb_bigendian.h>
 
-<<<<<<< HEAD
-#include <bslim_testutil.h>
-=======
-#include <bdls_testutil.h>
->>>>>>> 6a31f9a3
 #include <bsls_asserttest.h>
 
 #ifdef BSLS_PLATFORM_OS_UNIX
@@ -19,6 +14,8 @@
 #include <bslx_testinstream.h>
 #include <bslx_testoutstream.h>
 
+#include <bslim_testutil.h>
+
 #include <bslma_defaultallocatorguard.h>
 #include <bslma_testallocator.h>
 #include <bslma_testallocatorexception.h>
@@ -33,29 +30,14 @@
 using namespace BloombergLP;
 using namespace bsl;
 
-<<<<<<< HEAD
-// ============================================================================
-//                             TEST PLAN
-// ----------------------------------------------------------------------------
-=======
 //=============================================================================
 //                             TEST PLAN
 //-----------------------------------------------------------------------------
->>>>>>> 6a31f9a3
 //                              Overview
 //                              --------
 // All classes in this component are a value-semantic types that represent
 // big-endian integer types.  They have the same value if they have the same
 // in-core big endian representation.
-<<<<<<< HEAD
-// ----------------------------------------------------------------------------
-//
-// CLASS METHODS
-#ifndef BDE_OMIT_INTERNAL_DEPRECATED  // BDE2.22
-// [10] static int maxSupportedBdexVersion();
-#endif  // BDE_OMIT_INTERNAL_DEPRECATED  -- BDE2.22
-// [10] static int maxSupportedBdexVersion(int);
-=======
 //-----------------------------------------------------------------------------
 //
 // CLASS METHODS
@@ -63,7 +45,6 @@
 // [ 9] static int maxSupportedBdexVersion();
 #endif  // BDE_OMIT_INTERNAL_DEPRECATED  -- BDE2.22
 // [ 9] static int maxSupportedBdexVersion(int);
->>>>>>> 6a31f9a3
 // [ 2] static bdlb::BigEndianInt16::make(short);
 // [ 2] static bdlb::BigEndianUint16::make(unsigned short);
 // [ 2] static bdlb::BigEndianInt32::make(int);
@@ -98,26 +79,16 @@
 // [ 6] bool operator!=(const bdlb::BigEndianInt64& lhs, rhs);
 // [ 6] bool operator==(const bdlb::BigEndianUint64& lhs, rhs);
 // [ 6] bool operator!=(const bdlb::BigEndianUint64& lhs, rhs);
-<<<<<<< HEAD
-// ----------------------------------------------------------------------------
-=======
 //-----------------------------------------------------------------------------
->>>>>>> 6a31f9a3
 // [ 1] BREATHING TEST
 // [10] USAGE EXAMPLE
 
 // ============================================================================
 //                     STANDARD BDE ASSERT TEST FUNCTION
 // ----------------------------------------------------------------------------
-<<<<<<< HEAD
 
 namespace {
 
-=======
-
-namespace {
-
->>>>>>> 6a31f9a3
 int testStatus = 0;
 
 void aSsErT(bool condition, const char *message, int line)
@@ -133,7 +104,6 @@
 }
 
 }  // close unnamed namespace
-<<<<<<< HEAD
 
 // ============================================================================
 //               STANDARD BDE TEST DRIVER MACRO ABBREVIATIONS
@@ -175,56 +145,9 @@
 #define ASSERT_OPT_PASS_RAW(EXPR)  BSLS_ASSERTTEST_ASSERT_OPT_PASS_RAW(EXPR)
 #define ASSERT_OPT_FAIL_RAW(EXPR)  BSLS_ASSERTTEST_ASSERT_OPT_FAIL_RAW(EXPR)
 
-
-// ============================================================================
-//                     GLOBAL TYPEDEFS FOR TESTING
-// ----------------------------------------------------------------------------
-=======
-
-// ============================================================================
-//               STANDARD BDE TEST DRIVER MACRO ABBREVIATIONS
-// ----------------------------------------------------------------------------
-
-#define ASSERT       BDLS_TESTUTIL_ASSERT
-#define ASSERTV      BDLS_TESTUTIL_ASSERTV
-
-#define LOOP_ASSERT  BDLS_TESTUTIL_LOOP_ASSERT
-#define LOOP0_ASSERT BDLS_TESTUTIL_LOOP0_ASSERT
-#define LOOP1_ASSERT BDLS_TESTUTIL_LOOP1_ASSERT
-#define LOOP2_ASSERT BDLS_TESTUTIL_LOOP2_ASSERT
-#define LOOP3_ASSERT BDLS_TESTUTIL_LOOP3_ASSERT
-#define LOOP4_ASSERT BDLS_TESTUTIL_LOOP4_ASSERT
-#define LOOP5_ASSERT BDLS_TESTUTIL_LOOP5_ASSERT
-#define LOOP6_ASSERT BDLS_TESTUTIL_LOOP6_ASSERT
-
-#define Q            BDLS_TESTUTIL_Q   // Quote identifier literally.
-#define P            BDLS_TESTUTIL_P   // Print identifier and value.
-#define P_           BDLS_TESTUTIL_P_  // P(X) without '\n'.
-#define T_           BDLS_TESTUTIL_T_  // Print a tab (w/o newline).
-#define L_           BDLS_TESTUTIL_L_  // current Line number
-
-// ============================================================================
-//                  NEGATIVE-TEST MACRO ABBREVIATIONS
-// ----------------------------------------------------------------------------
-
-#define ASSERT_SAFE_PASS(EXPR) BSLS_ASSERTTEST_ASSERT_SAFE_PASS(EXPR)
-#define ASSERT_SAFE_FAIL(EXPR) BSLS_ASSERTTEST_ASSERT_SAFE_FAIL(EXPR)
-#define ASSERT_PASS(EXPR)      BSLS_ASSERTTEST_ASSERT_PASS(EXPR)
-#define ASSERT_FAIL(EXPR)      BSLS_ASSERTTEST_ASSERT_FAIL(EXPR)
-#define ASSERT_OPT_PASS(EXPR)  BSLS_ASSERTTEST_ASSERT_OPT_PASS(EXPR)
-#define ASSERT_OPT_FAIL(EXPR)  BSLS_ASSERTTEST_ASSERT_OPT_FAIL(EXPR)
-
-#define ASSERT_SAFE_PASS_RAW(EXPR) BSLS_ASSERTTEST_ASSERT_SAFE_PASS_RAW(EXPR)
-#define ASSERT_SAFE_FAIL_RAW(EXPR) BSLS_ASSERTTEST_ASSERT_SAFE_FAIL_RAW(EXPR)
-#define ASSERT_PASS_RAW(EXPR)      BSLS_ASSERTTEST_ASSERT_PASS_RAW(EXPR)
-#define ASSERT_FAIL_RAW(EXPR)      BSLS_ASSERTTEST_ASSERT_FAIL_RAW(EXPR)
-#define ASSERT_OPT_PASS_RAW(EXPR)  BSLS_ASSERTTEST_ASSERT_OPT_PASS_RAW(EXPR)
-#define ASSERT_OPT_FAIL_RAW(EXPR)  BSLS_ASSERTTEST_ASSERT_OPT_FAIL_RAW(EXPR)
-
 //=============================================================================
 //                     GLOBAL TYPEDEFS FOR TESTING
 //-----------------------------------------------------------------------------
->>>>>>> 6a31f9a3
 
 typedef bslx::TestInStream  In;
 typedef bslx::TestOutStream Out;
@@ -306,19 +229,9 @@
 
 }  // close unnamed namespace
 
-<<<<<<< HEAD
-
-// Global Data for testing
-//
-
-// ============================================================================
-//                                 TYPE TRAITS
-// ----------------------------------------------------------------------------
-=======
 //=============================================================================
 //                                 TYPE TRAITS
 //-----------------------------------------------------------------------------
->>>>>>> 6a31f9a3
 
 BSLMF_ASSERT(true == bsl::is_trivially_copyable<bdlb::BigEndianInt16>::value);
 BSLMF_ASSERT(true == bdlb::HasPrintMethod<bdlb::BigEndianInt16>::value);
@@ -338,15 +251,9 @@
 BSLMF_ASSERT(true == bsl::is_trivially_copyable<bdlb::BigEndianUint64>::value);
 BSLMF_ASSERT(true == bdlb::HasPrintMethod<bdlb::BigEndianUint64>::value);
 
-<<<<<<< HEAD
-// ============================================================================
-//                             GLOBAL TEST DATA
-// ----------------------------------------------------------------------------
-=======
 //=============================================================================
 //                             GLOBAL TEST DATA
 //-----------------------------------------------------------------------------
->>>>>>> 6a31f9a3
 const short VALUES_SHORT[] = {0,
                               1,
                               -1,
@@ -380,10 +287,6 @@
                                     USHRT_MAX,
                                     UINT_MAX};
 
-<<<<<<< HEAD
-
-=======
->>>>>>> 6a31f9a3
 const bsls::Types::Int64 VALUES_INT64[] = {0,
                                            1,
                                            -1,
@@ -710,13 +613,8 @@
                 // big endian representation of the value being tested
                 const char TD[]  = {0,123};
 
-<<<<<<< HEAD
-                // bslx::TestOutStream fills one byte more with type info
-                // plus four bytes for the size.
-=======
                 // bslx::TestOutStream fills one byte more with type info plus
                 // four bytes for the size.
->>>>>>> 6a31f9a3
                 if (veryVeryVerbose) cout << "\n\tsizeof(TD) " << sizeof(TD)
                                           << " sizeof(OD) "    << LOD
                                           << endl;
@@ -729,22 +627,14 @@
 
                 if (veryVeryVerbose) {
                     cout << "\n\t  OD:\t  TD:" << endl;
-<<<<<<< HEAD
-                    for(bsl::size_t i = 5; i < LOD; ++i) {
-=======
                     for (bsl::size_t i = 5; i < LOD; ++i) {
->>>>>>> 6a31f9a3
                         cout << "\t  [" << static_cast<int>(OD[i])   << "]"
                              << "\t  [" << static_cast<int>(TD[i-5]) << "]"
                              << endl;
                     }
                 }
 
-<<<<<<< HEAD
-                for(bsl::size_t i = 5; i < LOD; ++i) {
-=======
                 for (bsl::size_t i = 5; i < LOD; ++i) {
->>>>>>> 6a31f9a3
                     ASSERTV(i, OD[i] == TD[i-5]);
                 }
 
@@ -772,12 +662,8 @@
             }
 
             const short *VALUES = VALUES_SHORT;
-<<<<<<< HEAD
-            enum { NUM_VALUES = sizeof(VALUES_SHORT) / sizeof(*VALUES_SHORT) };
-=======
             const int NUM_VALUES = static_cast<int>(
                                  sizeof(VALUES_SHORT) / sizeof(*VALUES_SHORT));
->>>>>>> 6a31f9a3
 
             if (verbose) cout << "\tOn valid, non-empty stream data." << endl;
             {
@@ -786,7 +672,6 @@
 
                     for (int vi = 0; vi < NUM_VALUES; ++vi) {
                         Obj mU = Obj::make(VALUES[ui]); const Obj& U = mU;
-<<<<<<< HEAD
 
                         Out out(VERSION_SELECTOR);
 
@@ -794,15 +679,6 @@
 
                         In in(out.data(), out.length());
 
-=======
-
-                        Out out(VERSION_SELECTOR);
-
-                        bdexStreamOut(out, U, VERSION);
-
-                        In in(out.data(), out.length());
-
->>>>>>> 6a31f9a3
                         ASSERTV(ui, in);
                         ASSERTV(ui, !in.isEmpty());
 
@@ -895,13 +771,8 @@
             }
 
             const unsigned short *VALUES = VALUES_USHORT;
-<<<<<<< HEAD
-            enum { NUM_VALUES = sizeof(VALUES_USHORT) /
-                                sizeof(*VALUES_USHORT) };
-=======
             const int NUM_VALUES = static_cast<int>(
                                sizeof(VALUES_USHORT) / sizeof(*VALUES_USHORT));
->>>>>>> 6a31f9a3
 
             if (verbose) cout << "\tOn valid, non-empty stream data." << endl;
             {
@@ -1000,7 +871,7 @@
                 // big endian representation of the value being tested
                 const char TD[]  = {0,0,0,123};
 
-                // bslx::TestOutStream fills one byte more with type info
+                // bdlxxxx::TestOutStream fills one byte more with type info
                 // plus four bytes for the size.
                 if (veryVeryVerbose) cout << "\n\tsizeof(TD) " << sizeof(TD)
                                           << " sizeof(OD) "    << LOD
@@ -1014,22 +885,14 @@
 
                 if (veryVeryVerbose) {
                     cout << "\n\t  OD:\t  TD:" << endl;
-<<<<<<< HEAD
-                    for(bsl::size_t i = 5; i < LOD; ++i) {
-=======
                     for (bsl::size_t i = 5; i < LOD; ++i) {
->>>>>>> 6a31f9a3
                         cout << "\t  [" << static_cast<int>(OD[i])   << "]"
                              << "\t  [" << static_cast<int>(TD[i-5]) << "]"
                              << endl;
                     }
                 }
 
-<<<<<<< HEAD
-                for(bsl::size_t i = 5; i < LOD; ++i) {
-=======
                 for (bsl::size_t i = 5; i < LOD; ++i) {
->>>>>>> 6a31f9a3
                     ASSERTV(i, OD[i] == TD[i-5]);
                 }
 
@@ -1057,12 +920,8 @@
            }
 
             const int *VALUES = VALUES_INT;
-<<<<<<< HEAD
-            enum { NUM_VALUES = sizeof(VALUES_INT) / sizeof(*VALUES_INT) };
-=======
             const int NUM_VALUES = static_cast<int>(
                                      sizeof(VALUES_INT) / sizeof(*VALUES_INT));
->>>>>>> 6a31f9a3
 
             if (verbose) cout << "\tOn valid, non-empty stream data." << endl;
             {
@@ -1071,7 +930,6 @@
 
                     for (int vi = 0; vi < NUM_VALUES; ++vi) {
                         Obj mU = Obj::make(VALUES[ui]); const Obj& U = mU;
-<<<<<<< HEAD
 
                         Out out(VERSION_SELECTOR);
 
@@ -1079,15 +937,6 @@
 
                         In in(out.data(), out.length());
 
-=======
-
-                        Out out(VERSION_SELECTOR);
-
-                        bdexStreamOut(out, U, VERSION);
-
-                        In in(out.data(), out.length());
-
->>>>>>> 6a31f9a3
                         ASSERTV(ui, in);
                         ASSERTV(ui, !in.isEmpty());
 
@@ -1179,12 +1028,8 @@
             }
 
             const unsigned int *VALUES = VALUES_UINT;
-<<<<<<< HEAD
-            enum { NUM_VALUES = sizeof(VALUES_UINT) / sizeof(*VALUES_UINT) };
-=======
             const int NUM_VALUES = static_cast<int>(
                                    sizeof(VALUES_UINT) / sizeof(*VALUES_UINT));
->>>>>>> 6a31f9a3
 
             if (verbose) cout << "\tOn valid, non-empty stream data." << endl;
             {
@@ -1293,22 +1138,14 @@
 
                 if (veryVeryVerbose) {
                     cout << "\n\t  OD:\t  TD:" << endl;
-<<<<<<< HEAD
-                    for(bsl::size_t i = 5; i < LOD; ++i) {
-=======
                     for (bsl::size_t i = 5; i < LOD; ++i) {
->>>>>>> 6a31f9a3
                         cout << "\t  [" << static_cast<int>(OD[i])   << "]"
                              << "\t  [" << static_cast<int>(TD[i-5]) << "]"
                              << endl;
                     }
                 }
 
-<<<<<<< HEAD
-                for(bsl::size_t i = 5; i < LOD; ++i) {
-=======
                 for (bsl::size_t i = 5; i < LOD; ++i) {
->>>>>>> 6a31f9a3
                     ASSERTV(i, OD[i] == TD[i-5]);
                 }
 
@@ -1335,12 +1172,8 @@
             }
 
             const bsls::Types::Int64 *VALUES = VALUES_INT64;
-<<<<<<< HEAD
-            enum { NUM_VALUES = sizeof(VALUES_INT64) / sizeof(*VALUES_INT64) };
-=======
             const int NUM_VALUES = static_cast<int>(
                                  sizeof(VALUES_INT64) / sizeof(*VALUES_INT64));
->>>>>>> 6a31f9a3
 
             if (verbose) cout << "\tOn valid, non-empty stream data." << endl;
             {
@@ -1445,13 +1278,8 @@
             }
 
             const bsls::Types::Uint64 *VALUES = VALUES_UINT64;
-<<<<<<< HEAD
-            enum { NUM_VALUES = sizeof(VALUES_UINT64) /
-                                sizeof(*VALUES_UINT64) };
-=======
             const int NUM_VALUES = static_cast<int>(
                                sizeof(VALUES_UINT64) / sizeof(*VALUES_UINT64));
->>>>>>> 6a31f9a3
 
             if (verbose) cout << "\tOn valid, non-empty stream data." << endl;
             {
@@ -1460,7 +1288,6 @@
 
                     for (int vi = 0; vi < NUM_VALUES; ++vi) {
                         Obj mU = Obj::make(VALUES[ui]); const Obj& U = mU;
-<<<<<<< HEAD
 
                         Out out(VERSION_SELECTOR);
 
@@ -1468,15 +1295,6 @@
 
                         In in(out.data(), out.length());
 
-=======
-
-                        Out out(VERSION_SELECTOR);
-
-                        bdexStreamOut(out, U, VERSION);
-
-                        In in(out.data(), out.length());
-
->>>>>>> 6a31f9a3
                         ASSERTV(ui, in);
                         ASSERTV(ui, !in.isEmpty());
 
@@ -1505,29 +1323,7 @@
             }
         }
       } break;
-<<<<<<< HEAD
-
-      case 9: {
-        // --------------------------------------------------------------------
-        // TESTING ASSIGNMENT OPERATOR:
-        //
-        // TBD
-        // --------------------------------------------------------------------
-
-      } break;
-
-      case 8: {
-        // --------------------------------------------------------------------
-        // TESTING GENERATOR FUNCTION, g:
-        //
-        // This component test driver does not have a generator function.
-        // --------------------------------------------------------------------
-
-      } break;
-
-=======
-
->>>>>>> 6a31f9a3
+
       case 7: {
         // --------------------------------------------------------------------
         // TESTING COPY CONSTRUCTOR:
@@ -1576,12 +1372,8 @@
             typedef bdlb::BigEndianInt16 Obj;
 
             const short *VALUES = VALUES_SHORT;
-<<<<<<< HEAD
-            enum { NUM_VALUES = sizeof(VALUES_SHORT) / sizeof(*VALUES_SHORT) };
-=======
             const int NUM_VALUES = static_cast<int>(
                                  sizeof(VALUES_SHORT) / sizeof(*VALUES_SHORT));
->>>>>>> 6a31f9a3
 
             for (int i = 0; i < NUM_VALUES; ++i) {
 
@@ -1603,13 +1395,8 @@
             typedef bdlb::BigEndianUint16 Obj;
 
             const unsigned short *VALUES = VALUES_USHORT;
-<<<<<<< HEAD
-            enum { NUM_VALUES = sizeof(VALUES_USHORT) /
-                                sizeof(*VALUES_USHORT) };
-=======
             const int NUM_VALUES = static_cast<int>(
                                sizeof(VALUES_USHORT) / sizeof(*VALUES_USHORT));
->>>>>>> 6a31f9a3
 
             for (int i = 0; i < NUM_VALUES; ++i) {
 
@@ -1631,12 +1418,8 @@
             typedef bdlb::BigEndianInt32 Obj;
 
             const int *VALUES = VALUES_INT;
-<<<<<<< HEAD
-            enum { NUM_VALUES = sizeof(VALUES_INT) / sizeof(*VALUES_INT) };
-=======
             const int NUM_VALUES = static_cast<int>(
                                      sizeof(VALUES_INT) / sizeof(*VALUES_INT));
->>>>>>> 6a31f9a3
 
             for (int i = 0; i < NUM_VALUES; ++i) {
 
@@ -1658,12 +1441,8 @@
             typedef bdlb::BigEndianUint32 Obj;
 
             const unsigned int *VALUES = VALUES_UINT;
-<<<<<<< HEAD
-            enum { NUM_VALUES = sizeof(VALUES_UINT) / sizeof(*VALUES_UINT) };
-=======
             const int NUM_VALUES = static_cast<int>(
                                    sizeof(VALUES_UINT) / sizeof(*VALUES_UINT));
->>>>>>> 6a31f9a3
 
             for (int i = 0; i < NUM_VALUES; ++i) {
 
@@ -1685,12 +1464,8 @@
             typedef bdlb::BigEndianInt64 Obj;
 
             const bsls::Types::Int64 *VALUES = VALUES_INT64;
-<<<<<<< HEAD
-            enum { NUM_VALUES = sizeof(VALUES_INT64) / sizeof(*VALUES_INT64) };
-=======
             const int NUM_VALUES = static_cast<int>(
                                  sizeof(VALUES_INT64) / sizeof(*VALUES_INT64));
->>>>>>> 6a31f9a3
 
             for (int i = 0; i < NUM_VALUES; ++i) {
 
@@ -1712,13 +1487,8 @@
             typedef bdlb::BigEndianUint64 Obj;
 
             const bsls::Types::Uint64 *VALUES = VALUES_UINT64;
-<<<<<<< HEAD
-            enum { NUM_VALUES = sizeof(VALUES_UINT64) /
-                                sizeof(*VALUES_UINT64) };
-=======
             const int NUM_VALUES = static_cast<int>(
                                sizeof(VALUES_UINT64) / sizeof(*VALUES_UINT64));
->>>>>>> 6a31f9a3
 
             for (int i = 0; i < NUM_VALUES; ++i) {
 
@@ -1779,11 +1549,7 @@
             {1,     2,             },
             {1,    -2,             },
         };
-<<<<<<< HEAD
-        enum { NUM_DATA = sizeof(DATA) / sizeof(*DATA) };
-=======
         const int NUM_DATA = static_cast<int>(sizeof(DATA) / sizeof(*DATA));
->>>>>>> 6a31f9a3
 
         if (verbose) cout << endl
                           << "Testing 'print' and 'operator<<'." << endl
@@ -1794,12 +1560,8 @@
             typedef bdlb::BigEndianInt16 Obj;
 
             const short *VALUES = VALUES_SHORT;
-<<<<<<< HEAD
-            enum { NUM_VALUES = sizeof(VALUES_SHORT) / sizeof(*VALUES_SHORT) };
-=======
             const int NUM_VALUES = static_cast<int>(
                                  sizeof(VALUES_SHORT) / sizeof(*VALUES_SHORT));
->>>>>>> 6a31f9a3
 
             for (int i = 0; i < NUM_VALUES; ++i) {
                 const Obj X = Obj::make(VALUES[i]);
@@ -1839,13 +1601,8 @@
             typedef bdlb::BigEndianUint16 Obj;
 
             const unsigned short *VALUES = VALUES_USHORT;
-<<<<<<< HEAD
-            enum { NUM_VALUES = sizeof(VALUES_USHORT) /
-                                sizeof(*VALUES_USHORT) };
-=======
             const int NUM_VALUES = static_cast<int>(
                                sizeof(VALUES_USHORT) / sizeof(*VALUES_USHORT));
->>>>>>> 6a31f9a3
 
             for (int i = 0; i < NUM_VALUES; ++i) {
                 const Obj X = Obj::make(VALUES[i]);
@@ -1885,12 +1642,8 @@
             typedef bdlb::BigEndianInt32 Obj;
 
             const int *VALUES = VALUES_INT;
-<<<<<<< HEAD
-            enum { NUM_VALUES = sizeof(VALUES_INT) / sizeof(*VALUES_INT) };
-=======
             const int NUM_VALUES = static_cast<int>(
                                      sizeof(VALUES_INT) / sizeof(*VALUES_INT));
->>>>>>> 6a31f9a3
 
             for (int i = 0; i < NUM_VALUES; ++i) {
                 const Obj X = Obj::make(VALUES[i]);
@@ -1930,12 +1683,8 @@
             typedef bdlb::BigEndianUint32 Obj;
 
             const unsigned int *VALUES = VALUES_UINT;
-<<<<<<< HEAD
-            enum { NUM_VALUES = sizeof(VALUES_UINT) / sizeof(*VALUES_UINT) };
-=======
             const int NUM_VALUES = static_cast<int>(
                                    sizeof(VALUES_UINT) / sizeof(*VALUES_UINT));
->>>>>>> 6a31f9a3
 
             for (int i = 0; i < NUM_VALUES; ++i) {
                 const Obj X = Obj::make(VALUES[i]);
@@ -1975,12 +1724,8 @@
             typedef bdlb::BigEndianInt64 Obj;
 
             const bsls::Types::Int64 *VALUES = VALUES_INT64;
-<<<<<<< HEAD
-            enum { NUM_VALUES = sizeof(VALUES_INT64) / sizeof(*VALUES_INT64) };
-=======
             const int NUM_VALUES = static_cast<int>(
                                  sizeof(VALUES_INT64) / sizeof(*VALUES_INT64));
->>>>>>> 6a31f9a3
 
             for (int i = 0; i < NUM_VALUES; ++i) {
                 const Obj X = Obj::make(VALUES[i]);
@@ -2020,13 +1765,8 @@
             typedef bdlb::BigEndianUint64 Obj;
 
             const bsls::Types::Uint64 *VALUES = VALUES_UINT64;
-<<<<<<< HEAD
-            enum { NUM_VALUES = sizeof(VALUES_UINT64) /
-                                sizeof(*VALUES_UINT64) };
-=======
             const int NUM_VALUES = static_cast<int>(
                                sizeof(VALUES_UINT64) / sizeof(*VALUES_UINT64));
->>>>>>> 6a31f9a3
 
             for (int i = 0; i < NUM_VALUES; ++i) {
                 const Obj X = Obj::make(VALUES[i]);
@@ -2231,12 +1971,8 @@
             typedef bdlb::BigEndianInt16 Obj;
 
             const short *VALUES = VALUES_SHORT;
-<<<<<<< HEAD
-            enum { NUM_VALUES = sizeof(VALUES_SHORT) / sizeof(*VALUES_SHORT) };
-=======
             const int NUM_VALUES = static_cast<int>(
                                  sizeof(VALUES_SHORT) / sizeof(*VALUES_SHORT));
->>>>>>> 6a31f9a3
 
             const bslma::DefaultAllocatorGuard DAG(&testAllocator);
             for (int i = 0; i < NUM_VALUES; ++i) {
@@ -2261,13 +1997,8 @@
             typedef bdlb::BigEndianUint16 Obj;
 
             const unsigned short *VALUES = VALUES_USHORT;
-<<<<<<< HEAD
-            enum { NUM_VALUES = sizeof(VALUES_USHORT) /
-                                sizeof(*VALUES_USHORT) };
-=======
             const int NUM_VALUES = static_cast<int>(
                                sizeof(VALUES_USHORT) / sizeof(*VALUES_USHORT));
->>>>>>> 6a31f9a3
 
             const bslma::DefaultAllocatorGuard DAG(&testAllocator);
             for (int i = 0; i < NUM_VALUES; ++i) {
@@ -2292,12 +2023,8 @@
             typedef bdlb::BigEndianInt32 Obj;
 
             const int *VALUES = VALUES_INT;
-<<<<<<< HEAD
-            enum { NUM_VALUES = sizeof(VALUES_INT) / sizeof(*VALUES_INT) };
-=======
             const int NUM_VALUES = static_cast<int>(
                                      sizeof(VALUES_INT) / sizeof(*VALUES_INT));
->>>>>>> 6a31f9a3
 
             const bslma::DefaultAllocatorGuard DAG(&testAllocator);
             for (int i = 0; i < NUM_VALUES; ++i) {
@@ -2322,12 +2049,8 @@
             typedef bdlb::BigEndianUint32 Obj;
 
             const unsigned int *VALUES = VALUES_UINT;
-<<<<<<< HEAD
-            enum { NUM_VALUES = sizeof(VALUES_UINT) / sizeof(*VALUES_UINT) };
-=======
             const int NUM_VALUES = static_cast<int>(
                                    sizeof(VALUES_UINT) / sizeof(*VALUES_UINT));
->>>>>>> 6a31f9a3
 
             const bslma::DefaultAllocatorGuard DAG(&testAllocator);
             for (int i = 0; i < NUM_VALUES; ++i) {
@@ -2352,12 +2075,8 @@
             typedef bdlb::BigEndianInt64 Obj;
 
             const bsls::Types::Int64 *VALUES = VALUES_INT64;
-<<<<<<< HEAD
-            enum { NUM_VALUES = sizeof(VALUES_INT64) / sizeof(*VALUES_INT64) };
-=======
             const int NUM_VALUES = static_cast<int>(
                                  sizeof(VALUES_INT64) / sizeof(*VALUES_INT64));
->>>>>>> 6a31f9a3
 
             const bslma::DefaultAllocatorGuard DAG(&testAllocator);
             for (int i = 0; i < NUM_VALUES; ++i) {
@@ -2382,13 +2101,8 @@
             typedef bdlb::BigEndianUint64 Obj;
 
             const bsls::Types::Uint64 *VALUES = VALUES_UINT64;
-<<<<<<< HEAD
-            enum { NUM_VALUES = sizeof(VALUES_UINT64) /
-                                sizeof(*VALUES_UINT64) };
-=======
             const int NUM_VALUES = static_cast<int>(
                                sizeof(VALUES_UINT64) / sizeof(*VALUES_UINT64));
->>>>>>> 6a31f9a3
 
             const bslma::DefaultAllocatorGuard DAG(&testAllocator);
             for (int i = 0; i < NUM_VALUES; ++i) {
