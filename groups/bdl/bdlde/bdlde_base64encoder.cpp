--- conflicted
+++ resolved
@@ -42,11 +42,7 @@
 {
     // Assert invariants:
 
-<<<<<<< HEAD
     BSLS_ASSERT(e_ERROR_STATE <= d_state);
-=======
-    BSLS_ASSERT(k_ERROR_STATE <= d_state);
->>>>>>> 6ecadc6d
     BSLS_ASSERT(d_state <= e_DONE_STATE);
     BSLS_ASSERT(0 <= d_maxLineLength);
     BSLS_ASSERT(0 <= d_outputLength);
