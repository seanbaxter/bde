--- conflicted
+++ resolved
@@ -173,11 +173,7 @@
 // 'enum'.
 //..
         bdlde::CharConvertStatus::Enum value =
-<<<<<<< HEAD
                                  bdlde::CharConvertStatus::k_INVALID_CHARS_BIT;
-=======
-                              bdlde::CharConvertStatus::k_INVALID_CHARS_BIT;
->>>>>>> 6ecadc6d
 //..
 // Next, we store a pointer to its ASCII representation in a variable
 // 'asciiValue' of type 'const char *':
@@ -255,22 +251,14 @@
 
             //line level spl    enumerator value           expected result
             //---- ----- --- ----------------------       -----------------
-<<<<<<< HEAD
             { L_,    0,   4, Obj::k_INVALID_CHARS_BIT, "INVALID_CHARS_BIT\n" },
             { L_,    0,   4, Obj::k_OUT_OF_SPACE_BIT,  "OUT_OF_SPACE_BIT\n" },
-=======
-            { L_,    0,   4, Obj::k_INVALID_CHARS_BIT,
-                                                       "INVALID_CHARS_BIT\n" },
-            { L_,    0,   4, Obj::k_OUT_OF_SPACE_BIT,
-                                                       "OUT_OF_SPACE_BIT\n" },
->>>>>>> 6ecadc6d
 
             { L_,    0,   4, (Enum)(NUM_ENUMERATORS + 1), UNKNOWN_FORMAT NL },
             { L_,    0,   4, (Enum)-1,                    UNKNOWN_FORMAT NL },
             { L_,    0,   4, (Enum)-5,                    UNKNOWN_FORMAT NL },
             { L_,    0,   4, (Enum)99,                    UNKNOWN_FORMAT NL },
 
-<<<<<<< HEAD
             { L_,    0,  -1, Obj::k_INVALID_CHARS_BIT,    ICM },
             { L_,    0,   0, Obj::k_INVALID_CHARS_BIT,    ICM NL },
             { L_,    0,   2, Obj::k_INVALID_CHARS_BIT,    ICM NL },
@@ -280,17 +268,6 @@
             { L_,   -2,   1, Obj::k_INVALID_CHARS_BIT,    ICM NL },
             { L_,    2,   1, Obj::k_INVALID_CHARS_BIT,    "  " ICM NL },
             { L_,    1,   3, Obj::k_INVALID_CHARS_BIT,    "   " ICM NL },
-=======
-            { L_,    0,  -1, Obj::k_INVALID_CHARS_BIT, ICM },
-            { L_,    0,   0, Obj::k_INVALID_CHARS_BIT, ICM NL },
-            { L_,    0,   2, Obj::k_INVALID_CHARS_BIT, ICM NL },
-            { L_,    1,   1, Obj::k_INVALID_CHARS_BIT, " " ICM NL },
-            { L_,    1,   2, Obj::k_INVALID_CHARS_BIT, "  " ICM NL },
-            { L_,   -1,   2, Obj::k_INVALID_CHARS_BIT, ICM NL },
-            { L_,   -2,   1, Obj::k_INVALID_CHARS_BIT, ICM NL },
-            { L_,    2,   1, Obj::k_INVALID_CHARS_BIT, "  " ICM NL },
-            { L_,    1,   3, Obj::k_INVALID_CHARS_BIT, "   " ICM NL },
->>>>>>> 6ecadc6d
 #undef ICM
 #undef NL
         };
@@ -593,14 +570,6 @@
 }
 
 // ----------------------------------------------------------------------------
-<<<<<<< HEAD
-// NOTICE:
-//      Copyright (C) Bloomberg L.P., 2012
-//      All Rights Reserved.
-//      Property of Bloomberg L.P. (BLP)
-//      This software is made available solely pursuant to the
-//      terms of a BLP license agreement which governs its use.
-=======
 // Copyright 2015 Bloomberg Finance L.P.
 //
 // Licensed under the Apache License, Version 2.0 (the "License");
@@ -614,5 +583,4 @@
 // WITHOUT WARRANTIES OR CONDITIONS OF ANY KIND, either express or implied.
 // See the License for the specific language governing permissions and
 // limitations under the License.
->>>>>>> 6ecadc6d
 // ----------------------------- END-OF-FILE ----------------------------------