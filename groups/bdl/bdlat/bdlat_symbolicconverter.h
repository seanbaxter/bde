--- conflicted
+++ resolved
@@ -768,11 +768,7 @@
                                   == bdlat_ChoiceFunctions::selectionId(rhs)) {
         bdlat_ValueTypeFunctions::reset(lhs);
 
-<<<<<<< HEAD
-        return k_SUCCESS;                                         // RETURN
-=======
         return k_SUCCESS;                                             // RETURN
->>>>>>> 914c9bdf
     }
 
     return bdlat_ChoiceFunctions::accessSelection(rhs, storeInLhs);
@@ -795,11 +791,7 @@
                                                       storeInLhs(lhs, i, this);
 
         if (0 != bdlat_ArrayFunctions::accessElement(rhs, storeInLhs, i)) {
-<<<<<<< HEAD
-            return k_FAILURE;                                     // RETURN
-=======
             return k_FAILURE;                                         // RETURN
->>>>>>> 914c9bdf
         }
     }
 
@@ -854,11 +846,7 @@
     if (bdlat_NullableValueFunctions::isNull(rhs)) {
         bdlat_ValueTypeFunctions::reset(lhs);
 
-<<<<<<< HEAD
-        return k_SUCCESS;                                         // RETURN
-=======
         return k_SUCCESS;                                             // RETURN
->>>>>>> 914c9bdf
     }
 
     bdlat_SymbolicConverter_StoreInNullable<LHS_TYPE> storeInLhs(lhs, this);
@@ -889,14 +877,8 @@
     enum { k_SUCCESS = 0 };
 
     if (bdlat_NullableValueFunctions::isNull(rhs)) {
-<<<<<<< HEAD
-        return k_SUCCESS;  // ignore the value and let '*lhs' contain its
-                                                                      // RETURN
-                         // *default* value
-=======
         // ignore the value and let '*lhs' contain its *default* value
         return k_SUCCESS;                                             // RETURN
->>>>>>> 914c9bdf
     }
 
     bdlat_SymbolicConverter_StoreValue<LHS_TYPE> storeIntoLhs(lhs, this);
@@ -914,14 +896,8 @@
     enum { k_SUCCESS = 0 };
 
     if (bdlat_NullableValueFunctions::isNull(rhs)) {
-<<<<<<< HEAD
-        return k_SUCCESS;  // ignore the value and let '*lhs' contain its
-                                                                      // RETURN
-                         // *default* value
-=======
         // ignore the value and let '*lhs' contain its *default* value
         return k_SUCCESS;                                             // RETURN
->>>>>>> 914c9bdf
     }
 
     bdlat_SymbolicConverter_StoreValue<LHS_TYPE> storeIntoLhs(lhs, this);
@@ -956,11 +932,7 @@
     LhsBaseType lhsBaseValue;
 
     if (0 != convert(&lhsBaseValue, rhs)) {
-<<<<<<< HEAD
-        return k_FAILURE;                                         // RETURN
-=======
         return k_FAILURE;                                             // RETURN
->>>>>>> 914c9bdf
     }
 
     return bdlat_CustomizedTypeFunctions::convertFromBaseType(lhs,
@@ -1013,11 +985,6 @@
 {
     enum { k_FAILURE = -6 };
 
-<<<<<<< HEAD
-    (void)lhs;  // quell warning
-    (void)rhs;  // quell warning
-=======
->>>>>>> 914c9bdf
     return k_FAILURE;
 }
 
@@ -1224,11 +1191,7 @@
                  << "Failed to convert attribute '"
                  << bslstl::StringRef(info.name(), info.nameLength()) << "'\n";
 
-<<<<<<< HEAD
-        return k_FAILURE;                                         // RETURN
-=======
         return k_FAILURE;                                             // RETURN
->>>>>>> 914c9bdf
     }
 
     return k_SUCCESS;
@@ -1269,11 +1232,7 @@
                  << "Failed to make selection '"
                  << bslstl::StringRef(info.name(), info.nameLength()) << "'\n";
 
-<<<<<<< HEAD
-        return k_FAILURE;                                         // RETURN
-=======
         return k_FAILURE;                                             // RETURN
->>>>>>> 914c9bdf
     }
 
     // Assign the value.
@@ -1288,11 +1247,7 @@
                  << "Failed to convert selection '"
                  << bslstl::StringRef(info.name(), info.nameLength()) << "'\n";
 
-<<<<<<< HEAD
-        return k_FAILURE;                                         // RETURN
-=======
         return k_FAILURE;                                             // RETURN
->>>>>>> 914c9bdf
     }
 
     return k_SUCCESS;
