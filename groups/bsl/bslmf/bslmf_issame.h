// bslmf_issame.h                                                     -*-C++-*-
#ifndef INCLUDED_BSLMF_ISSAME
#define INCLUDED_BSLMF_ISSAME

#ifndef INCLUDED_BSLS_IDENT
#include <bsls_ident.h>
#endif
BSLS_IDENT("$Id: $")

//@PURPOSE: Provide a meta-function for testing if two types are the same.
//
//@CLASSES:
//  bsl::is_same: standard meta-function for testing if two types are the same
//  bslmf::IsSame: meta-function for testing if two types are the same
//
//@AUTHOR: Shawn Edwards (sedwards)
//
//@DESCRIPTION: This component defines two meta-functions, 'bsl::is_same' and
// 'BloombergLP::bslmf::IsSame', both of which may be used to query whether two
// types are the same.  Two types are the same if they name the same type
// having the same cv-qualifications.
//
// 'bsl::is_same' meets the requirements of the 'is_same' template defined in
// the C++11 standard [meta.rel], while 'bslmf::IsSame' was devised before
// 'is_same' was standardized.
//
// The two meta-functions are functionally equivalent.  The major difference
// between them is that the result for 'bsl::is_same' is indicated by the class
// member 'value', while the result for 'bslmf::IsSame' is indicated by the
// class member 'VALUE'.
//
// Note that 'bsl::is_same' should be preferred over 'bslmf::IsSame', and in
// general, should be used by new components.
//
///Usage
///-----
// In this section we show intended use of this component.
//
///Example 1: Determine Same Types
///- - - - - - - - - - - - - - - -
// Suppose that we have several pairs of types and want to assert whether
// the types in each pair are the same.
//
// First, we define several 'typedef's:
//..
//  typedef       int    INT1;
//  typedef       double DOUBLE;
//  typedef       short  SHORT;
//  typedef const short  CONST_SHORT;
//  typedef       int    INT2;
//  typedef       int&   INT_REF;
//..
// Now, we instantiate the 'bsl::is_same' template for certain pairs of the
// 'typedef's and assert the 'value' static data member of each instantiation:
//..
//  assert(true  == (bsl::is_same<INT1, INT2>::value));
//  assert(false == (bsl::is_same<INT, DOUBLE>::value));
//..
// Note that a 'const'-qualified type is considered distinct from the
// non-'const' (but otherwise identical) type:
//..
//  assert(false == (bsl::is_same<SHORT, CONST_SHORT>::value));
//..
// Similarly, a 'TYPE' and a reference to 'TYPE' ('TYPE&') are distinct:
//..
//  assert(false == (bsl::is_same<INT, INT_REF>::value));
//..

#ifndef INCLUDED_BSLSCM_VERSION
#include <bslscm_version.h>
#endif

#ifndef INCLUDED_BSLMF_INTEGRALCONSTANT
#include <bslmf_integralconstant.h>
#endif

#ifndef INCLUDED_BSLMF_METAINT
#include <bslmf_metaint.h>
#endif

namespace bsl {

                            // ==============
                            // struct is_same
                            // ==============

template <class TYPE1, class TYPE2>
struct is_same : false_type {
    // This 'struct' template provides a meta-function to determine whether the
    // (template parameter) 'TYPE1' and the (template parameter) 'TYPE2' are
    // the same.  This generic default template derives from 'bsl::false_type'.
    // A template specialization is provided (below) that derives from
    // 'bsl::true_type'.
};

template <class TYPE>
struct is_same<TYPE, TYPE> : true_type {
     // This partial specialization of 'is_same' derives from 'bsl::true_type'
     // for when the (template parameter) types are the same.
};

}  // close namespace bsl

namespace BloombergLP {

namespace bslmf {

                            // =============
                            // struct IsSame
                            // =============

template <class TYPE1, class TYPE2>
struct IsSame : bsl::is_same<TYPE1, TYPE2>::type {
    // This 'struct' template implements a meta-function to determine if the
    // (template parameter) 'TYPE1' and the (template parameter) 'TYPE2' are
    // the same.  This 'struct' derives from 'bsl::true_type' if 'TYPE1' and
    // 'TYPE2' are the same, and 'bsl::false_type' otherwise.
    //
    // Note that although this 'struct' is functionally equivalent to
    // 'bsl::is_same', the use of 'bsl::is_same' should be preferred.
};

}  // close package namespace
}  // close enterprise namespace

#ifndef BDE_OPENSOURCE_PUBLICATION  // BACKWARD_COMPATIBILITY
<<<<<<< HEAD
// ===========================================================================
//                           BACKWARD COMPATIBILITY
// ===========================================================================
=======
// ============================================================================
//                           BACKWARD COMPATIBILITY
// ============================================================================
>>>>>>> 377fd5f6

#ifdef bslmf_IsSame
#undef bslmf_IsSame
#endif
#define bslmf_IsSame bslmf::IsSame
    // This alias is defined for backward compatibility.
#endif  // BDE_OPENSOURCE_PUBLICATION -- BACKWARD_COMPATIBILITY

#endif

// ----------------------------------------------------------------------------
// Copyright 2013 Bloomberg Finance L.P.
//
// Licensed under the Apache License, Version 2.0 (the "License");
// you may not use this file except in compliance with the License.
// You may obtain a copy of the License at
//
//     http://www.apache.org/licenses/LICENSE-2.0
//
// Unless required by applicable law or agreed to in writing, software
// distributed under the License is distributed on an "AS IS" BASIS,
// WITHOUT WARRANTIES OR CONDITIONS OF ANY KIND, either express or implied.
// See the License for the specific language governing permissions and
// limitations under the License.
// ----------------------------- END-OF-FILE ----------------------------------<|MERGE_RESOLUTION|>--- conflicted
+++ resolved
@@ -124,15 +124,9 @@
 }  // close enterprise namespace
 
 #ifndef BDE_OPENSOURCE_PUBLICATION  // BACKWARD_COMPATIBILITY
-<<<<<<< HEAD
-// ===========================================================================
-//                           BACKWARD COMPATIBILITY
-// ===========================================================================
-=======
 // ============================================================================
 //                           BACKWARD COMPATIBILITY
 // ============================================================================
->>>>>>> 377fd5f6
 
 #ifdef bslmf_IsSame
 #undef bslmf_IsSame
