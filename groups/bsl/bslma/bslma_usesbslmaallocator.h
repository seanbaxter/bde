// bslma_usesbslmaallocator.h                                         -*-C++-*-
#ifndef INCLUDED_BSLMA_USESBSLMAALLOCATOR
#define INCLUDED_BSLMA_USESBSLMAALLOCATOR

#ifndef INCLUDED_BSLS_IDENT
#include <bsls_ident.h>
#endif
BSLS_IDENT("$Id: $")

//@PURPOSE: Provide a metafunction that indicates the use of bslma allocators.
//
//@CLASSES:
//  bslma::UsesBslmaAllocator<TYPE>: trait detection metafunction
//
//@SEE_ALSO: bslalg_typetraitusesblsmaallocator
//
<<<<<<< HEAD
//@AUTHOR: Pablo Halpern (phalpern)
//
//@DESCRIPTION:
=======
//@DESCRIPTION: This component defines a meta-function,
// 'bslma::UsesBslmaAllocator', that may be used to associate a type with the
// uses-bslma allocator trait (i.e., declare that a type uses a bslma
// allocator), and also to detect whether a type has been associated with that
// trait (i.e., to test whether a type uses a bslma allocator, and follows the
// bslma allocator model).
//
///Properties of Types Declaring the 'UsesBslmaAllocator' Trait
/// - - - - - - - - - - - - - - - - - - - - - - - - - - - - - -
// Types that declare the 'UsesBslmaAllocator' trait must meet some minimal
// requirements in order for that type to be usable with code that tests for
// the 'UsesBslmaAllocator' trait (e.g., 'bsl' containers).  In addition, types
// that use allocators must have certain properties with respect to memory
// allocation, which are not enforced by the compiler (such a type is described
// as following the bslma allocator model).
//
///Compiler Enforced Requirements of Types Declaring 'UsesBslmaAllocator'
///-  -  -  -  -  -  -  -  -  -  -  -  -  -  -  -  -  -  -  -  -  -  -  -
// Types declaring the 'UsesBslmaAllocator' trait must provide a constructor
// variants that accepts a 'bslma::Allocator *' as the last parameter
// (typically this is an optional parameter).  If such a type provides a
// copy-constructor, it must similarly provide a variant that takes a
// (optional) 'bslma::Allocator *' as the last parameter.
//
// Template types (such as 'bsl' containers), where the template parameter
// 'TYPE' represents some element type encapsulated by the class template,
// often use the 'UsesBslmaAllocator' trait to test if 'TYPE' uses 'bslma'
// allocators, and if so, to create 'TYPE' objects using the constructor
// variant taking an allocator.  In this context, compilation will fail if a
// type declares the 'UsesBslmaAllocator' trait, but does not provide the
// expected constructor variant accepting a 'bslma::Allocator *' as the last
// parameter.
//
///Expected Properties of Types Declaring the 'UsesBslmaAllocator' Trait
///  -  -  -  -  -  -  -  -  -  -  -  -  -  -  -  -  -  -  -  -  -  -  -
// Types declaring the 'UsesBslmaAllocator' trait are expected to have certain
// properties with respect to memory allocation.  These properties are not
// enforced by the compiler, but are necessary to ensure consistent and
// comprehensible allocation behavior.
//
//: o The allocator supplied at construction of an object will be used for
//:   non-transient memory allocation during the object's lifetime.  This
//:   particularly includes allocations performed by sub-objects that
//:   themselves support the bslma allocator model (i.e., the type will provide
//:   the supplied allocator to any data-members which themselves accept an
//:   allocator).
//:
//: o The allocator used by an object is not changed after construction (e.g.,
//:   the assignment operator does not change the allocator used by a type).
//
//: o Transient memory allocations -- i.e., allocations performed within the
//:   scope of a function where the resulting memory is de-allocated before
//:   that function returns -- are generally *not* performed using the object's
//:   allocator.  Although clients may choose whichever allocator suits the
//:   specific context, most often transient memory allocations are performed
//:   using the currently installed default allocator.  For example: a
//:   temporary 'bsl::string' that is destroyed within the scope of a method
//:   need not be explicitly supplied an allocator, since it is a transient
//:   allocation, and 'bsl::string' will use the default allocator by default.
//:
//: o The allocator used by an object is not part of an object's value (e.g.,
//:   it is not tested by comparison operations like 'operator==').
//:
//: o If an allocator is not supplied at construction, then the currently
//:   installed default allocator will typically be used (see 'bslma_default').
//:
//: o Singleton objects, when necessary, allocate memory from the global
//:   allocator (see 'bslma_default')
>>>>>>> cee2a2d8
//
///Usage
///-----
// This section illustrates intended usage of this component.
//
// Example 1: Associating the 'bslma' Allocator Trait with a Type
/// - - - - - - - - - - - - - - - - - - - - - - - - - - - - - - -
// Suppose we want to declare two types that make use of a 'bslma' allocator,
// and need to associate the 'UsesBslmaAllocator' trait with those types (so
// that they behave correctly when inserted into a 'bsl' container, for
// example).  In this example we will demonstrate two different mechanisms by
// which a trait may be associated with a type.
//
// First, we declare a type 'UsesAllocatorType1', using the
// 'BSLMF_NESTED_TRAIT_DECLARATION' macro to associate the type with the
// 'UsesBslmaAllocator' trait:
//..
//  namespace xyz {
//
//  class UsesAllocatorType1 {
//      // ...
//
//    public:
//      // TRAITS
//      BSLMF_NESTED_TRAIT_DECLARATION(UsesAllocatorType1,
//                                     bslma::UsesBslmaAllocator);
//      // CREATORS
//      explicit UsesAllocatorType1(bslma::Allocator *basicAllocator = 0);
//          // ...
//
//      UsesAllocatorType1(const UsesAllocatorType1&  original,
//                     bslma::Allocator              *basicAllocator = 0);
//          // ...
//  };
//..
// Notice that the macro declaration is performed within the scope of the class
// declaration, and must be done with public scope.
//
// Then, we declare a type 'UsesAllocatorType2', and define a specialization of
// the 'UsesBslmaAllocator' trait for 'UsesAllocatorType2' that associates the
// 'UsesBslmaAllocator' trait with the type (note that this is sometimes
// referred to as a "C++11 style" trait declaration, since it is more in
// keeping with the style of trait declarations found in the C++11 standard):
//..
//  class UsesAllocatorType2 {
//      // ...
//
//    public:
//      // CREATORS
//      explicit UsesAllocatorType2(bslma::Allocator *basicAllocator = 0);
//          // ...
//
//      UsesAllocatorType2(const UsesAllocatorType2&  original,
//                         bslma::Allocator          *basicAllocator = 0);
//          // ...
//  };
//
//  }  // close package namespace
//
//  namespace BloombergLP {
//  namespace bslma {
//
//  template <> struct UsesBslmaAllocator<xyz::UsesAllocatorType2> :
//                                                               bsl::true_type
//  {};
//
//  }  // close package namespace
//  }  // close enterprise namespace
//..
// Notice that the specialization must be performed in the 'BloombergLP::bslma'
// namespace.
//
///Example 2: Testing Whether a Types Uses a 'bslma' Allocator
///- - - - - - - - - - - - - - - - - - - - - - - - - - - - - -
// Suppose we want to test whether each of a set of different types use a
// 'bslma' allocator.
//
// Here, we use the 'UsesBslmaAllocator' template to test whether the types
// 'DoesNotUseAnAllocatorType', 'UsesAllocatorType1', and 'UsesAllocatorType2'
// (defined above) use allocators:
//..
//  assert(false ==
//         bslma::UsesBslmaAllocator<DoesNotUseAnAllocatorType>::value);
//
//  assert(true  ==
//         bslma::UsesBslmaAllocator<UsesAllocatorType1>::value);
//
//  assert(true  ==
//         bslma::UsesBslmaAllocator<UsesAllocatorType2>::value);
//..
// Finally, we demonstrate that the trait can be tested at compilation time, by
// testing the trait within the context of a compile-time 'BSLMF_ASSERT':
//..
//  BSLMF_ASSERT(false ==
//               bslma::UsesBslmaAllocator<DoesNotUseAnAllocatorType>::value);
//
//  BSLMF_ASSERT(true  ==
//               bslma::UsesBslmaAllocator<UsesAllocatorType1>::value);
//
//  BSLMF_ASSERT(true ==
//               bslma::UsesBslmaAllocator<UsesAllocatorType2>::value);
//..

#ifndef INCLUDED_BSLSCM_VERSION
#include <bslscm_version.h>
#endif

#ifndef INCLUDED_BSLMA_ALLOCATOR
#include <bslma_allocator.h>
#endif

#ifndef INCLUDED_BSLMF_ASSERT
#include <bslmf_assert.h>
#endif

#ifndef INCLUDED_BSLMF_DETECTNESTEDTRAIT
#include <bslmf_detectnestedtrait.h>
#endif

#ifndef INCLUDED_BSLMF_ISCONVERTIBLE
#include <bslmf_isconvertible.h>
#endif

#ifndef INCLUDED_BSLMF_ISSAME
#include <bslmf_issame.h>
#endif

#ifndef INCLUDED_BSLMF_REMOVECV
#include <bslmf_removecv.h>
#endif

#ifndef INCLUDED_BSLMF_REMOVEPOINTER
#include <bslmf_removepointer.h>
#endif


namespace BloombergLP {

namespace bslma {

                        // ========================
                        // class UsesBslmaAllocator
                        // ========================

template <class TYPE, bool IS_NESTED>
struct UsesBslmaAllocator_Imp
{
    typedef bsl::integral_constant<bool, IS_NESTED> Type;
};

template <class TYPE>
struct UsesBslmaAllocator_Imp<TYPE, false>
{
private:
    struct UniqueType {
        // A class convertible from this type must have a templated
        // constructor or a 'void*' which makes it convertible from EVERY
        // pointer type.
    };

    enum {
        // Detect if 'TYPE' is 'Allocator*' type.
        IS_BSLMA_POINTER
            = bsl::is_same<
                Allocator,
                typename bsl::remove_cv<
                    typename bsl::remove_pointer<TYPE>::type>::type>::value,

        // If a pointer to 'Allocator' is convertible to 'T', then 'T' has a
        // non-explicit constructor taking an allocator.
        BSLMA_POINTER_CTOR = bsl::is_convertible<Allocator *, TYPE>::value,

        // If a pointer to 'UniqueType' is convertible to 'T', it can only mean
        // that ANY POINTER is convertible to 'T'.
        ANY_POINTER_CTOR = bsl::is_convertible<UniqueType *, TYPE>::value
    };

public:
    typedef bsl::integral_constant<bool,
                                   !IS_BSLMA_POINTER
                                   && BSLMA_POINTER_CTOR
                                   && !ANY_POINTER_CTOR>
        Type;
};

template <class TYPE>
struct UsesBslmaAllocator
    : UsesBslmaAllocator_Imp<
        TYPE,
        bslmf::DetectNestedTrait<TYPE, UsesBslmaAllocator>::value>::Type::type
{
    // This metafunction is derived from 'true_type' if 'TYPE' adheres to the
    // 'bslma' allocator usage idiom and 'false_type' otherwise.  Note that
    // this trait must be explicitly associated with a type in order for this
    // metafunction to return true; simply having a constructor that implicitly
    // converts 'bslma::Allocator*' to 'TYPE' is no longer sufficient for
    // considering a type follow the idiom.
};

template <class TYPE>
struct UsesBslmaAllocator<const TYPE> : UsesBslmaAllocator<TYPE>::type
{
    // Specialization that associates the same trait with 'const TYPE' as with
    // unqualified 'TYPE'.
};

template <class TYPE>
struct UsesBslmaAllocator<volatile TYPE> : UsesBslmaAllocator<TYPE>::type
{
    // Specialization that associates the same trait with 'volatile TYPE' as
    // with unqualified 'TYPE'.
};

template <class TYPE>
struct UsesBslmaAllocator<const volatile TYPE> : UsesBslmaAllocator<TYPE>::type
{
    // Specialization that associates the same trait with 'const volatile
    // TYPE' as with unqualified 'TYPE'.
};

}  // close package namespace

}  // close enterprise namespace

#endif

// ----------------------------------------------------------------------------
// Copyright (C) 2013 Bloomberg Finance L.P.
//
// Permission is hereby granted, free of charge, to any person obtaining a copy
// of this software and associated documentation files (the "Software"), to
// deal in the Software without restriction, including without limitation the
// rights to use, copy, modify, merge, publish, distribute, sublicense, and/or
// sell copies of the Software, and to permit persons to whom the Software is
// furnished to do so, subject to the following conditions:
//
// The above copyright notice and this permission notice shall be included in
// all copies or substantial portions of the Software.
//
// THE SOFTWARE IS PROVIDED "AS IS", WITHOUT WARRANTY OF ANY KIND, EXPRESS OR
// IMPLIED, INCLUDING BUT NOT LIMITED TO THE WARRANTIES OF MERCHANTABILITY,
// FITNESS FOR A PARTICULAR PURPOSE AND NONINFRINGEMENT.  IN NO EVENT SHALL THE
// AUTHORS OR COPYRIGHT HOLDERS BE LIABLE FOR ANY CLAIM, DAMAGES OR OTHER
// LIABILITY, WHETHER IN AN ACTION OF CONTRACT, TORT OR OTHERWISE, ARISING
// FROM, OUT OF OR IN CONNECTION WITH THE SOFTWARE OR THE USE OR OTHER DEALINGS
// IN THE SOFTWARE.
// ----------------------------- END-OF-FILE ----------------------------------<|MERGE_RESOLUTION|>--- conflicted
+++ resolved
@@ -14,11 +14,8 @@
 //
 //@SEE_ALSO: bslalg_typetraitusesblsmaallocator
 //
-<<<<<<< HEAD
 //@AUTHOR: Pablo Halpern (phalpern)
 //
-//@DESCRIPTION:
-=======
 //@DESCRIPTION: This component defines a meta-function,
 // 'bslma::UsesBslmaAllocator', that may be used to associate a type with the
 // uses-bslma allocator trait (i.e., declare that a type uses a bslma
@@ -87,7 +84,6 @@
 //:
 //: o Singleton objects, when necessary, allocate memory from the global
 //:   allocator (see 'bslma_default')
->>>>>>> cee2a2d8
 //
 ///Usage
 ///-----
