--- conflicted
+++ resolved
@@ -61,16 +61,6 @@
 #endif  /* INCLUDED_NATIVE_C_SYS_TIME */
 
 /*
-<<<<<<< HEAD
-// ---------------------------------------------------------------------------
-// NOTICE:
-//      Copyright (C) Bloomberg L.P., 2009
-//      All Rights Reserved.
-//      Property of Bloomberg L.P. (BLP)
-//      This software is made available solely pursuant to the
-//      terms of a BLP license agreement which governs its use.
-// ----------------------------- END-OF-FILE ---------------------------------
-=======
 // ----------------------------------------------------------------------------
 // Copyright (C) 2013 Bloomberg Finance L.P.
 //
@@ -92,5 +82,4 @@
 // FROM, OUT OF OR IN CONNECTION WITH THE SOFTWARE OR THE USE OR OTHER DEALINGS
 // IN THE SOFTWARE.
 // ----------------------------- END-OF-FILE ----------------------------------
->>>>>>> a721e48a
 */