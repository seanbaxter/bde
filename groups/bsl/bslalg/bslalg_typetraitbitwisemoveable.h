// bslalg_typetraitbitwisemoveable.h                                  -*-C++-*-
#ifndef INCLUDED_BSLALG_TYPETRAITBITWISEMOVEABLE
#define INCLUDED_BSLALG_TYPETRAITBITWISEMOVEABLE

#ifndef INCLUDED_BSLS_IDENT
#include <bsls_ident.h>
#endif
BSLS_IDENT("$Id: $")

//@PURPOSE: Provide a trait to mark classes as bit-wise moveable.
//
//@DEPRECATED: See 'bslmf_isbitwisemoveable'.
//
//@CLASSES:
//  bslalg::TypeTraitBitwiseMoveable: bit-wise moveable trait
//
//@SEE_ALSO: bslmf_isbitwisemoveable
//
//@AUTHOR: Herve Bronnimann (hbronnim)
//
//@AUTHOR: Herve Bronnimann (hbronnim)
//
//@DESCRIPTION: This component provides a single traits class,
// 'bslalg::TypeTraitBitwiseMoveable'.  An object of a 'TYPE' that has the
// bit-wise moveable trait can be copied either by invoking the move
// constructor or by moving the footprint (i.e., the 'sizeof(TYPE)' bytes at
// the object address) using 'memcpy'.
//
// This component is used by various 'bslalg' components for providing
// optimized primitives for types that have the bit-wise moveable trait.  The
// major benefit of this trait is not for a single object but for an array of
// such types, as a loop can be replaced by a single call to 'memcpy'.
//
///What Constitutes Bit-Wise Movability?
///-------------------------------------
// TBD: A short guide on when to attach this trait to a class should follow.
//
///Usage
///-----
// TBD

#ifndef INCLUDED_BSLSCM_VERSION
#include <bslscm_version.h>
#endif

#ifndef INCLUDED_BSLMF_ISBITWISEMOVEABLE
#include <bslmf_isbitwisemoveable.h>
#endif

namespace BloombergLP {

namespace bslalg {

                        // ==============================
                        // class TypeTraitBitwiseMoveable
                        // ==============================

struct TypeTraitBitwiseMoveable {
    // Objects of a type with this trait can be "moved" from one memory
    // location to another using 'memmove' or 'memcpy'.  Although the result of
    // such a bitwise copy is two copies of the same object, this trait only
    // guarantees that one of the copies can be destroyed.  The other copy must
    // be considered invalid and its destructor must not be called.  Most
    // types, even those that contain pointers, are bitwise moveable.
    // Undefined behavior may result if this trait is assigned to a types that
    // contains pointers to its own internals, use virtual inheritance, or
    // places pointers to itself within other data structures.

    template <class TYPE>
    struct NestedTraitDeclaration :
        bslmf::NestedTraitDeclaration<TYPE, bslmf::IsBitwiseMoveable>
    {
        // This class template ties the 'bslalg::TypeTraitBitwiseMoveable'
        // trait tag to the 'bslmf::IsBitwiseMoveable' trait metafunction.
    };

    template <class TYPE>
    struct Metafunction : bslmf::IsBitwiseMoveable<TYPE>::type { };
};

}  // close package namespace

#ifndef BDE_OPENSOURCE_PUBLICATION  // BACKWARD_COMPATIBILITY
<<<<<<< HEAD
// ===========================================================================
//                           BACKWARD COMPATIBILITY
// ===========================================================================
=======
// ============================================================================
//                           BACKWARD COMPATIBILITY
// ============================================================================
>>>>>>> 377fd5f6

typedef bslalg::TypeTraitBitwiseMoveable bslalg_TypeTraitBitwiseMoveable;
    // This alias is defined for backward compatibility.
#endif  // BDE_OPENSOURCE_PUBLICATION -- BACKWARD_COMPATIBILITY

}  // close enterprise namespace

#endif

// ----------------------------------------------------------------------------
// Copyright 2013 Bloomberg Finance L.P.
//
// Licensed under the Apache License, Version 2.0 (the "License");
// you may not use this file except in compliance with the License.
// You may obtain a copy of the License at
//
//     http://www.apache.org/licenses/LICENSE-2.0
//
// Unless required by applicable law or agreed to in writing, software
// distributed under the License is distributed on an "AS IS" BASIS,
// WITHOUT WARRANTIES OR CONDITIONS OF ANY KIND, either express or implied.
// See the License for the specific language governing permissions and
// limitations under the License.
// ----------------------------- END-OF-FILE ----------------------------------<|MERGE_RESOLUTION|>--- conflicted
+++ resolved
@@ -15,8 +15,6 @@
 //  bslalg::TypeTraitBitwiseMoveable: bit-wise moveable trait
 //
 //@SEE_ALSO: bslmf_isbitwisemoveable
-//
-//@AUTHOR: Herve Bronnimann (hbronnim)
 //
 //@AUTHOR: Herve Bronnimann (hbronnim)
 //
@@ -81,15 +79,9 @@
 }  // close package namespace
 
 #ifndef BDE_OPENSOURCE_PUBLICATION  // BACKWARD_COMPATIBILITY
-<<<<<<< HEAD
-// ===========================================================================
-//                           BACKWARD COMPATIBILITY
-// ===========================================================================
-=======
 // ============================================================================
 //                           BACKWARD COMPATIBILITY
 // ============================================================================
->>>>>>> 377fd5f6
 
 typedef bslalg::TypeTraitBitwiseMoveable bslalg_TypeTraitBitwiseMoveable;
     // This alias is defined for backward compatibility.
