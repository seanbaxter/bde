--- conflicted
+++ resolved
@@ -74,13 +74,10 @@
 
 #ifndef BSL_OVERRIDES_STD
 
-<<<<<<< HEAD
 #ifndef BDE_OMIT_TRANSITIONAL // STP
 #include <bslstp_exfunctional.h>
 #endif  // BDE_OMIT_TRANSITIONAL -- STP
 
-=======
->>>>>>> 5cc0d3b3
 #include <bslstl_equalto.h>
 #include <bslstl_hash.h>
 #include <bslstl_referencewrapper.h
