--- conflicted
+++ resolved
@@ -290,12 +290,8 @@
     int   original_errno = errno;
 
     errno = 0;
-<<<<<<< HEAD
-    float value = std::strtof(str.c_str(), &ptr);
-=======
 
     float value = strtof(str.c_str(), &ptr);
->>>>>>> 06c1d109
 
     if (errno == ERANGE){
         BloombergLP::bslstl::StdExceptUtil::throwOutOfRange("stof");
@@ -318,11 +314,7 @@
     int      original_errno = errno;
 
     errno = 0;
-<<<<<<< HEAD
-    float value = std::wcstof(str.c_str(), &ptr);
-=======
     float value = wcstof(str.c_str(), &ptr);
->>>>>>> 06c1d109
 
     if (errno == ERANGE){
         BloombergLP::bslstl::StdExceptUtil::throwOutOfRange("stof");
