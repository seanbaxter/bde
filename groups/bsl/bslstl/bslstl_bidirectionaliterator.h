// bslstl_bidirectionaliterator.h                                     -*-C++-*-
#ifndef INCLUDED_BSLSTL_BIDIRECTIONALITERATOR
#define INCLUDED_BSLSTL_BIDIRECTIONALITERATOR

#ifndef INCLUDED_BSLS_IDENT
#include <bsls_ident.h>
#endif
BSLS_IDENT("$Id: $")

//@PURPOSE: Provide a template to create STL-compliant bidirectional iterators.
//
//@CLASSES:
//  bslstl::BidirectionalIterator: bidirectional iterator template
//
//@SEE_ALSO: bslstl_iterator, bslstl_forwarditerator,
//           bslstl_randomaccessiterator
//
//@AUTHOR: Pablo Halpern (phalpern), Herve Bronnimann (hbronnim),
//         Alisdair Meredith (ameredit)
//
//@DESCRIPTION: This component provides an iterator adaptor that, given an
// implementation class defining a core set of iterator functionality specified
// in the class level documentation, adapts it to provide an STL-compliant
// bidirectional iterator interface.  'bslstl::BidirectionalIterator' meets the
// requirements of a bidirectional iterator described in the C++11 standard
// [24.2.7] under the tag "[bidirectional.iterators]".  Include bsl_iterator.h
// to use this component.
//
///Usage
///-----
// In this section we show intended use of this component.
//
///Example 1: Defining a Standard Compliant Bidirectional Iterator
///- - - - - - - - - - - - - - - - - - - - - - - - - - - - - - - -
// Suppose we want to create a standard compliant bidirectional access iterator
// for a container.
//
// First, we define an iterator, 'MyArrayIterator', that meets the requirements
// of the 'IMP_ITER' template parameter of 'BidirectionalIterator' class (see
// class level documentation), but does not meet the full set of requirements
// for a bidirectional iterator as defined by the C++ standard.  Note that the
// following shows only the public interface required.  Private members and
// additional methods that may be needed to implement this class are elided in
// this example:
//..
//  template <class VALUE>
//  class MyArrayIterator {
//      // This class implements the minimal requirements to implement a
//      // bidirectional iterator using 'bslstl::BidirectionalIterator'.
//
//    public:
//      // CREATORS
//      MyArrayIterator();
//          // Create a 'MyArrayIterator' object that does not refer to any
//          // value.
//
//      MyArrayIterator(const MyArrayIterator& original);
//          // Create a 'MyArrayIterator' object having the same value
//          // as the specified 'original' object.
//
//      ~MyArrayIterator();
//          // Destroy this object;
//
//      // MANIPULATORS
//      MyArrayIterator& operator=(const MyArrayIterator& rhs);
//          // Assign to this object the value of the specified 'rhs' object,
//          // and return a reference providing modifiable access to this
//          // object.
//
//      void operator++();
//          // Increment this object to refer to the next element in an array.
//
//      void operator--();
//          // Decrement this object to refer to the previous element in an
//          // array.
//
//      // ACCESSORS
//      VALUE& operator*() const;
//          // Return a reference providing modifiable access to the value (of
//          // the parameterized 'VALUE' type) of the element referred to by
//          // this object.
//  };
//
//  template <class VALUE>
//  bool operator==(const MyArrayIterator<VALUE>&,
//                  const MyArrayIterator<VALUE>&);
//..
// Notice that 'MyArrayIterator' does not implement a complete standard
// compliant bidirectional iterator.  It is missing methods such as 'operator+'
// and 'operator[]'.
//
// Then, we define the interface for our container class template,
// 'MyFixedSizeArray'.  The implementation of the interface is elided for
// brevity:
//..
//  template <class VALUE, int SIZE>
//  class MyFixedSizeArray {
//      // This class implements a container that contains the parameterized
//      // 'SIZE' number of elements of the parameterized 'VALUE' type.
//
//      // DATA
//      VALUE d_array[SIZE];   // storage of the container
//
//    public:
//      // PUBLIC TYPES
//      typedef VALUE value_type;
//..
// Now, we use 'BidirectionalIterator' to create a standard compliant iterator
// for this container:
//..
//      typedef bslstl::BidirectionalIterator<VALUE,
//                                           MyArrayIterator<VALUE> > iterator;
//      typedef bslstl::BidirectionalIterator<const VALUE,
//                                           MyArrayIterator<VALUE> >
//                                                              const_iterator;
//..
// Notice that the implementation for 'const_iterator' is
// 'MyArrayIterator<VALUE>' and *not* 'MyArrayIterator<const VALUE>'.
//
// Next, we continue defining the rest of the class.
//..
//      // CREATORS
//      //! MyFixedSizeArray() = default;
//          // Create a 'MyFixedSizeArray' object having the parameterized
//          // 'SIZE' number of elements of the parameterized type 'VALUE'.
//
//      //! MyFixedSizeArray(const MyFixedSizeArray& original) = default;
//          // Create a 'MyFixedSizeArray' object having same number of
//          // elements as that of the specified 'original', the same value of
//          // each element as that of corresponding element in 'original'.
//
//      //! ~MyFixedSizeArray() = default;
//          // Destroy this object.
//
//      // MANIPULATORS
//      iterator begin();
//          // Return a bidirectional iterator providing modifiable access to
//          // the first valid element of this object.
//
//      iterator end();
//          // Return a bidirectional iterator providing modifiable access to
//          // the last valid element of this object.
//
//      VALUE& operator[](int position);
//          // Return a reference providing modifiable access to the element at
//          // the specified 'position'.
//
//      // ACCESSORS
//      const_iterator begin() const;
//          // Return a bidirectional iterator providing non-modifiable access
//          // to the first valid element of this object.
//
//      const_iterator end() const;
//          // Return a bidirectional iterator providing non-modifiable access
//          // to the last valid element of this object.
//
//      const VALUE& operator[](int position) const;
//          // Return a reference providing non-modifiable access to the
//          // specified 'i'th element in this object.
//  };
//..
// Then, we create a 'MyFixedSizeArray' and initialize its elements:
//..
//  MyFixedSizeArray<int, 5> fixedArray;
//  fixedArray[0] = 1;
//  fixedArray[1] = 2;
//  fixedArray[2] = 3;
//  fixedArray[3] = 4;
//  fixedArray[4] = 5;
//..
// Finally, to show that 'MyFixedSizeArray::iterator' can be used as a
// bidirectional iterator, we invoke a function that takes bidirectional
// iterators as parameters, such as 'std::reverse', on the 'begin' and 'end'
// iterators and verify the results:
//..
//  std::reverse(fixedArray.begin(), fixedArray.end());
//
//  assert(fixedArray[0] == 5);
//  assert(fixedArray[1] == 4);
//  assert(fixedArray[2] == 3);
//  assert(fixedArray[3] == 2);
//  assert(fixedArray[4] == 1);
//..

// Prevent 'bslstl' headers from being included directly in 'BSL_OVERRIDES_STD'
// mode.  Doing so is unsupported, and is likely to cause compilation errors.
#if defined(BSL_OVERRIDES_STD) && !defined(BSL_STDHDRS_PROLOGUE_IN_EFFECT)
#error "<bslstl_bidirectionaliterator.h> header can't be included directly in \
in BSL_OVERRIDES_STD mode"
#endif

#ifndef INCLUDED_BSLSCM_VERSION
#include <bslscm_version.h>
#endif

#ifndef INCLUDED_BSLSTL_FORWARDITERATOR
#include <bslstl_forwarditerator.h>
#endif

#ifndef INCLUDED_BSLSTL_ITERATOR
#include <bslstl_iterator.h>
#endif

#ifndef INCLUDED_BSLMF_REMOVECVQ
#include <bslmf_removecvq.h>
#endif

#ifndef INCLUDED_ITERATOR
#include <iterator>
#define INCLUDED_ITERATOR
#endif

#ifndef INCLUDED_CSTDDEF
#include <cstddef>  // 'ptrdiff_t'
#define INCLUDED_CSTDDEF
#endif

namespace BloombergLP {

namespace bslstl {

                        //============================
                        // class BidirectionalIterator
                        //============================

template <class T, class ITER_IMP, class TAG_TYPE =
                                               std::bidirectional_iterator_tag>
class BidirectionalIterator
    : public ForwardIterator<T, ITER_IMP, TAG_TYPE> {
    // Given an 'ITER_IMP' type that implements a minimal subset of an iterator
    // interface, this template generates a complete iterator that meets all of
    // the requirements of a "bidirectional iterator" in the C++ standard.  If
    // 'T' is 'const'-qualified, then the resulting type is a constant
    // iterator.  'T' shall not be a function or reference type.  'ITER_IMP'
    // must provide public operations so that, for objects 'i' and 'j' of type
    // 'ITER_IMP', the following operations are supported:
    //..
    //     ITER_IMP i;                          default construction
    //     ITER_IMP j(i);                       copy construction
    //     i = j                                assignment
    //     ++i                                  increment to next element
    //     --i                                  decrement to previous element
    //     i == j     // convertible to bool    equality comparison
    //     *i         // convertible to T&      element access (dereference)
    //..

    // PRIVATE TYPES
    typedef typename bsl::remove_cv<T>::type UnCvqT;   // value type without
                                                       // 'const' and
                                                       // 'volatile'
                                                       // qualifications
  public:
    // TYPES
    typedef T                                value_type;
    typedef std::ptrdiff_t                   difference_type;
    typedef T                               *pointer;
    typedef T&                               reference;
    typedef std::bidirectional_iterator_tag  iterator_category;

    // CREATORS
    BidirectionalIterator();
        // Construct the default value for this iterator type.  All default-
        // constructed 'BidirectionalIterator' objects represent
        // non-dereferenceable iterators into the same empty range.  They do
        // not have a singular value unless an object of the type specified by
        // the template parameter 'ITER_IMP' has a singular value after
        // value-initialization.

    BidirectionalIterator(const ITER_IMP& implementation);          // IMPLICIT
        // Construct a bidirectional iterator having the specified
        // 'implementation' of the parameterized 'ITER_IMP' type.

    //! BidirectionalIterator(const BidirectionalIterator& original);
        // Construct a bidirectional iterator having the same value as the
        // 'original' iterator.  Note that this method's definition is compiler
        // generated.

    BidirectionalIterator(
                 const BidirectionalIterator<UnCvqT,ITER_IMP,TAG_TYPE>& other);
        // Construct a bidirectional iterator from another (compatible)
        // 'BidirectionalIterator' type, e.g., a mutable iterator of the same
        // type.  Note that as this is a template, it has a lower priority in
        // overload resolution than the other constructors.

    //! ~BidirectionalIterator();
        // Destroy this iterator.  Note that this method's definition is
        // compiler generated.

    // MANIPULATORS
    //! BidirectionalIterator& operator=(const BidirectionalIterator& rhs);
        // Copy the value of the specified 'rhs' to this iterator.  Return a
        // reference to this modifiable object.  Note that this method's
        // definition is compiler generated.

    BidirectionalIterator& operator++();
        // Increment to the next element.  Return a reference to this
        // modifiable iterator.  The behavior is undefined if, on entry, this
        // iterator has the past-the-end value for an iterator over the
        // underlying sequence.

    BidirectionalIterator& operator--();
        // Decrement to the previous element.  Return a reference to this
        // modifiable iterator.  The behavior is undefined if, on entry, this
        // iterator has the same value as an iterator the refers to the start
        // of the underlying sequence.
};

// FREE OPERATORS
template <class T1, class T2, class ITER_IMP, class TAG_TYPE>
bool operator==(const BidirectionalIterator<T1,ITER_IMP,TAG_TYPE>& lhs,
                const BidirectionalIterator<T2,ITER_IMP,TAG_TYPE>& rhs);
    // Return 'true' if the specified 'lhs' iterator has the same value as the
    // specified 'rhs' iterator, and 'false' otherwise.  Two iterators have the
    // same value if they refer to the same element, or both have the past-the-
    // end value for the underlying sequence.  The behavior is undefined unless
    // both iterators refer to the same underlying sequence.

template <class T1, class T2, class ITER_IMP, class TAG_TYPE>
bool operator!=(const BidirectionalIterator<T1,ITER_IMP,TAG_TYPE>& lhs,
                const BidirectionalIterator<T2,ITER_IMP,TAG_TYPE>& rhs);
    // Return 'true' if the specified 'lhs' iterator does not have the same
    // value as the specified 'rhs' iterator, and 'false' otherwise.  Two
    // iterators do not have the same value if (1) they do not refer to the
    // same element and (2) both do not have the past-the-end iterator value
    // for the underlying sequence.  The behavior is undefined unless both
    // iterators refer to the same underlying sequence.

template <class T, class ITER_IMP, class TAG_TYPE>
BidirectionalIterator<T,ITER_IMP,TAG_TYPE>
operator++(BidirectionalIterator<T,ITER_IMP,TAG_TYPE>& iter, int);
    // Increment the specified 'iter' to the next element.  Return the previous
    // value of 'iter'.  The behavior is undefined if, on entry, 'iter' has the
    // past-the-end value for an iterator of the underlying sequence.

template <class T, class ITER_IMP, class TAG_TYPE>
BidirectionalIterator<T,ITER_IMP,TAG_TYPE>
operator--(BidirectionalIterator<T,ITER_IMP,TAG_TYPE>& iter, int);
    // Decrement the specified 'iter' to the previous element.  Return the
    // previous value of 'iter'.  The behavior is undefined if, on entry,
    // 'iter' has the same value as an iterator to the start of the underlying
    // sequence.

// ============================================================================
//                      INLINE FUNCTION DEFINITIONS
// ============================================================================

                //-----------------------------------
                // class BidirectionalIterator
                //-----------------------------------

// CREATORS
template <class T, class ITER_IMP, class TAG_TYPE>
inline
BidirectionalIterator<T,ITER_IMP,TAG_TYPE>::BidirectionalIterator()
: ForwardIterator<T,ITER_IMP,TAG_TYPE>()
{
}

template <class T, class ITER_IMP, class TAG_TYPE>
inline
BidirectionalIterator<T,ITER_IMP,TAG_TYPE>::
BidirectionalIterator(const ITER_IMP& implementation)
: ForwardIterator<T,ITER_IMP,TAG_TYPE>(implementation)
{
}

template <class T, class ITER_IMP, class TAG_TYPE>
inline
BidirectionalIterator<T,ITER_IMP,TAG_TYPE>::BidirectionalIterator(
                  const BidirectionalIterator<UnCvqT,ITER_IMP,TAG_TYPE>& other)
: ForwardIterator<T,ITER_IMP,TAG_TYPE>(other.imp())
{
}

// MANIPULATORS
template <class T, class ITER_IMP, class TAG_TYPE>
inline
BidirectionalIterator<T,ITER_IMP,TAG_TYPE>&
BidirectionalIterator<T,ITER_IMP,TAG_TYPE>::operator++()
{
    ++this->imp();
    return *this;
}

template <class T, class ITER_IMP, class TAG_TYPE>
inline
BidirectionalIterator<T,ITER_IMP,TAG_TYPE>&
BidirectionalIterator<T,ITER_IMP,TAG_TYPE>::operator--()
{
    --this->imp();
    return *this;
}

}  // close package namespace

// FREE OPERATORS
template <class T1, class T2, class ITER_IMP, class TAG_TYPE>
inline
bool bslstl::operator==(const BidirectionalIterator<T1,ITER_IMP,TAG_TYPE>& lhs,
                        const BidirectionalIterator<T2,ITER_IMP,TAG_TYPE>& rhs)
{
    return lhs.imp() == rhs.imp();
}

template <class T1, class T2, class ITER_IMP, class TAG_TYPE>
inline
bool bslstl::operator!=(const BidirectionalIterator<T1,ITER_IMP,TAG_TYPE>& lhs,
                        const BidirectionalIterator<T2,ITER_IMP,TAG_TYPE>& rhs)
{
    return !(lhs == rhs);
}

template <class T, class ITER_IMP, class TAG_TYPE>
inline
bslstl::BidirectionalIterator<T,ITER_IMP,TAG_TYPE>
bslstl::operator++(BidirectionalIterator<T,ITER_IMP,TAG_TYPE>& iter, int)
{
    BidirectionalIterator<T,ITER_IMP,TAG_TYPE> tmp(iter);
    ++iter;
    return tmp;
}

template <class T, class ITER_IMP, class TAG_TYPE>
inline
bslstl::BidirectionalIterator<T,ITER_IMP,TAG_TYPE>
bslstl::operator--(BidirectionalIterator<T,ITER_IMP,TAG_TYPE>& iter, int)
{
    BidirectionalIterator<T,ITER_IMP,TAG_TYPE> tmp(iter);
    --iter;
    return tmp;
}

#ifndef BDE_OPENSOURCE_PUBLICATION  // BACKWARD_COMPATIBILITY
<<<<<<< HEAD
// ===========================================================================
//                           BACKWARD COMPATIBILITY
// ===========================================================================
=======
// ============================================================================
//                           BACKWARD COMPATIBILITY
// ============================================================================
>>>>>>> 377fd5f6

#ifdef bslstl_BidirectionalIterator
#undef bslstl_BidirectionalIterator
#endif
#define bslstl_BidirectionalIterator bslstl::BidirectionalIterator
    // This alias is defined for backward compatibility.
#endif  // BDE_OPENSOURCE_PUBLICATION -- BACKWARD_COMPATIBILITY

}  // close enterprise namespace

#endif

// ----------------------------------------------------------------------------
// Copyright 2013 Bloomberg Finance L.P.
//
// Licensed under the Apache License, Version 2.0 (the "License");
// you may not use this file except in compliance with the License.
// You may obtain a copy of the License at
//
//     http://www.apache.org/licenses/LICENSE-2.0
//
// Unless required by applicable law or agreed to in writing, software
// distributed under the License is distributed on an "AS IS" BASIS,
// WITHOUT WARRANTIES OR CONDITIONS OF ANY KIND, either express or implied.
// See the License for the specific language governing permissions and
// limitations under the License.
// ----------------------------- END-OF-FILE ----------------------------------<|MERGE_RESOLUTION|>--- conflicted
+++ resolved
@@ -431,15 +431,9 @@
 }
 
 #ifndef BDE_OPENSOURCE_PUBLICATION  // BACKWARD_COMPATIBILITY
-<<<<<<< HEAD
-// ===========================================================================
-//                           BACKWARD COMPATIBILITY
-// ===========================================================================
-=======
 // ============================================================================
 //                           BACKWARD COMPATIBILITY
 // ============================================================================
->>>>>>> 377fd5f6
 
 #ifdef bslstl_BidirectionalIterator
 #undef bslstl_BidirectionalIterator
