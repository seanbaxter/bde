// bslstl_string.h                                                    -*-C++-*-
#ifndef INCLUDED_BSLSTL_STRING
#define INCLUDED_BSLSTL_STRING

#ifndef INCLUDED_BSLS_IDENT
#include <bsls_ident.h>
#endif
BSLS_IDENT("$Id: $")

//@PURPOSE: Provide a standard-compliant 'basic_string' class template.
//
//@CLASSES:
//  bsl::basic_string: C++ standard compliant 'basic_string' implementation
//  bsl::string: 'typedef' for 'bsl::basic_string<char>'
//  bsl::wstring: 'typedef' for 'bsl::basic_string<wchar>'
//
//@SEE_ALSO: ISO C++ Standard, Section 21 [strings]
//
//@AUTHOR: Herve Bronnimann (hbronnim), Alexei Zakharov (azakhar1)
//
//@DESCRIPTION: This component defines a single class template 'basic_string',
// implementing standard containers, 'std::string' and 'std::wstring', that
// hold a sequence of characters.
//
// An instantiation of 'basic_string' is an allocator-aware, value-semantic
// type whose salient attributes are its size (number of characters) and the
// sequence of characters that the string contains.  The 'basic_string' 'class'
// is parameterized by the character type, 'CHAR_TYPE', that character type's
// traits, 'CHAR_TRAITS', and an allocator, 'ALLOCATOR'.  The traits for each
// character type provide functions that assign, compare, and copy a sequence
// of those characters.
//
// A 'basic_string' meets the requirements of a sequential container with
// random access iterators as specified in the [basic.string] section of the
// C++ standard [21.4].  The 'basic_string' implemented here adheres to the
// C++11 standard, except that it does not have interfaces that take rvalue
// references or 'initializer_lists', the 'shrink_to_fit' method, functions
// that support numeric conversions, such as 'stoi', 'to_string', and
// 'to_wstring', and template specializations 'std::u16string' and
// 'std::u32string'.  Note that excluded C++11 features are those that require
// (or are greatly simplified by) C++11 compiler support.
//
///Memory Allocation
///-----------------
// The type supplied as a 'basic_string's 'ALLOCATOR' template parameter
// determines how that 'basic_string' will allocate memory.  The 'basic_string'
// template supports allocators meeting the requirements of the C++11 standard,
// in addition it supports scoped-allocators derived from the
// 'bslma::Allocator' memory allocation protocol.  Clients intending to use
// 'bslma' style allocators should use the template's default 'ALLOCATOR' type:
// The default type for the 'ALLOCATOR' template parameter, 'bsl::allocator',
// provides a C++11 standard-compatible adapter for a 'bslma::Allocator'
// object.
//
///'bslma'-Style Allocators
/// - - - - - - - - - - - -
// If the (template parameter) type 'ALLOCATOR' of an 'basic_string'
// instantiation is 'bsl::allocator', then objects of that 'basic_string' type
// will conform to the standard behavior of a 'bslma'-allocator-enabled type.
// Such a 'basic_string' accepts an optional 'bslma::Allocator' argument at
// construction.  If the address of a 'bslma::Allocator' object is explicitly
// supplied at construction, it will be used to supply memory for the
// 'basic_string' throughout its lifetime; otherwise, the 'basic_string' will
// use the default allocator installed at the time of the 'basic_string''s
// construction (see 'bslma_default').
//
///Lexicographical Comparisons
///---------------------------
// Two 'basic_string's 'lhs' and 'rhs' are lexicographically compared by first
// determining 'N', the smaller of the lengths of 'lhs' and 'rhs', and
// comparing characters at each position between 0 and 'N - 1', using
// 'CHAR_TRAITS::lt' in lexicographical fashion.  If 'CHAR_TRAITS::lt'
// determines that strings are non-equal (smaller or larger), then this is the
// result.  Otherwise, the lengths of the strings are compared and the shorter
// string is declared the smaller.  Lexicographical comparison returns equality
// only when both strings have the same length and the same character value in
// each respective position.
//
///Operations
///----------
// This section describes the run-time complexity of operations on instances of
// 'basic_string':
//..
//  Legend
//  ------
//  'V'              - the 'CHAR_TYPE' template parameter type of the
//                     'basic_string'
//  'a', 'b'         - two distinct objects of type 'basic_string<V>'
//  'k'              - an integral number
//  'al'             - an STL-style memory allocator
//  'i1', 'i2'       - two iterators defining a sequence of 'CHAR_TYPE'
//                     characters
//  'v'              - an object of type 'V'
//  'p1', 'p2'       - two iterators belonging to 'a'
//  distance(i1,i2)  - the number of values in the range [i1, i2)
//
//  +-----------------------------------------+-------------------------------+
//  | Operation                               | Complexity                    |
//  |=========================================+===============================|
//  | basic_string<V> a (default construction)| O[1]                          |
//  | basic_string<V> a(al)                   |                               |
//  |-----------------------------------------+-------------------------------|
//  | basic_string<V> a(b) (copy construction)| O[n]                          |
//  | basic_string<V> a(b, al)                |                               |
//  |-----------------------------------------+-------------------------------|
//  | basic_string<V> a(k)                    | O[n]                          |
//  | basic_string<V> a(k, al)                |                               |
//  |-----------------------------------------+-------------------------------|
//  | basic_string<V> a(i1, i2)               | O[distance(i1,i2)]            |
//  | basic_string<V> a(i1, i2, al)           |                               |
//  |-----------------------------------------+-------------------------------|
//  | a.~basic_string<V>()  (destruction)     | O[1]                          |
//  |-----------------------------------------+-------------------------------|
//  | a.assign(k, v)                          | O[k]                          |
//  |-----------------------------------------+-------------------------------|
//  | a.assign(i1, i2)                        | O[distance(i1,i2)]            |
//  |-----------------------------------------+-------------------------------|
//  | get_allocator()                         | O[1]                          |
//  |-----------------------------------------+-------------------------------|
//  | a.begin(), a.end(),                     | O[1]                          |
//  | a.cbegin(), a.cend(),                   |                               |
//  | a.rbegin(), a.rend(),                   |                               |
//  | a.crbegin(), a.crend()                  |                               |
//  |-----------------------------------------+-------------------------------|
//  | a.size()                                | O[1]                          |
//  |-----------------------------------------+-------------------------------|
//  | a.max_size()                            | O[1]                          |
//  |-----------------------------------------+-------------------------------|
//  | a.resize(k)                             | O[k]                          |
//  | a.resize(k, v)                          |                               |
//  |-----------------------------------------+-------------------------------|
//  | a.empty()                               | O[1]                          |
//  |-----------------------------------------+-------------------------------|
//  | a.reserve(k)                            | O[1]                          |
//  |-----------------------------------------+-------------------------------|
//  | a[k]                                    | O[1]                          |
//  |-----------------------------------------+-------------------------------|
//  | a.at(k)                                 | O[1]                          |
//  |-----------------------------------------+-------------------------------|
//  | a.front()                               | O[1]                          |
//  |-----------------------------------------+-------------------------------|
//  | a.back()                                | O[1]                          |
//  |-----------------------------------------+-------------------------------|
//  | a.push_back()                           | O[1]                          |
//  |-----------------------------------------+-------------------------------|
//  | a.pop_back()                            | O[1]                          |
//  |-----------------------------------------+-------------------------------|
//  | a.insert(p1, v)                         | O[1 + distance(p1, a.end())]  |
//  |-----------------------------------------+-------------------------------|
//  | a.insert(p1, k, v)                      | O[k + distance(p1, a.end())]  |
//  |-----------------------------------------+-------------------------------|
//  | a.insert(p1, i1, i2)                    | O[distance(i1, i2)            |
//  |                                         |      + distance(p1, a.end())] |
//  |-----------------------------------------+-------------------------------|
//  | a.erase(p1)                             | O[1 + distance(p1, a.end())]  |
//  |-----------------------------------------+-------------------------------|
//  | a.erase(p1, p2)                         | O[1 + distance(p1, a.end())]  |
//  |-----------------------------------------+-------------------------------|
//  | a.swap(b), swap(a,b)                    | O[1] if 'a' and 'b' use the   |
//  |                                         | same allocator, O[n + m]      |
//  |                                         | otherwise                     |
//  |-----------------------------------------+-------------------------------|
//  | a.clear()                               | O[1]                          |
//  |-----------------------------------------+-------------------------------|
//  | a = b;           (assignment)           | O[n]                          |
//  |-----------------------------------------+-------------------------------|
//  | a == b, a != b                          | O[n]                          |
//  |-----------------------------------------+-------------------------------|
//  | a < b, a <= b, a > b, a >= b            | O[n]                          |
//  +-----------------------------------------+-------------------------------+
//..
//
///Usage
///-----
// In this section we show intended use of this component.
//
///Example 1: Basic Syntax
///- - - - - - - - - - - -
// In this example, we will show how to create and use the 'string' typedef.
//
// First, we will default-construct a 'string' object:
//..
//  bsl::string s;
//  assert(s.empty());
//  assert(0  == s.size());
//  assert("" == s);
//..
// Then, we will construct a 'string' object from a string literal:
//..
//  bsl::string t = "Hello World";
//  assert(!t.empty());
//  assert(11 == t.size());
//  assert("Hello World" == t);
//..
// Next, we will clear the contents of 't' and assign it a couple of values:
// first from a string literal; and second from another 'string' object:
//..
//  t.clear();
//  assert(t.empty());
//  assert("" == t);
//
//  t = "Good Morning";
//  assert(!t.empty());
//  assert("Good Morning" == t);
//
//  t = s;
//  assert(t.empty());
//  assert("" == t);
//  assert(t == s);
//..
// Then, we will create three 'string' objects: the first representing a street
// name, the second a state, and the third a zipcode.  We will then concatenate
// them into a single address 'string' and print the contents of that 'string'
// on standard output:
//..
//  const bsl::string street  = "731 Lexington Avenue";
//  const bsl::string state   = "NY";
//  const bsl::string zipcode = "10022";
//
//  const bsl::string fullAddress = street + " " + state + " " + zipcode;
//
//  bsl::cout << fullAddress << bsl::endl;
//..
// The above print statement should produce a single line of output:
//..
//  731 Lexington Avenue NY 10022
//..
// Then, we search the contents of 'address' (using the 'find' function) to
// determine if it lies on a specified street:
//..
//  const bsl::string streetName = "Lexington";
//
//  if (bsl::string::npos != fullAddress.find(streetName, 0)) {
//      bsl::cout << "The address " << fullAddress << " is located on "
//                << streetName << "." << bsl::endl;
//  }
//..
// Next, we show how to get a reference providing modifiable access to the
// null-terminated string literal stored by a 'string' object using the 'c_str'
// function.  Note that the returned string literal can be passed to various
// standard functions expecting a null-terminated string:
//..
//  const bsl::string  v = "Another string";
//  const char        *cs = v.c_str();
//  assert(bsl::strlen(cs) == v.size());
//..
// Then, we construct two 'string' objects, 'x' and 'y', using a user-specified
// allocator:
//..
//  bslma::TestAllocator allocator1, allocator2;
//
//  const char *SHORT_STRING = "A small string";
//  const char *LONG_STRING  = "This long string would definitely cause "
//                             "memory to be allocated on creation";
//
//  const bsl::string x(SHORT_STRING, &allocator1);
//  const bsl::string y(LONG_STRING,  &allocator2);
//
//  assert(SHORT_STRING == x);
//  assert(LONG_STRING  == y);
//..
// Notice that, no memory was allocated from the allocator for object 'x'
// because of the short-string optimization used in the 'string' type.
//
// Finally, we can track memory usage of 'x' and 'y' using 'allocator1' and
// 'allocator2' and check that memory was allocated only by 'allocator2':
//..
//  assert(0 == allocator1.numBlocksInUse());
//  assert(1 == allocator2.numBlocksInUse());
//..
//
///Example 2: 'string' as a data member
///- - - - - - - - - - - - - - - - - -
// The most common use of 'string' objects are as data members in user-defined
// classes.  In this example, we will show how 'string' objects can be used as
// data members.
//
// First, we begin to define a 'class', 'Employee', that represents the data
// corresponding to an employee of a company:
//..
//  class Employee {
//      // This simply constrained (value-semantic) attribute class represents
//      // the information about an employee.  An employee's first and last
//      // name are represented as 'string' objects and their employee
//      // identification number is represented by an 'int'.  Note that the
//      // class invariants are identically the constraints on the individual
//      // attributes.
//      //
//      // This class:
//      //: o supports a complete set of *value-semantic* operations
//      //:   o except for 'bslx' serialization
//      //: o is *exception-neutral* (agnostic)
//      //: o is *alias-safe*
//      //: o is 'const' *thread-safe*
//
//      // DATA
//      bsl::string d_firstName;       // first name
//      bsl::string d_lastName;        // last name
//      int         d_id;              // identification number
//..
//  Next, we define the creators for this class:
//..
//    public:
//      // CREATORS
//      Employee(bslma::Allocator *basicAllocator = 0);
//          // Create a 'Employee' object having the (default) attribute
//          // values:
//          //..
//          //  firstName() == ""
//          //  lastName()  == ""
//          //  id()        == 0
//          //..
//          // Optionally specify a 'basicAllocator' used to supply memory.  If
//          // 'basicAllocator' is 0, the currently installed default
//          // allocator is used.
//
//      Employee(const bslstl::StringRef&  firstName,
//               const bslstl::StringRef&  lastName,
//               int                       id,
//               bslma::Allocator         *basicAllocator = 0);
//          // Create a 'Employee' object having the specified 'firstName',
//          // 'lastName', and 'id'' attribute values.  Optionally specify a
//          // 'basicAllocator' used to supply memory.  If 'basicAllocator' is
//          // 0, the currently installed default allocator is used.
//
//      Employee(const Employee&   original,
//               bslma::Allocator *basicAllocator = 0);
//          // Create a 'Employee' object having the same value as the
//          // specified 'original' object.  Optionally specify a
//          // 'basicAllocator' used to supply memory.  If 'basicAllocator' is
//          // 0, the currently installed default allocator is used.
//
//      //! ~Employee() = default;
//          // Destroy this object.
//..
// Notice that all constructors of the 'Employee' class are optionally provided
// an allocator that is then passed through to the 'string' data members of
// 'Employee'.  This allows the user to control how memory is allocated by
// 'Employee' objects.  Also note that the type of the 'firstName' and
// 'lastName' arguments of the value constructor is 'bslstl::StringRef'.  The
// 'bslstl::StringRef' allows specifying a 'string' or a 'const char *' to
// represent a string value.  For the sake of brevity its implementation is
// not explored here.
//
// Then, declare the remaining methods of the class:
//..
//      // MANIPULATORS
//      Employee& operator=(const Employee& rhs);
//          // Assign to this object the value of the specified 'rhs' object,
//          // and return a reference providing modifiable access to this
//          // object.
//
//      void setFirstName(const bslstl::StringRef& value);
//          // Set the 'firstName' attribute of this object to the specified
//          // 'value'.
//
//      void setLastName(const bslstl::StringRef& value);
//          // Set the 'lastName' attribute of this object to the specified
//          // 'value'.
//
//      void setId(int value);
//          // Set the 'id' attribute of this object to the specified 'value'.
//
//      // ACCESSORS
//      const bsl::string& firstName() const;
//          // Return a reference providing non-modifiable access to the
//          // 'firstName' attribute of this object.
//
//      const bsl::string& lastName() const;
//          // Return a reference providing non-modifiable access to the
//          // 'lastName' attribute of this object.
//
//      int id() const;
//          // Return the value of the 'id' attribute of this object.
//  };
//..
// Next, we declare the free operators for 'Employee':
//..
//  inline
//  bool operator==(const Employee& lhs, const Employee& rhs);
//      // Return 'true' if the specified 'lhs' and 'rhs' objects have the same
//      // value, and 'false' otherwise.  Two 'Employee' objects have the
//      // same value if all of their corresponding values of their
//      // 'firstName', 'lastName', and 'id' attributes are the same.
//
//  inline
//  bool operator!=(const Employee& lhs, const Employee& rhs);
//      // Return 'true' if the specified 'lhs' and 'rhs' objects do not have
//      // the same value, and 'false' otherwise.  Two 'Employee' objects do
//      // not have the same value if any of the corresponding values of their
//      // 'firstName', 'lastName', or 'id' attributes are not the same.
//..
// Then, we implement the various methods of the 'Employee' class:
//..
//  // CREATORS
//  inline
//  Employee::Employee(bslma::Allocator *basicAllocator)
//  : d_firstName(basicAllocator)
//  , d_lastName(basicAllocator)
//  , d_id(0)
//  {
//  }
//
//  inline
//  Employee::Employee(const bslstl::StringRef&  firstName,
//                     const bslstl::StringRef&  lastName,
//                     int                       id,
//                     bslma::Allocator         *basicAllocator)
//  : d_firstName(firstName.begin(), firstName.end(), basicAllocator)
//  , d_lastName(lastName.begin(), lastName.end(), basicAllocator)
//  , d_id(id)
//  {
//      BSLS_ASSERT_SAFE(!firstName.isEmpty());
//      BSLS_ASSERT_SAFE(!lastName.isEmpty());
//  }
//
//  inline
//  Employee::Employee(const Employee&   original,
//                     bslma::Allocator *basicAllocator)
//  : d_firstName(original.d_firstName, basicAllocator)
//  , d_lastName(original.d_lastName, basicAllocator)
//  , d_id(original.d_id)
//  {
//  }
//..
// Notice that the 'basicAllocator' parameter can simply be passed as an
// argument to the constructor of 'bsl::string'.
//
// Now, we implement the remaining manipulators of the 'Employee' class:
//..
//  // MANIPULATORS
//  inline
//  Employee& Employee::operator=(const Employee& rhs)
//  {
//      d_firstName = rhs.d_firstName;
//      d_lastName  = rhs.d_lastName;
//      d_id        = rhs.d_id;
//      return *this;
//  }
//
//  inline
//  void Employee::setFirstName(const bslstl::StringRef& value)
//  {
//      BSLS_ASSERT_SAFE(!value.isEmpty());
//
//      d_firstName.assign(value.begin(), value.end());
//  }
//
//  inline
//  void Employee::setLastName(const bslstl::StringRef& value)
//  {
//      BSLS_ASSERT_SAFE(!value.isEmpty());
//
//      d_lastName.assign(value.begin(), value.end());
//  }
//
//  inline
//  void Employee::setId(int value)
//  {
//      d_id = value;
//  }
//
//  // ACCESSORS
//  inline
//  const bsl::string& Employee::firstName() const
//  {
//      return d_firstName;
//  }
//
//  inline
//  const bsl::string& Employee::lastName() const
//  {
//      return d_lastName;
//  }
//
//  inline
//  int Employee::id() const
//  {
//      return d_id;
//  }
//..
// Finally, we implement the free operators for 'Employee' class:
//..
//  inline
//  bool operator==(const Employee& lhs, const Employee& rhs)
//  {
//      return lhs.firstName() == rhs.firstName()
//          && lhs.lastName()  == rhs.lastName()
//          && lhs.id()        == rhs.id();
//  }
//
//  inline
//  bool operator!=(const Employee& lhs, const Employee& rhs)
//  {
//      return lhs.firstName() != rhs.firstName()
//          || lhs.lastName()  != rhs.lastName()
//          || lhs.id()        != rhs.id();
//  }
//..
//
///Example 3: A stream text replacement filter
///- - - - - - - - - - - - - - - - - - - - - -
// In this example, we will utilize the 'string' type and its associated
// utility functions to define a function that reads data from an input stream,
// replaces all occurrences of a specified text fragment with another text
// fragment, and writes the resulting text to an output stream.
//
// First, we define the signature of the function, 'replace':
//..
//  void replace(bsl::ostream&      outputStream,
//               bsl::istream&      inputStream,
//               const bsl::string& oldString,
//               const bsl::string& newString)
//      // Read data from the specified 'inputStream' and replace all
//      // occurrences of the text contained in the specified 'oldString' in
//      // the stream with the text contained in the specified 'newString'.
//      // Write the modified data to the specified 'outputStream'.
//..
// Then, we provide the implementation for 'replace':
//..
//  {
//      const int   oldStringSize = oldString.size();
//      const int   newStringSize = newString.size();
//      bsl::string line;
//
//      bsl::getline(inputStream, line);
//..
// Notice that we can use the 'getline' free function defined in this component
// to read a single line of data from an input stream into a 'bsl::string'.
//..
//      if (!inputStream) {
//          return;                                                   // RETURN
//      }
//
//      do {
//..
// Next, we use the 'find' function to search the contents of 'line' for
// characters matching the contents of 'oldString':
//..
//          int pos = line.find(oldString);
//          while (bsl::string::npos != pos) {
//..
// Now, we use the 'replace' method to modify the contents of 'line' matching
// 'oldString' to 'newString':
//..
//              line.replace(pos, oldStringSize, newString);
//              pos = line.find(oldString, pos + newStringSize);
//..
// Notice that we provide 'find' with the starting position from which to start
// searching.
//..
//          }
//..
// Finally, we write the updated contents of 'line' to the output stream:
//..
//          outputStream << line;
//
//          bsl::getline(inputStream, line);
//      } while (inputStream);
//  }
//..

// Prevent 'bslstl' headers from being included directly in 'BSL_OVERRIDES_STD'
// mode.  Doing so is unsupported, and is likely to cause compilation errors.
#if defined(BSL_OVERRIDES_STD) && !defined(BSL_STDHDRS_PROLOGUE_IN_EFFECT)
#error "include <bsl_string.h> instead of <bslstl_string.h> in \
BSL_OVERRIDES_STD mode"
#endif

#ifndef INCLUDED_BSLSCM_VERSION
#include <bslscm_version.h>
#endif

#ifndef INCLUDED_BSLSTL_ALLOCATOR
#include <bslstl_allocator.h>
#endif

#ifndef INCLUDED_BSLALG_CONTAINERBASE
#include <bslalg_containerbase.h>
#endif

#ifndef INCLUDED_BSLSTL_HASH
#include <bslstl_hash.h>
#endif

#ifndef INCLUDED_BSLSTL_ITERATOR
#include <bslstl_iterator.h>
#endif

#ifndef INCLUDED_BSLSTL_STDEXCEPTUTIL
#include <bslstl_stdexceptutil.h>
#endif

#ifndef INCLUDED_BSLSTL_STRINGREFDATA
#include <bslstl_stringrefdata.h>
#endif

#ifndef INCLUDED_BSLALG_SCALARPRIMITIVES
#include <bslalg_scalarprimitives.h>
#endif

#ifndef INCLUDED_BSLALG_TYPETRAITHASSTLITERATORS
#include <bslalg_typetraithasstliterators.h>
#endif

#ifndef INCLUDED_BSLMF_ISBITWISEMOVEABLE
#include <bslmf_isbitwisemoveable.h>
#endif

#ifndef INCLUDED_BSLMF_ASSERT
#include <bslmf_assert.h>
#endif

#ifndef INCLUDED_BSLMF_ISSAME
#include <bslmf_issame.h>
#endif

#ifndef INCLUDED_BSLMF_MATCHANYTYPE
#include <bslmf_matchanytype.h>
#endif

#ifndef INCLUDED_BSLMF_MATCHARITHMETICTYPE
#include <bslmf_matcharithmetictype.h>
#endif

#ifndef INCLUDED_BSLMF_NIL
#include <bslmf_nil.h>
#endif

#ifndef INCLUDED_BSLS_ALIGNEDBUFFER
#include <bsls_alignedbuffer.h>
#endif

#ifndef INCLUDED_BSLS_ALIGNMENT
#include <bsls_alignment.h>
#endif

#ifndef INCLUDED_BSLS_ALIGNMENTFROMTYPE
#include <bsls_alignmentfromtype.h>
#endif

#ifndef INCLUDED_BSLS_ASSERT
#include <bsls_assert.h>
#endif

#ifndef INCLUDED_BSLS_COMPILERFEATURES
#include <bsls_compilerfeatures.h>
#endif

#ifndef INCLUDED_BSLS_NATIVESTD
#include <bsls_nativestd.h>
#endif

#ifndef INCLUDED_BSLS_PERFORMANCEHINT
#include <bsls_performancehint.h>
#endif

#ifndef INCLUDED_BSLS_PLATFORM
#include <bsls_platform.h>
#endif

#ifndef INCLUDED_ISTREAM
#include <istream>  // for 'std::basic_istream', 'sentry'
#define INCLUDED_ISTREAM
#endif

#ifndef INCLUDED_LIMITS
#include <limits>
#define INCLUDED_LIMITS
#endif

#ifndef INCLUDED_OSTREAM
#include <ostream>  // for 'std::basic_ostream', 'sentry'
#define INCLUDED_OSTREAM
#endif

#ifndef INCLUDED_STRING
#include <string>  // for 'native_std::char_traits'
#define INCLUDED_STRING
#endif

#ifndef INCLUDED_CSTRING
#include <cstring>
#define INCLUDED_CSTRING
#endif

<<<<<<< HEAD
#ifndef BDE_OMIT_INTERNAL_DEPRECATED
#ifndef BDE_DONT_ALLOW_TRANSITIVE_INCLUDES

#ifndef INCLUDED_EXCEPTION
#include <exception>
#define INCLUDED_EXCEPTION
#endif

#ifndef INCLUDED_STDEXCEPT
#include <stdexcept>
#define INCLUDED_STDEXCEPT
#endif

// For transitive includes.  This is not placed in 'bsl+stdhdrs' because it
// causes a cycle within the native standard headers.
=======
>>>>>>> 925b2d49
#ifndef INCLUDED_ALGORITHM
#include <algorithm>
#define INCLUDED_ALGORITHM
#endif
<<<<<<< HEAD

#if defined(BDE_BUILD_TARGET_STLPORT)
// Code in Robo depends on these headers included transitively with <string>
// and it fails to build otherwise in the stlport4 mode on Sun.
#ifndef INCLUDED_STDIO
#include <stdio.h>
#define INCLUDED_STDIO
#endif

#ifndef INCLUDED_STDLIB
#include <stdlib.h>
#define INCLUDED_STDLIB
#endif

#ifndef INCLUDED_STRING
#include <string.h>
#define INCLUDED_STRING
#endif

#endif

#endif // BDE_DONT_ALLOW_TRANSITIVE_INCLUDES
#endif // BDE_OMIT_INTERNAL_DEPRECATED
=======
>>>>>>> 925b2d49

namespace bsl {

template <typename CHAR_TYPE, typename CHAR_TRAITS, typename ALLOCATOR>
class basic_string;

#if defined(BSLS_PLATFORM_CMP_SUN) || defined(BSLS_PLATFORM_CMP_HP)
template <class ORIGINAL_TRAITS>
class String_Traits {
    // This 'class' provides an implementation of the 'find' function for the
    // parameterized 'ORIGINAL_TRAITS' type.  This is an alternate
    // representation for Sun's 'char_traits::find' that returns an incorrect
    // result for character types other than 'char' (such as 'wchar').

    // PRIVATE TYPES
    typedef typename ORIGINAL_TRAITS::char_type char_type;
    typedef native_std::size_t                  size_type;

  public:
    // CLASS METHODS
    static const char_type *find(const char_type  *s,
                                 size_type         n,
                                 const char_type&  a);
        // Return an address providing non-modifiable access to the first
        // character that matches the specified character 'a' in the specified
        // 'n' characters of the specified 's' string.
};

template <>
class String_Traits<native_std::char_traits<char> > {
    // Sun implemented 'find' for 'char' properly, so this specialization
    // simply forwards the call to Sun.

    // PRIVATE TYPES
    typedef native_std::size_t size_type;

  public:
    // CLASS METHODS
    static const char *find(const char *s, size_type n, const char& a);
        // Return an address providing non-modifiable access to the first
        // character that matches the specified character 'a' in the specified
        // 'n' characters of the specified 's' string.
};

// CLASS METHODS
template <class ORIGINAL_TRAITS>
const typename ORIGINAL_TRAITS::char_type *
String_Traits<ORIGINAL_TRAITS>::find(const char_type  *s,
                                     size_type         n,
                                     const char_type&  a)
{
    while (n > 0 && !ORIGINAL_TRAITS::eq(*s, a)) {
        --n;
        ++s;
    }
    return n > 0 ? s : 0;
}

inline
const char *
String_Traits<native_std::char_traits<char> >::find(const char  *s,
                                                    size_type    n,
                                                    const char&  a)
{
    return native_std::char_traits<char>::find(s, n, a);
}

#define BSLSTL_CHAR_TRAITS String_Traits<CHAR_TRAITS>

#else

#define BSLSTL_CHAR_TRAITS CHAR_TRAITS

#endif

                        // ================
                        // class String_Imp
                        // ================

template <typename CHAR_TYPE, typename SIZE_TYPE>
class String_Imp {
    // This component private 'class' describes the basic data layout for a
    // string class and provides methods to help encapsulate internal string
    // implementation details.  It is parameterized by 'CHAR_TYPE' and
    // 'SIZE_TYPE' only, and implements the portion of 'basic_string' that does
    // not need to know about its parameterized 'CHAR_TRAITS' or 'ALLOCATOR'.
    // It contains the following data fields: pointer to string, short string
    // buffer, length, and capacity.  The purpose of the short string buffer is
    // to implement a "short string optimization" such that strings with
    // lengths shorter than a certain number of characters are stored directly
    // inside the string object (inside the short string buffer), and thereby
    // avoid memory allocations/deallocations.

  public:
    // TYPES
    enum ShortBufferConstraints {
        // This 'enum' contains values necessary to calculate the size of the
        // short string buffer.  The starting value is
        // 'SHORT_BUFFER_MIN_BYTES', which defines the minimal number of bytes
        // (or 'char' values) that the short string buffer should be able to
        // contain.  Then this value is aligned to a word boundary.  Then we
        // make sure that it fits at least one 'CHAR_TYPE' character (because
        // the default state of the string object requires that the first
        // character is initialized with a NULL-terminator).  The final output
        // of this enum used by 'String_Imp' is the 'SHORT_BUFFER_CAPACITY'
        // value.  It defines the capacity of the short string buffer and also
        // the capacity of the default-constructed empty string object.

        SHORT_BUFFER_MIN_BYTES  = 20, // minimum required size of the short
                                      // string buffer in bytes

        SHORT_BUFFER_NEED_BYTES =
                              (SHORT_BUFFER_MIN_BYTES + sizeof(SIZE_TYPE) - 1)
                                                    & ~(sizeof(SIZE_TYPE) - 1),
                                    // round it to a word boundary

        SHORT_BUFFER_BYTES      = sizeof(CHAR_TYPE) < SHORT_BUFFER_NEED_BYTES
                                  ? SHORT_BUFFER_NEED_BYTES
                                  : sizeof(CHAR_TYPE),
                                    // in case 'CHAR_TYPE' is very large

        SHORT_BUFFER_LENGTH     = SHORT_BUFFER_BYTES / sizeof(CHAR_TYPE),

        SHORT_BUFFER_CAPACITY   = SHORT_BUFFER_LENGTH - 1
                                    // short string buffer capacity (not
                                    // including the null-terminator)
    };

    // Make sure the buffer is large enough to fit a pointer.
    BSLMF_ASSERT(SHORT_BUFFER_BYTES >= sizeof(CHAR_TYPE *));

    enum ConfigurableParameters {
        // These configurable parameters define various aspects of the string
        // behavior when it's not strictly defined by the Standard.

        BASIC_STRING_DEALLOCATE_IN_CLEAR  = false,
        BASIC_STRING_HONOR_SHRINK_REQUEST = false
    };

    // DATA
    union {
        // This is the union of the string storage options: it can either be
        // stored inside the short string buffer, 'd_short', or in the
        // externally allocated memory, pointed to by 'd_start_p'.

        BloombergLP::bsls::AlignedBuffer<
                        SHORT_BUFFER_BYTES,
                        BloombergLP::bsls::AlignmentFromType<CHAR_TYPE>::VALUE>
                   d_short;     // short string buffer
        CHAR_TYPE *d_start_p;   // pointer to the data on heap
    };

    SIZE_TYPE      d_length;    // length of the string
    SIZE_TYPE      d_capacity;  // capacity to which the string can grow
                                // without reallocation

    // TRAITS
    BSLMF_NESTED_TRAIT_DECLARATION(String_Imp,
                                   BloombergLP::bslmf::IsBitwiseMoveable);
        // 'CHAR_TYPE' is required to be a POD as per the Standard, which makes
        // 'CHAR_TYPE' bitwise-moveable, so 'String_Imp' is also
        // bitwise-moveable.

    // CLASS METHODS
    static SIZE_TYPE computeNewCapacity(SIZE_TYPE newLength,
                                        SIZE_TYPE oldCapacity,
                                        SIZE_TYPE maxSize);
        // Compute and return the capacity required for a string having the
        // specified 'newLength' and using the specified 'oldCapacity' to
        // exercise an exponential capacity growth necessary to ensure the
        // amortized linear complexity of 'push_back' and other operations and
        // ensuring that the new capacity does not exceed the specified
        // 'maxSize'.  Note that the behavior is undefined unless
        // 'newLength > oldCapacity', 'newLength < maxSize', and
        // 'oldCapacity < maxSize'.

    // CREATORS
    String_Imp();
        // Create a 'String_Imp' object having (default) attribute values
        // except that the 'd_capacity' attribute is initialized with
        // 'SHORT_BUFFER_CAPACITY'.

    String_Imp(SIZE_TYPE length, SIZE_TYPE capacity);
        // Create a 'String_Imp' object and initialize the 'd_length' and
        // 'd_capacity' attributes with the specified 'length' and specified
        // 'capacity', respectively.  If 'capacity' is less then
        // 'SHORT_BUFFER_CAPACITY' then d_capacity is set to
        // 'SHORT_BUFFER_CAPACITY'.  The value of the 'd_short' and 'd_start_p'
        // fields are left uninitialized.  'basic_string' is required to assign
        // either d_short or d_start_p to a proper value before using any
        // methods of this class.

    //! String_Imp(const String_Imp& original) = default;
        // Create a 'String_Imp' object having the same value as the specified
        // 'original' object.  Note that this copy constructor is generated by
        // the compiler.

    //! ~String_Imp() = default;
        // Destroy this object.  Note that this destructor is generated by the
        // compiler.

    //! String_Imp& operator=(const String_Imp& rhs) = default;
        // Assign to this object the value of the specified 'rhs' object, and
        // return a reference providing modifiable access to this object.  Note
        // that this assignment operator is generated by the compiler.

    // MANIPULATORS
    void swap(String_Imp& other);
        // Efficiently exchange the value of this object with the value of the
        // specified 'other' object.  This method provides the no-throw
        // exception-safety guarantee.

    void resetFields();
        // Reset all fields of this object to their default-constructed state.

    CHAR_TYPE *dataPtr();
        // Return an address providing modifiable access to the NULL-terminated
        // C-string stored by this string object.  Note that the returned
        // address can point to either the internal short string buffer or the
        // externally allocated memory depending on the type of the string
        // defined by the return value of 'isShortString'.

    // ACCESSORS
    bool isShortString() const;
        // Return 'true' if this object contains a short string and the string
        // data is stored in the short string buffer, and 'false' if the object
        // contains a long string (and the short string buffer contains a
        // pointer to the string data allocated externally).

    const CHAR_TYPE *dataPtr() const;
        // Return an address providing non-modifiable access to the
        // NULL-terminated C-string stored by this string object.  Note that
        // the returned address can point to either the internal short string
        // buffer or the externally allocated memory depending on the type of
        // the string defined by the return value of 'isShortString'.
};

                        // =======================
                        // class bsl::basic_string
                        // =======================

// Import 'char_traits' into the 'bsl' namespace so that 'basic_string' and
// 'char_traits' are always in the same namespace.
using native_std::char_traits;

template <typename CHAR_TYPE,
          typename CHAR_TRAITS = char_traits<CHAR_TYPE>,
          typename ALLOCATOR = allocator<CHAR_TYPE> >
class basic_string
    : private String_Imp<CHAR_TYPE, typename ALLOCATOR::size_type>
    , public BloombergLP::bslalg::ContainerBase<ALLOCATOR>
{
    // This class template provides an STL-compliant 'string' that conforms to
    // the 'bslma::Allocator' model.  For the requirements of a string class,
    // consult the second revision of the ISO/IEC 14882 Programming Language
    // C++ (2003).  Note that the parameterized 'CHAR_TYPE' must be *equal* to
    // 'ALLOCATOR::value_type'.  In addition, this implementation offers strong
    // exception guarantees (see below), with the general rules that:
    //
    //: 1 any method that would result in a string of length larger than the
    //:   size returned by 'max_size' throws 'std::length_error', and
    //:
    //: 2 any method that attempts to access a position outside the valid range
    //:   of a string throws 'std::out_of_range'.
    //
    // Circumstances where a method throws 'bsl::length_error' (1) are clear
    // and not repeated in the individual function-level documentations below.
    //
    // More generally, this class supports an almost complete set of *in-core*
    // *value* *semantic* operations, including copy construction, assignment,
    // equality comparison (but excluding 'ostream' printing since this
    // component is below STL).  A precise operational definition of when two
    // objects have the same value can be found in the description of
    // 'operator==' for the class.  This class is *exception* *neutral* with
    // full guarantee of rollback: if an exception is thrown during the
    // invocation of a method on a pre-existing object, the object is left
    // unchanged.  In no event is memory leaked.
    //
    // Note that *aliasing* (e.g., using all or part of an object as both
    // source and destination) is supported in all cases in the public
    // interface of 'basic_string'.  However, the private interface ('...Raw'
    // methods) should be assumed to be not alias-safe unless specifically
    // noted otherwise.

  public:
    // PUBLIC TYPES
    typedef CHAR_TRAITS                            traits_type;
    typedef typename CHAR_TRAITS::char_type        value_type;
    typedef ALLOCATOR                              allocator_type;
    typedef typename ALLOCATOR::size_type          size_type;
    typedef typename ALLOCATOR::difference_type    difference_type;
    typedef typename ALLOCATOR::reference          reference;
    typedef typename ALLOCATOR::const_reference    const_reference;
    typedef typename ALLOCATOR::pointer            pointer;
    typedef typename ALLOCATOR::const_pointer      const_pointer;
    typedef CHAR_TYPE                             *iterator;
    typedef const CHAR_TYPE                       *const_iterator;
    typedef bsl::reverse_iterator<iterator>        reverse_iterator;
    typedef bsl::reverse_iterator<const_iterator>  const_reverse_iterator;
        // These types satisfy the 'ReversibleSequence' requirements.

  private:
    // PRIVATE TYPES
    typedef String_Imp<CHAR_TYPE, typename ALLOCATOR::size_type> Imp;

    // PRIVATE MANIPULATORS

    // Note: '...Raw' functions are low level private manipulators and they do
    // not perform checks for exceptions.  '...Dispatch' functions perform
    // overload selection for iterator types in order to resolve ambiguities
    // between template and non-template method overloads.

    CHAR_TYPE *privateAllocate(size_type numChars);
        // Allocate and return a buffer capable of holding the specified
        // 'numChars' number of characters.

    void privateDeallocate();
        // Deallocate the internal string buffer, which was allocated with
        // 'privateAllocate' and stored in 'String_Imp::d_start_p' without
        // modifying any data members.

    void privateCopy(const basic_string& original);
        // Copy the 'original' string content into this string object, assuming
        // that the default copy constructor of the 'String_Imp' base class and
        // the appropriate copy constructor of the 'bslstl::ContainerBase' base
        // class have just been run.

    basic_string& privateAppendDispatch(iterator begin,
                                        iterator end);
    basic_string& privateAppendDispatch(const_iterator begin,
                                        const_iterator end);
    template <typename INPUT_ITER>
    basic_string& privateAppendDispatch(INPUT_ITER begin,
                                        INPUT_ITER end);
        // Match either 'iterator', 'const_iterator', or an arbitrary iterator
        // (which can also match an integral type).  In the first two cases,
        // use 'privateAppendRaw'.  In the last case, forward to
        // 'privateReplaceDispatch' to separate the integral type from iterator
        // types.

    basic_string& privateAssign(const CHAR_TYPE *characterString,
                                size_type        numChars);
        // Assign characters from the specified 'characterString' array of
        // characters of the specified 'numChars' length to this string
        // discarding the old content of the string, and return a reference
        // providing modifiable access to this string.  The behavior is
        // undefined unless 'numChars <= max_size()', and the 'characterString'
        // array is at least 'numChars' long.

    basic_string& privateAssign(size_type numChars,
                                CHAR_TYPE character);
        // Assign the specified 'numChars' copies of the specified 'character'
        // to this string discarding the old content of the string, and return
        // a reference providing modifiable access to this string.  The
        // behavior is undefined unless 'numChars <= max_size()'.

    basic_string& privateAppendRaw(const CHAR_TYPE *characterString,
                                   size_type        numChars);
        // Append characters from the specified 'characterString' array of
        // characters of the specified 'numChars' length to this string, and
        // return a reference providing modifiable access to this string.  The
        // behavior is undefined unless 'numChars <= max_size() - length()',
        // and the 'characterString' array is at least 'numChars' long.

    basic_string& privateAppendRaw(size_type numChars,
                                   CHAR_TYPE character);
        // Append the specified 'numChars' copies of the specified 'character'
        // to this string.  Return a reference providing modifiable access to
        // this string.  The behavior is undefined unless and
        // 'numChars <= max_size() - length()'.

    Imp& privateBase();
        // Return a reference providing modifiable access to the base object
        // of this string.

    void privateClear(bool deallocateBufferFlag);
        // Reset this string object to its default-constructed value and
        // deallocate its string buffer if the specified 'deallocateBufferFlag'
        // is 'true'.

    void privateInitDispatch(iterator begin,
                             iterator end);
    void privateInitDispatch(const_iterator begin,
                             const_iterator end);
        // Initialize this object with a string represented by the specified
        // 'begin' and 'end' iterators using the 'privateAppendRaw' method for
        // the initialization.

    template <typename INPUT_ITER>
    void privateInitDispatch(INPUT_ITER begin,
                             INPUT_ITER end);
        // Initialize this object with a string represented by the specified
        // 'begin' and 'end' iterators.  Since the parameterized 'INPUT_ITER'
        // type can also resolve to an integral type use the
        // 'privateReplaceDispatch' to disambiguate between the integral type
        // and iterator types.

    void privateInsertDispatch(const_iterator position,
                               iterator       first,
                               iterator       last);
    void privateInsertDispatch(const_iterator position,
                               const_iterator first,
                               const_iterator last);
        // Insert into this object at the specified 'position' a string
        // represented by the specified 'first' and 'last' iterators using
        // the 'privateInsertRaw' method for insertion.

    template <typename INPUT_ITER>
    void privateInsertDispatch(const_iterator position,
                               INPUT_ITER     first,
                               INPUT_ITER     last);
        // Insert into this object at the specified 'position' a string
        // represented by the specified 'first' and 'last' iterators.  Since
        // the parameterized 'INPUT_ITER' type can also resolve to an integral
        // type use the 'privateReplaceDispatch' to disambiguate between the
        // integral type and iterator types.

    basic_string& privateInsertRaw(size_type        outPosition,
                                   const CHAR_TYPE *characterString,
                                   size_type        numChars);
        // Insert into this object at the specified 'outPosition' the specified
        // 'numChars' starting at the specified 'characterString'.  The
        // behavior is undefined unless and 'numChars <= max_size() - length()'
        // and 'characterString' array is at least 'numChars' long.  Note that
        // this method is alias-safe, i.e., it works correctly even if
        // 'characterString' points into this string object.

    basic_string& privateReplaceRaw(size_type        outPosition,
                                    size_type        outNumChars,
                                    const CHAR_TYPE *characterString,
                                    size_type        numChars);
        // Replace the specified 'outNumChars' characters of this object
        // starting at the specified 'outPosition' by the specified 'numChars'
        // starting at the specified 'characterString', and return a reference
        // providing modifiable access to this string.  The behavior is
        // undefined unless 'outPosition <= length()',
        // 'outNumChars <= length()', 'outPosition <= length() - outNumChars',
        // 'numChars <= max_size()', and
        // 'length() - outNumChars <= max_size() - numChars'.  Note that this
        // method is alias-safe, i.e., it works correctly even if
        // 'characterString' points into this string object.

    basic_string& privateReplaceRaw(size_type outPosition,
                                    size_type outNumChars,
                                    size_type numChars,
                                    CHAR_TYPE character);
        // Replace the specified 'outNumChars' characters of this string
        // starting at the specified 'outPosition' by the specified 'numChars'
        // copies of the specified 'character', and return a reference
        // providing modifiable access to this string.  The behavior is
        // undefined unless 'outPosition <= length()',
        // 'outNumChars <= length()', 'outPosition <= length() - outNumChars'
        // and 'length() <= max_size() - numChars'.

    template <typename INPUT_ITER>
    basic_string& privateReplaceDispatch(
                              size_type                               position,
                              size_type                               numChars,
                              INPUT_ITER                              first,
                              INPUT_ITER                              last,
                              BloombergLP::bslmf::MatchArithmeticType ,
                              BloombergLP::bslmf::Nil                 );
        // Match integral type for 'INPUT_ITER'.

    template <typename INPUT_ITER>
    basic_string& privateReplaceDispatch(
                                     size_type                        position,
                                     size_type                        numChars,
                                     INPUT_ITER                       first,
                                     INPUT_ITER                       last,
                                     BloombergLP::bslmf::MatchAnyType ,
                                     BloombergLP::bslmf::MatchAnyType );
        // Match non-integral type for 'INPUT_ITER'.

    template <typename INPUT_ITER>
    basic_string& privateReplace(size_type  position,
                                 size_type  numChars,
                                 INPUT_ITER first,
                                 INPUT_ITER last,
                                 std::input_iterator_tag);
        // Specialized replacement for input iterators, using repeated
        // 'push_back' operations.

    template <typename INPUT_ITER>
    basic_string& privateReplace(size_type  position,
                                 size_type  numChars,
                                 INPUT_ITER first,
                                 INPUT_ITER last,
                                 std::forward_iterator_tag);
        // Specialized replacement for forward, bidirectional, and
        // random-access iterators.  Throw 'length_error' if
        // 'length() - numChars > max_size() - distance(first, last)'.

    basic_string& privateReplace(size_type      position,
                                 size_type      numChars,
                                 iterator       first,
                                 iterator       last,
                                 std::forward_iterator_tag);
    basic_string& privateReplace(size_type      position,
                                 size_type      numChars,
                                 const_iterator first,
                                 const_iterator last,
                                 std::forward_iterator_tag);
        // Replace the specified 'numChars' characters of this object starting
        // at the specified 'position' with the string represented by the
        // specified 'first' and 'last' iterators.

    void privateReserveRaw(size_type newCapacity);
        // Update the capacity of this object to be a value greater than or
        // equal to the specified 'newCapacity'.  The behavior is undefined
        // unless 'newCapacity <= max_size()'.  Note that a null-terminating
        // character is not counted in 'newCapacity', and that this method has
        // no effect unless 'newCapacity > capacity()'.

    CHAR_TYPE *privateReserveRaw(size_type *storage,
                                 size_type  newCapacity,
                                 size_type  numChars);
        // Update the capacity of this object and load into the specified
        // 'storage' to be a value greater than or equal to the specified
        // 'newCapacity'.  Upon reallocation, copy the first specified
        // 'numChars' from the previous buffer to the new buffer, and load
        // 'storage' with the new capacity.  If '*storage >= newCapacity', this
        // method has no effect.  Return the new buffer if reallocation, and 0
        // otherwise.  The behavior is undefined unless 'numChars <= length()'
        // and 'newCapacity <= max_size()'.  Note that a null-terminating
        // character is not counted in '*storage' nor 'newCapacity'.  Also note
        // that the previous buffer is *not* deallocated, nor is the string
        // representation changed (in case the previous buffer may contain data
        // that must be copied): it is the responsibility of the caller to do
        // so upon reallocation.

    basic_string& privateResizeRaw(size_type newLength, CHAR_TYPE character);
        // Change the length of this string to the specified 'newLength'.  If
        // 'newLength > length()', fill in the new positions by copies of the
        // specified 'character'.  Do not change the capacity unless
        // 'newLength' exceeds the current capacity.  The behavior is undefined
        // unless 'newLength <= max_size()'.

    // PRIVATE ACCESSORS
    int privateCompareRaw(size_type        lhsPosition,
                          size_type        lhsNumChars,
                          const CHAR_TYPE *other,
                          size_type        otherNumChars) const;
        // Lexicographically compare the substring of this string starting at
        // the specified 'lhsPosition' of length 'lhsNumChars' with the string
        // constructed from the specified 'numChars' characters in the array
        // starting at the specified 'characterString' address, and return a
        // negative value if this string is less than 'other', a positive value
        // if it is more than 'other', and 0 in case of equality.  The behavior
        // is undefined unless 'lhsPosition <= length()',
        // 'lhsNumChars <= length()', and
        // 'lhsPosition <= length() - lhsNumChars'.

    // INVARIANTS
    BSLMF_ASSERT((bsl::is_same<CHAR_TYPE,
                               typename ALLOCATOR::value_type>::value));
        // This is required by the C++ standard (23.1, clause 1).

  public:
    // PUBLIC CLASS DATA
    static const size_type npos = ~size_type(0);
        // Value used to denote "not-a-position", guaranteed to be outside the
        // range '[ 0, max_size() ]'.

    // CREATORS

                   // *** 21.3.2 construct/copy/destroy: ***

    explicit
    basic_string(const ALLOCATOR& allocator = ALLOCATOR());
        // Create an empty string.  Optionally specify an 'allocator' used to
        // supply memory.  If 'allocator' is not specified, a
        // default-constructed allocator is used.

    basic_string(const basic_string& original);
    basic_string(const basic_string& original, const ALLOCATOR& allocator);
        // Create a string that has the same value as the specified 'original'
        // string.  Optionally specify an 'allocator' used to supply memory.
        // If 'allocator' is not specified, then a default-constructed
        // allocator is used.  Note that it is important to have two copy
        // constructors instead of a single:
        //..
        //  basic_string(const basic_string& original,
        //               const ALLCOATOR&    allocator = ALLOCATOR());
        //..
        // When the copy constructor with the default allocator is used, xlC10
        // get confused and refuses to use the return value optimization, which
        // then causes extra allocations when returning by value in
        // 'operator+'.

    basic_string(const basic_string& original,
                 size_type           position,
                 size_type           numChars = npos,
                 const ALLOCATOR&    allocator = ALLOCATOR());
        // Create a string that has the same value as the substring of the
        // optionally specified 'numChars' length starting at the specified
        // 'position' in the specified 'original' string.  If 'numChars' equals
        // 'npos', then the remaining length of the string is used (i.e.,
        // 'numChars' is set to 'original.length() - position').  Optionally
        // specify an 'allocator' used to supply memory.  If 'allocator' is not
        // specified, a default-constructed allocator is used.  Throw
        // 'out_of_range' if 'position > original.length()' or
        // 'numChars != npos' and 'position + numChars < original.length()'.

    basic_string(const CHAR_TYPE  *characterString,
                 const ALLOCATOR&  allocator = ALLOCATOR());
    basic_string(const CHAR_TYPE  *characterString,
                 size_type         numChars,
                 const ALLOCATOR&  allocator = ALLOCATOR());
        // Create a string that has the same value as the substring of the
        // optionally specified 'numChars' length starting at the specified
        // 'position' in the specified 'characterString'.  If 'numChars' is not
        // specified, 'CHAR_TRAITS::length(characterString)' is used.
        // Optionally specify an 'allocator' used to supply memory.  If
        // 'allocator' is not specified, a default-constructed allocator is
        // used.  Throw 'out_of_range' if 'numChars >= npos'.

    basic_string(size_type        numChars,
                 CHAR_TYPE        character,
                 const ALLOCATOR& allocator = ALLOCATOR());
        // Create a string of the specified 'numChars' length whose every
        // position contains the specified 'character'.  Optionally specify an
        // 'allocator' used to supply memory.  If 'allocator' is not specified,
        // a default-constructed allocator is used.

    template <typename INPUT_ITER>
    basic_string(INPUT_ITER       first,
                 INPUT_ITER       last,
                 const ALLOCATOR& allocator = ALLOCATOR());
        // Create a string from the characters in the range starting at the
        // specified 'first' and ending at the specified 'last' iterators of
        // the parameterized 'INPUT_ITER' type.  Optionally specify an
        // 'allocator' used to supply memory.  If 'allocator' is not specified,
        // a default-constructed allocator is used.  The behavior is undefined
        // unless '[first, last)' is a valid iterator range.

    template <typename ALLOC2>
    basic_string(
        const native_std::basic_string<CHAR_TYPE,CHAR_TRAITS,ALLOC2>& original,
        const ALLOCATOR&                              allocator = ALLOCATOR());
        // Create a string that has the same value as the specified 'original'
        // string, where the type 'original' is the string type native to the
        // compiler's library, instantiated with the same character type and
        // traits type, but not necessarily the same allocator type.  The
        // resulting string will contain the same sequence of characters as
        // 'original'.  Optionally specify an 'allocator' used to supply
        // memory.  If 'allocator' is not specified, then a default-constructed
        // allocator is used.

    basic_string(const BloombergLP::bslstl::StringRefData<CHAR_TYPE>& strRef,
                 const ALLOCATOR& allocator = ALLOCATOR());
        // Create a string that has the same value as the specified 'strRef'
        // string.  The resulting string will contain the same sequence of
        // characters as 'strRef'.  Optionally specify an 'allocator' used to
        // supply memory.  If 'allocator' is not specified, then a
        // default-constructed allocator is used.

    ~basic_string();
        // Destroy this string object.

    // MANIPULATORS

                    // *** 21.3.2 construct/copy/destroy: ***

    basic_string& operator=(const basic_string& rhs);
        // Assign to this string the value of the specified 'rhs' string, and
        // return a reference providing modifiable access to this object.

    basic_string& operator=(const CHAR_TYPE *rhs);
        // Assign to this string the value of the specified 'rhs' string, and
        // return a reference providing modifiable access to this object.

    basic_string& operator=(CHAR_TYPE character);
        // Assign to this string the value of the string of length one
        // consisting of the specified 'character', and return a reference
        // providing modifiable access to this object.

                          // *** 21.3.4 capacity: ***

    void resize(size_type newLength, CHAR_TYPE character);
        // Change the length of this string to the specified 'newLength',
        // erasing characters at the end if 'newLength < length()' or appending
        // the appropriate number of copies of the specified 'character' at the
        // end if 'length() < newLength'.

    void resize(size_type newLength);
        // Change the length of this string to the specified 'newLength',
        // erasing characters at the end if 'newLength < length()' or appending
        // the appropriate number of copies of the specified 'character' at the
        // end if 'length() < newLength'.

    void reserve(size_type newCapacity = 0);
        // Change the capacity of this string to the specified 'newCapacity'.
        // Note that the capacity of a string is the maximum length it can
        // accommodate without reallocation.  The actual storage allocated may
        // be higher.

    void clear();
        // Reset this string to an empty value.  Note that the capacity may
        // change (or not if 'BASIC_STRING_DEALLOCATE_IN_CLEAR' is 'false').
        // Note that the Standard doesn't allow to reduce capacity on 'clear'.

                          // *** 21.3.3 iterators: ***

    iterator begin();
        // Return an iterator referring to the first character in this
        // modifiable string (or the past-the-end iterator if this string is
        // empty).

    iterator end();
        // Return the past-the-end iterator for this modifiable string.

    reverse_iterator rbegin();
        // Return a reverse iterator referring to the last character in this
        // modifiable string (or the past-the-end reverse iterator if this
        // string is empty).

    reverse_iterator rend();
        // Return the past-the-end reverse iterator for this modifiable string.

                       // *** 21.3.5 element access: ***

    reference operator[](size_type position);
        // Return a reference providing modifiable access to the character at
        // the specified 'position' in this string if 'position < length()', or
        // a reference providing non-modifiable access to the null-terminating
        // character if 'position == length()'.  The behavior is undefined
        // unless 'position <= length()', and, in the case of
        // 'position == length()', the null-terminating character is not
        // modified through the returned reference.

    reference at(size_type position);
        // Return a reference providing modifiable access to the character at
        // the specified 'position' in this string.  Throw 'out_of_range' if
        // 'position >= length()'.

    reference front();
        // Return a reference providing modifiable access to the character at
        // the first position in this string.  The behavior is undefined if
        // this string is empty.

    reference back();
        // Return a reference providing modifiable access to the character at
        // the last position in this string.  The behavior is undefined if this
        // string is empty.  Note that the last position is 'length() - 1'.

    template <typename ALLOC2>
    operator native_std::basic_string<CHAR_TYPE,CHAR_TRAITS,ALLOC2>() const;
        // Convert this object to a string type native to the compiler's
        // library, instantiated with the same character type and traits type,
        // but not necessarily the same allocator type.  The return string will
        // contain the same sequence of characters as 'orig' and will have a
        // default-constructed allocator.  Note that this conversion operator
        // can be invoked implicitly (e.g., during argument passing).

                         // *** 21.3.6 modifiers: ***

    basic_string& operator+=(const basic_string&  string);
    basic_string& operator+=(const CHAR_TYPE     *string);
        // Append the specified 'string' at the end of this string, and return
        // a reference providing modifiable access to this string.

    basic_string& operator+=(CHAR_TYPE character);
        // Append the specified 'character' at the end of this string, and
        // return a reference providing modifiable access to this string.

    basic_string& append(const basic_string& string);
    basic_string& append(const basic_string& string,
                         size_type           position,
                         size_type           numChars);
        // Append at the end of this string the first specified 'numChars'
        // characters starting at the specified 'position' in the specified
        // 'string', or the suffix of 'string' starting at 'position' if
        // 'position + numChars' is larger than the length of 'string'.  Return
        // a reference providing modifiable access to this string.  Throw
        // 'out_of_range' if 'position > string.length()'.

    basic_string& append(const CHAR_TYPE *characterString,
                         size_type        numChars);
        // Append at the end of this string the specified 'numChars' characters
        // from the array starting at the specified 'characterString' address,
        // and return a reference to this modifiable string.

    basic_string& append(const CHAR_TYPE *characterString);
        // Append the specified 'characterString' (of length
        // 'CHAR_TRAITS::length(characterString)') at the end of this string,
        // and return a reference providing modifiable access to this string.

    basic_string& append(size_type numChars,
                         CHAR_TYPE character);
        // Append a number equal to the specified 'numChars' of copies of the
        // specified 'character' at the end of this string, and return a
        // reference providing modifiable access to this string.

    template <typename INPUT_ITER>
    basic_string& append(INPUT_ITER first, INPUT_ITER last);
        // Append to the end of this string a string built from the characters
        // in the range starting at the specified 'first' and ending before the
        // specified 'last' iterators of the 'iterator', 'const_iterator' or
        // parameterized 'INPUT_ITER' type, respectively.  Return a reference
        // providing modifiable access to this string.  The behavior is
        // undefined unless '[first, last)' is a valid iterator range.

    void push_back(CHAR_TYPE   character);
        // Append the specified 'character' at the end of this string.

    basic_string& assign(const basic_string&       string);
        // Assign to this string the value of the specified 'string', and
        // return a reference providing modifiable access to this string.

    basic_string& assign(const basic_string& string,
                         size_type           position,
                         size_type           numChars);
        // Assign to this string the value of the substring of the specified
        // 'numChars' length or 'string.length() - position', whichever is
        // smaller, starting at the specified 'position' in the specified
        // 'string', and return a reference providing modifiable access to this
        // string.  Throw 'out_of_range' if 'position > string.length()'.

    basic_string& assign(const CHAR_TYPE *characterString);
        // Assign to this string the value of the specified null-terminated
        // 'characterString', and return a reference providing modifiable
        // access to this string.

    basic_string& assign(const CHAR_TYPE *characterString,
                         size_type        numChars);
        // Assign to this string the value of the string constructed from the
        // specified 'numChars' characters in the array starting at the
        // specified 'characterString' address, and return a reference
        // providing modifiable access to this string.

    basic_string& assign(size_type numChars, CHAR_TYPE character);
        // Assign to this string the value of a string of the specified
        // 'numChars' length whose every characters equal the specified
        // 'character', and return a reference providing modifiable access to
        // this string.

    template <typename INPUT_ITER>
    basic_string& assign(INPUT_ITER first, INPUT_ITER last);
        // Assign to this string the value of a string built from the
        // characters in the range starting at the specified 'first' and ending
        // before the specified 'last' iterators of the 'iterator',
        // 'const_iterator' or parameterized 'INPUT_ITER' type, respectively.
        // Return a reference providing modifiable access to this string.  The
        // behavior is undefined unless '[first, last)' is a valid iterator
        // range.

    basic_string& insert(size_type position, const basic_string& string);
        // Insert at the specified 'position' in this string a copy of the
        // specified 'string', and return a reference providing modifiable
        // access to this string.  Throw 'out_of_range' if
        // 'position > length()'.

    basic_string& insert(size_type           outPosition,
                         const basic_string& string,
                         size_type           position,
                         size_type           numChars);
        // Insert at the specified 'outPosition' in this string a copy of the
        // substring of the specified 'numChars' length or
        // 'string.length() - position', whichever is smaller, starting at the
        // specified 'position' in the specified 'string', and return a
        // reference providing modifiable access to this string.  Throw
        // 'out_of_range' if 'position > length()'.

    basic_string& insert(size_type        position,
                         const CHAR_TYPE *characterString,
                         size_type        numChars);
        // Insert at the specified 'position' in this string a copy of the
        // string constructed from the specified 'numChars' characters in the
        // array starting at the specified 'characterString' address, and
        // return a reference providing modifiable access to this string.
        // Throw 'out_of_range' if 'position > length()'.

    basic_string& insert(size_type        position,
                         const CHAR_TYPE *characterString);
        // Insert at the specified 'position' in this string a copy of the
        // string constructed from the specified 'characterString' (of length
        // 'CHAR_TRAITS::length(characterString)'), and return a reference
        // providing modifiable access to this string.  Throw 'out_of_range' if
        // 'position > length()'.

    basic_string& insert(size_type position,
                         size_type numChars,
                         CHAR_TYPE character);
        // Insert at the specified 'position' in this string a number equal to
        // the specified 'numChars' of copies of the specified 'character', and
        // return a reference providing modifiable access to this string.
        // Throw 'out_of_range' if 'position > length()'.

    iterator insert(const_iterator position, CHAR_TYPE character);
        // Insert at the specified 'position' in this string a copy of the
        // specified 'character', and return an iterator providing modifiable
        // access to the inserted character.  The behavior is undefined unless
        // 'position' is a valid iterator on this string.

    iterator insert(const_iterator position,
                    size_type      numChars,
                    CHAR_TYPE      character);
        // Insert at the specified 'position' in this string a specified
        // 'numChars' number of copies of the specified 'character', and return
        // an iterator providing modifiable access to the first inserted
        // character, or a non-const copy of the 'position' iterator, if
        // 'numChars == 0'.  The behavior is undefined unless 'position' is a
        // valid iterator on this string.

    template <typename INPUT_ITER>
    iterator insert(const_iterator position,
                    INPUT_ITER     first,
                    INPUT_ITER     last);
        // Insert at the specified 'position' in this string a string built
        // from the characters in the range starting at the specified 'first'
        // and ending before the specified 'last' iterators, and return an
        // iterator providing modifiable access to the first inserted
        // character, or a non-const copy of the 'position' iterator, if
        // 'first == last'.  The behavior is undefined unless 'position' is a
        // valid iterator on this string and '[first, last)' is a valid
        // iterator range.

    basic_string& erase(size_type position = 0, size_type numChars = npos);
        // Erase from this string the substring of length the optionally
        // specified 'numChars' or 'original.length() - position', whichever is
        // smaller, starting at the optionally specified 'position'.  If
        // 'position' is not specified, the first position is used (i.e.,
        // 'position' is set to 0).  Return a reference providing modifiable
        // access to this string.  Note that if 'numChars' equals 'npos', then
        // the remaining length of the string is erased (i.e., 'numChars' is
        // set to 'length() - position').  Throw 'out_of_range' if
        // 'position > length()'.

    iterator erase(const_iterator position);
        // Erase a character at the specified 'position' from this string, and
        // return an iterator providing modifiable access to the character at
        // 'position' prior to erasing.  If no such character exists, return
        // 'end()'.  The behavior is undefined unless 'position' belongs to the
        // half-open range '[cbegin(), cend())'.

    iterator erase(const_iterator first, const_iterator last);
        // Erase from this string a substring defined by the pair of 'first'
        // and 'last' iterators within this string.  Return an iterator
        // providing modifiable access to the the character at the 'last'
        // position prior to erasing.  If no such character exists, return
        // 'end()'.  The behavior is undefined unless 'first' and 'last' both
        // belong to '[cbegin(), cend()]' and 'first <= last'.  Note that this
        // call invalidates existing iterators pointing to 'first' or a
        // subsequent position.

    void pop_back();
        // Erase the last character from this string.  The behavior is
        // undefined if this string is empty.

    basic_string& replace(size_type           outPosition,
                          size_type           outNumChars,
                          const basic_string& string);
        // Replace the substring of this string starting at the specified
        // 'outPosition' of length 'outNumChars' or 'length() - outPosition',
        // whichever is smaller, by the specified 'string', and return a
        // reference providing modifiable access to this string.  Throw
        // 'out_of_range' if 'outPosition > length()'.

    basic_string& replace(size_type           outPosition,
                          size_type           outNumChars,
                          const basic_string& string,
                          size_type           position,
                          size_type           numChars);
        // Replace the substring of this string starting at the specified
        // 'outPosition' of length 'outNumChars' or 'length() - outPosition',
        // whichever is smaller, by the substring of the specified 'numChars'
        // length or 'string.length() - position', whichever is smaller,
        // starting at the specified 'position' in the specified 'string'.
        // Return a reference providing modifiable access to this string.
        // Throw 'out_of_range' if 'outPosition > length()' or
        // 'position > string.length()'.

    basic_string& replace(size_type        outPosition,
                          size_type        outNumChars,
                          const CHAR_TYPE *characterString,
                          size_type        numChars);
        // Replace the substring of this string starting at the specified
        // 'outPosition' of length 'outNumChars' or 'length() - outPosition',
        // whichever is smaller, by a copy of the string constructed from the
        // specified 'numChars' characters in the array starting at the
        // specified 'characterString' address.  Return a reference providing
        // modifiable access to this string.  Throw 'out_of_range' if
        // 'outPosition > length()'.

    basic_string& replace(size_type        outPosition,
                          size_type        outNumChars,
                          const CHAR_TYPE *characterString);
        // Replace the substring of this string starting at the specified
        // 'outPosition' of length 'outNumChars' or 'length() - outPosition',
        // whichever is smaller, by the null-terminated specified
        // 'characterString' (of length
        // 'CHAR_TRAITS::length(characterString)').  Return a reference
        // providing modifiable access to this string.  Throw 'out_of_range' if
        // 'outPosition > length()'.

    basic_string& replace(size_type outPosition,
                          size_type outNumChars,
                          size_type numChars,
                          CHAR_TYPE character);
        // Replace the substring of this string starting at the specified
        // 'outPosition' of length 'outNumChars' or 'length() - outPosition',
        // whichever is smaller, by a number equal to the specified 'numChars'
        // of copies of the specified 'character'.  Return a reference
        // providing modifiable access to this string.  Throw 'out_of_range' if
        // 'outPosition > length()'.

    basic_string& replace(const_iterator      first,
                          const_iterator      last,
                          const basic_string& string);
        // Replace the substring in the range starting at the specified 'first'
        // position and ending right before the specified 'last' position, by
        // the specified 'string'.  Return a reference providing modifiable
        // access to this string.  The behavior is undefined unless 'first' and
        // 'last' both belong to '[cbegin(), cend()]' and 'first <= last'.

    basic_string& replace(const_iterator   first,
                          const_iterator   last,
                          const CHAR_TYPE *characterString,
                          size_type        numChars);
        // Replace the substring in the range starting at the specified 'first'
        // position and ending right before the specified 'last' position, by a
        // copy of the string constructed from the specified 'numChars'
        // characters in the array starting at the specified 'characterString'
        // address.  Return a reference providing modifiable access to this
        // string.  The behavior is undefined unless 'first' and 'last' both
        // belong to '[cbegin(), cend()]' and 'first <= last'.

    basic_string& replace(const_iterator   first,
                          const_iterator   last,
                          const CHAR_TYPE *characterString);
        // Replace the substring in the range starting at the specified 'first'
        // position and ending right before the specified 'last' position, by
        // the null-terminated specified 'characterString'.  Return a reference
        // providing modifiable access to this string.  The behavior is
        // undefined unless 'first' and 'last' both belong to the range
        // '[cbegin(), cend()]' and 'first <= last'.

    basic_string& replace(const_iterator first,
                          const_iterator last,
                          size_type      numChars,
                          CHAR_TYPE      character);
        // Replace the substring in the range starting at the specified 'first'
        // position and ending right before the specified 'last' position, by a
        // number equal to the specified 'numChars' of copies of the specified
        // 'character'.  Return a reference providing modifiable access to this
        // string.  The behavior is undefined unless 'first' and 'last' both
        // belong to the range '[cbegin(), cend()]' and 'first <= last'.

    template <typename INPUT_ITER>
    basic_string& replace(const_iterator first,
                          const_iterator last,
                          INPUT_ITER     stringFirst,
                          INPUT_ITER     stringLast);
        // Replace the substring in the range starting at the specified 'first'
        // position and ending right before the specified 'last' position, by a
        // string built from the characters in the range starting at the
        // specified 'stringFirst' and ending before the specified 'stringLast'
        // iterators of the 'iterator', 'const_iterator', or parameterized
        // 'INPUT_ITER' type, respectively.  Return a reference providing
        // modifiable access to this string.  The behavior is undefined unless
        // 'first' and 'last' both belong to the range '[cbegin(), cend()]',
        // 'first <= last' and '[stringFirst, stringLast)' is a valid iterator
        // range.

    void swap(basic_string& other);
        // Exchange the value of this string with that of the specified
        // 'string', so that the value of this string upon return equals that
        // of 'other' prior to this call, and vice-versa.

    // ACCESSORS

                     // *** 21.3.3 iterators: ***

    const_iterator begin() const;
    const_iterator cbegin() const;
        // Return an iterator providing non-modifiable access to the first
        // character of this string (or the past-the-end iterator if this
        // string is empty).

    const_iterator end() const;
    const_iterator cend() const;
        // Return the past-the-end iterator for this string.

    const_reverse_iterator rbegin() const;
    const_reverse_iterator crbegin() const;
        // Return a reverse iterator providing non-modifiable access to the
        // last character of this string (or the past-the-end reverse iterator
        // if this string is empty).

    const_reverse_iterator rend() const;
    const_reverse_iterator crend() const;
        // Return the past-the-end reverse iterator for this string.

                          // *** 21.3.4 capacity: ***

    size_type length() const;
        // Return the length of this string.  Note that this number may differ
        // from 'CHAR_TRAITS::length(c_str())' in case the string contains null
        // characters.  Also note that a null-terminating character added by
        // the 'c_str' method is *not* counted in this length.

    size_type size() const;
        // Return the length of this string.  Note that this number may differ
        // from 'CHAR_TRAITS::length(c_str())' in case the string contains null
        // characters.  Also note that a null-terminating character added by
        // the 'c_str' method is *not* counted in this length.

    size_type max_size() const;
        // Return the maximal possible length of this string.  Note that
        // requests to create a string longer than this number of characters is
        // guaranteed to raise a 'length_error' exception.

    size_type capacity() const;
        // Return the capacity of this string, i.e., the maximum length for
        // which resizing is guaranteed not to trigger a reallocation.

    bool empty() const;
        // Return 'true' if this string has length 0, and 'false' otherwise.

                       // *** 21.3.5 element access: ***

    const_reference operator[](size_type position) const;
        // Return a reference providing non-modifiable access to the character
        // at the specified 'position' in this string.  The behavior is
        // undefined unless 'position <= length()'.  Note that if
        // 'position == length()', a reference to the null-terminating
        // character is returned.

    const_reference at(size_type position) const;
        // Return a reference providing non-modifiable access to the character
        // at the specified 'position' in this string.  Throw 'out_of_range' if
        // 'position >= length()'.

    const_reference front() const;
        // Return a reference providing non-modifiable access to the character
        // at the first position in this string.  The behavior is undefined if
        // this string is empty.

    const_reference back() const;
        // Return a reference providing non-modifiable access to the character
        // at the last position in this string.  The behavior is undefined if
        // this string is empty.  Note that the last position is
        // 'length() - 1'.

    size_type copy(CHAR_TYPE *characterString,
                   size_type  numChars,
                   size_type  position = 0) const;
        // Copy the specified 'numChars' or 'length() - position', whichever is
        // smaller, characters from this string into the specified
        // 'characterString' buffer, and return the number of characters
        // copied.  Throw 'out_of_range' if 'position > length()'.  Note that
        // the output 'characterString' is *not* null-terminated.

                     // *** 21.3.7 string operations: ***

    const_pointer c_str() const;
        // Return an address providing non-modifiable access to the
        // null-terminated buffer of 'length() + 1' characters whose contents
        // are identical to the value of this string.  Note that any call to
        // the string destructor or any of its manipulators invalidates the
        // returned pointer.

    const_pointer data() const;
        // Return an address providing non-modifiable access to the
        // null-terminated buffer of 'length()' characters whose contents are
        // identical to the value of this string.  Note that any call to the
        // string destructor or any of its manipulators invalidates the
        // returned pointer.

    allocator_type get_allocator() const;
        // Return the allocator used by this string to supply memory.

    size_type find(const basic_string& string,
                   size_type           position = 0) const;
        // Return the starting position of the *first* occurrence of a
        // substring whose value equals that of the specified 'string', if such
        // a substring can be found in this string (on or *after* the
        // optionally specified 'position' if such a 'position' is specified),
        // and return 'npos' otherwise.

    size_type find(const CHAR_TYPE *string,
                   size_type        position,
                   size_type        numChars) const;
    size_type find(const CHAR_TYPE *string,
                   size_type        position = 0) const;
        // Return the starting position of the *first* occurrence of a
        // substring whose value equals that of the specified 'characterString'
        // of the optionally specified 'numChars' length, if such a substring
        // can be found in this string (on or *after* the optionally specified
        // 'position' if such a 'position' is specified), and return 'npos'
        // otherwise.  If 'numChars' is not specified,
        // 'CHAR_TRAITS::length(characterString)' is used.

    size_type find(CHAR_TYPE character, size_type position = 0) const;
        // Return the position of the *first* occurrence of the specified
        // 'character', if such an occurrence can be found in this string (on
        // or *after* the optionally specified 'position' if such a 'position'
        // is specified), and return 'npos' otherwise.

    size_type rfind(const basic_string& string,
                    size_type           position = npos) const;
        // Return the starting position of the *last* occurrence of a substring
        // whose value equals that of the specified 'string', if such a
        // substring can be found in this string (on or *before* the optionally
        // specified 'position' if such a 'position' is specified), and return
        // 'npos' otherwise.

    size_type rfind(const CHAR_TYPE *characterString,
                    size_type        position,
                    size_type        numChars) const;
    size_type rfind(const CHAR_TYPE *characterString,
                    size_type        position = npos) const;
        // Return the starting position of the *last* occurrence of a substring
        // whose value equals that of the specified 'characterString' of the
        // optionally specified 'numChars' length, if such a substring can be
        // found in this string (on or *before* the optionally specified
        // 'position' if such a 'position' is specified), and return 'npos'
        // otherwise.  If 'numChars' is not specified,
        // 'CHAR_TRAITS::length(characterString)' is used.

    size_type rfind(CHAR_TYPE character, size_type position = npos) const;
        // Return the position of the *last* occurrence of the specified
        // 'character', if such an occurrence can be found in this string (on
        // or *before* the optionally specified 'position' if such a 'position'
        // is specified), and return 'npos' otherwise.

    size_type find_first_of(const basic_string& string,
                            size_type           position = 0) const;
        // Return the position of the *first* occurrence of a character
        // belonging to the specified 'string', if such an occurrence can be
        // found in this string (on or *after* the optionally specified
        // 'position' if such a 'position' is specified), and return 'npos'
        // otherwise.

    size_type find_first_of(const CHAR_TYPE *characterString,
                            size_type        position,
                            size_type        numChars) const;
    size_type find_first_of(const CHAR_TYPE *characterString,
                            size_type        position = 0) const;
        // Return the position of the *first* occurrence of a character
        // belonging to the specified 'characterString' of the optionally
        // specified 'numChars' length, if such an occurrence can be found in
        // this string (on or *after* the optionally specified 'position' if
        // such a 'position' is specified), and return 'npos' otherwise.  If
        // 'numChars' is not specified, 'CHAR_TRAITS::length(characterString)'
        // is used.

    size_type find_first_of(CHAR_TYPE character,
                            size_type position = 0) const;
        // Return the position of the *first* occurrence of the specified
        // 'character', if such an occurrence can be found in this string (on
        // or *after* the optionally specified 'position' if such a 'position'
        // is specified), and return 'npos' otherwise.

    size_type find_last_of(const basic_string& string,
                           size_type           position = npos) const;
        // Return the position of the *last* occurrence of a character
        // belonging to the specified 'string', if such an occurrence can be
        // found in this string (on or *before* the optionally specified
        // 'position' if such a 'position' is specified), and return 'npos'
        // otherwise.

    size_type find_last_of(const CHAR_TYPE *characterString,
                           size_type        position,
                           size_type        numChars) const;
    size_type find_last_of(const CHAR_TYPE *characterString,
                           size_type        position = npos) const;
        // Return the position of the *last* occurrence of a character
        // belonging to the specified 'characterString' of the optionally
        // specified 'numChars' length, if such an occurrence can be found in
        // this string (on or *before* the optionally specified 'position' if
        // such a 'position' is specified), and return 'npos' otherwise.  If
        // 'numChars' is not specified, 'CHAR_TRAITS::length(characterString)'
        // is used.

    size_type find_last_of(CHAR_TYPE character,
                           size_type position = npos) const;
        // Return the position of the *last* occurrence of the specified
        // 'character', if such an occurrence can be found in this string (on
        // or *before* the optionally specified 'position' if such a 'position'
        // is specified), and return 'npos' otherwise.

    size_type find_first_not_of(const basic_string& string,
                                size_type           position = 0) const;
        // Return the position of the *first* occurrence of a character *not*
        // belonging to the specified 'string', if such an occurrence can be
        // found in this string (on or *after* the optionally specified
        // 'position' if such a 'position' is specified), and return 'npos'
        // otherwise.

    size_type find_first_not_of(const CHAR_TYPE *characterString,
                                size_type        position,
                                size_type        numChars) const;
    size_type find_first_not_of(const CHAR_TYPE *characterString,
                                size_type        position = 0) const;
        // Return the position of the *first* occurrence of a character *not*
        // belonging to the specified 'characterString' of the optionally
        // specified 'numChars' length, if such an occurrence can be found in
        // this string (on or *after* the optionally specified 'position' if
        // such a 'position' is specified), and return 'npos' otherwise.  If
        // 'numChars' is not specified, 'CHAR_TRAITS::length(characterString)'
        // is used.

    size_type find_first_not_of(CHAR_TYPE character,
                                size_type position = 0) const;
        // Return the position of the *first* occurrence of a character
        // *different* from the specified 'character', if such an occurrence
        // can be found in this string (on or *after* the optionally specified
        // 'position' if such a 'position' is specified), and return 'npos'
        // otherwise.

    size_type find_last_not_of(const basic_string& string,
                               size_type           position = npos) const;
        // Return the position of the *last* occurrence of a character *not*
        // belonging to the specified 'string', if such an occurrence can be
        // found in this string (on or *before* the optionally specified
        // 'position' if such a 'position' is specified), and return 'npos'
        // otherwise.

    size_type find_last_not_of(const CHAR_TYPE *characterString,
                               size_type        position,
                               size_type        numChars) const;
    size_type find_last_not_of(const CHAR_TYPE *characterString,
                               size_type        position = npos) const;
        // Return the position of the *last* occurrence of a character *not*
        // belonging to the specified 'characterString' of the optionally
        // specified 'numChars' length, if such an occurrence can be found in
        // this string (on or *before* the optionally specified 'position' if
        // such a 'position' is specified), and return 'npos' otherwise.  If
        // 'numChars' is not specified, 'CHAR_TRAITS::length(characterString)'
        // is used.

    size_type find_last_not_of(CHAR_TYPE character,
                               size_type position = npos) const;
        // Return the position of the *last* occurrence of a character
        // *different* from the specified 'character', if such an occurrence
        // can be found in this string (on or *before* the optionally specified
        // 'position' if such a 'position' is specified), and return 'npos'
        // otherwise.

    basic_string substr(size_type position = 0,
                        size_type numChars = npos) const;
        // Return a string whose value is the substring of length the
        // optionally specified 'numChars' or 'length() - position', whichever
        // is smaller, starting at the optionally specified 'position' in this
        // string.  If 'position' is not specified, 0 is used (i.e., the
        // substring is from the beginning of this string).  If 'numChars' is
        // not specified, 'npos' is used (i.e., the entire suffix from
        // 'position' to the end of the string is returned).

    int compare(const basic_string& other) const;
        // Lexicographically compare this string with the specified 'other'
        // string (using 'CHAR_TRAITS::lt' to compare characters), and return a
        // negative value if this string is less than 'other', a positive value
        // if it is more than 'other', and 0 in case of equality.  See
        // "Lexicographical Comparisons" for definitions.

    int compare(size_type           position,
                size_type           numChars,
                const basic_string& other) const;
        // Lexicographically compare the substring of this string starting at
        // the specified 'lhsPosition' of length 'lhsNumChars' or
        // 'length() - lhsPosition', whichever is smaller, with the specified
        // 'other' string (using 'CHAR_TRAITS::lt' to compare characters), and
        // return a negative value if this string is less than 'other', a
        // positive value if it is more than 'other', and 0 in case of
        // equality.  See "Lexicographical Comparisons" for definitions.

    int compare(size_type           lhsPosition,
                size_type           lhsNumChars,
                const basic_string& other,
                size_type           otherPosition,
                size_type           otherNumChars) const;
        // Lexicographically compare the substring of this string starting at
        // the specified 'lhsPosition' of length 'lhsNumChars' or
        // 'length() - lhsPosition', whichever is smaller, with the substring
        // of the specified 'other' string starting at the specified
        // 'otherPosition' of length 'otherNumChars' or
        // 'length() - otherPosition', whichever is smaller, (using
        // 'CHAR_TRAITS::lt' to compare characters), and return a negative
        // value if this string is less than 'other', a positive value if it is
        // more than 'other', and 0 in case of equality.  Throw 'out_of_range'
        // if 'lhsPosition > length()' or 'otherPosition > other.length()'.
        // See "Lexicographical Comparisons" for definitions.

    int compare(const CHAR_TYPE *other) const;
        // Lexicographically compare this string with the null-terminated
        // specified 'other' string (of length 'CHAR_TRAITS::length(other)',
        // using 'CHAR_TRAITS::lt' to compare characters), and return a
        // negative value if this string is less than 'other', a positive value
        // if it is more than 'other', and 0 in case of equality.  See
        // "Lexicographical Comparisons" for definitions.

    int compare(size_type        lhsPosition,
                size_type        lhsNumChars,
                const CHAR_TYPE *other,
                size_type        otherNumChars) const;
        // Lexicographically compare the substring of this string starting at
        // the specified 'lhsPosition' of length 'lhsNumChars' or
        // 'length() - lhsPosition', whichever is smaller, with the string
        // constructed from the specified 'numChars' characters in the array
        // starting at the specified 'characterString' address, and return a
        // negative value if this string is less than 'other', a positive value
        // if it is more than 'other', and 0 in case of equality.  Throw
        // 'out_of_range' if 'lhsPosition > length()'.  See "Lexicographical
        // Comparisons" for definitions.

    int compare(size_type        lhsPosition,
                size_type        lhsNumChars,
                const CHAR_TYPE *other) const;
        // Lexicographically compare the substring of this string starting at
        // the specified 'lhsPosition' of length 'lhsNumChars' or
        // 'length() - lhsPosition', whichever is smaller, with the
        // null-terminated specified 'other' string (of length
        // 'CHAR_TRAITS::length(other)', using 'CHAR_TRAITS::lt' to compare
        // characters), and return a negative value if this string is less than
        // 'other', a positive value if it is more than 'other', and 0 in case
        // of equality.  Throw 'out_of_range' if 'lhsPosition > length()'.  See
        // "Lexicographical Comparisons" for definitions.
};

// TYPEDEFS
typedef basic_string<char>    string;
typedef basic_string<wchar_t> wstring;

// FREE OPERATORS
template <class CHAR_TYPE, class CHAR_TRAITS, class ALLOC>
bool operator==(const basic_string<CHAR_TYPE,CHAR_TRAITS,ALLOC>&  lhs,
                const basic_string<CHAR_TYPE,CHAR_TRAITS,ALLOC>&  rhs);
template <class CHAR_TYPE, class CHAR_TRAITS, class ALLOC1, class ALLOC2>
bool
operator==(const native_std::basic_string<CHAR_TYPE,CHAR_TRAITS,ALLOC1>& lhs,
           const bsl::basic_string<CHAR_TYPE,CHAR_TRAITS,ALLOC2>&        rhs);
template <class CHAR_TYPE, class CHAR_TRAITS, class ALLOC1, class ALLOC2>
bool
operator==(const bsl::basic_string<CHAR_TYPE,CHAR_TRAITS,ALLOC1>&        lhs,
           const native_std::basic_string<CHAR_TYPE,CHAR_TRAITS,ALLOC2>& rhs);
template <class CHAR_TYPE, class CHAR_TRAITS, class ALLOC>
bool operator==(const CHAR_TYPE                                  *lhs,
                const basic_string<CHAR_TYPE,CHAR_TRAITS,ALLOC>&  rhs);
template <class CHAR_TYPE, class CHAR_TRAITS, class ALLOC>
bool operator==(const basic_string<CHAR_TYPE,CHAR_TRAITS,ALLOC>&  lhs,
                const CHAR_TYPE                                  *rhs);
    // Return 'true' if the specified 'lhs' string has the same value as the
    // specified 'rhs' string, and 'false' otherwise.  Two strings have the
    // same value if they have the same length, and the characters at each
    // respective position have the same value according to 'CHAR_TRAITS::eq'.

template <class CHAR_TYPE, class CHAR_TRAITS, class ALLOC>
bool operator!=(const basic_string<CHAR_TYPE,CHAR_TRAITS,ALLOC>&  lhs,
                const basic_string<CHAR_TYPE,CHAR_TRAITS,ALLOC>&  rhs);
template <class CHAR_TYPE, class CHAR_TRAITS, class ALLOC1, class ALLOC2>
bool
operator!=(const native_std::basic_string<CHAR_TYPE,CHAR_TRAITS,ALLOC1>& lhs,
           const bsl::basic_string<CHAR_TYPE,CHAR_TRAITS,ALLOC2>&        rhs);
template <class CHAR_TYPE, class CHAR_TRAITS, class ALLOC1, class ALLOC2>
bool
operator!=(const bsl::basic_string<CHAR_TYPE,CHAR_TRAITS,ALLOC1>&        lhs,
           const native_std::basic_string<CHAR_TYPE,CHAR_TRAITS,ALLOC2>& rhs);
template <class CHAR_TYPE, class CHAR_TRAITS, class ALLOC>
bool operator!=(const CHAR_TYPE                                  *lhs,
                const basic_string<CHAR_TYPE,CHAR_TRAITS,ALLOC>&  rhs);
template <class CHAR_TYPE, class CHAR_TRAITS, class ALLOC>
bool operator!=(const basic_string<CHAR_TYPE,CHAR_TRAITS,ALLOC>&  lhs,
                const CHAR_TYPE                                  *rhs);
    // Return 'true' if the specified 'lhs' string has a different value from
    // the specified 'rhs' string, and 'false' otherwise.  Two strings have the
    // same value if they have the same length, and the characters at each
    // respective position have the same value according to 'CHAR_TRAITS::eq'.

template <class CHAR_TYPE, class CHAR_TRAITS, class ALLOC>
bool operator<(const basic_string<CHAR_TYPE,CHAR_TRAITS,ALLOC>&  lhs,
               const basic_string<CHAR_TYPE,CHAR_TRAITS,ALLOC>&  rhs);
template <class CHAR_TYPE, class CHAR_TRAITS, class ALLOC1, class ALLOC2>
bool
operator<(const native_std::basic_string<CHAR_TYPE,CHAR_TRAITS,ALLOC1>& lhs,
          const bsl::basic_string<CHAR_TYPE,CHAR_TRAITS,ALLOC2>&        rhs);
template <class CHAR_TYPE, class CHAR_TRAITS, class ALLOC1, class ALLOC2>
bool
operator<(const bsl::basic_string<CHAR_TYPE,CHAR_TRAITS,ALLOC1>&        lhs,
          const native_std::basic_string<CHAR_TYPE,CHAR_TRAITS,ALLOC2>& rhs);
template <class CHAR_TYPE, class CHAR_TRAITS, class ALLOC>
bool operator<(const CHAR_TYPE                                  *lhs,
               const basic_string<CHAR_TYPE,CHAR_TRAITS,ALLOC>&  rhs);
template <class CHAR_TYPE, class CHAR_TRAITS, class ALLOC>
bool operator<(const basic_string<CHAR_TYPE,CHAR_TRAITS,ALLOC>&  lhs,
               const CHAR_TYPE                                  *rhs);
    // Return 'true' if the specified 'lhs' string has a lexicographically
    // smaller value than the specified 'rhs' string, and 'false' otherwise.
    // See "Lexicographical Comparisons" for definitions.

template <class CHAR_TYPE, class CHAR_TRAITS, class ALLOC>
bool operator>(const basic_string<CHAR_TYPE,CHAR_TRAITS,ALLOC>& lhs,
               const basic_string<CHAR_TYPE,CHAR_TRAITS,ALLOC>& rhs);
template <class CHAR_TYPE, class CHAR_TRAITS, class ALLOC1, class ALLOC2>
bool
operator>(const native_std::basic_string<CHAR_TYPE,CHAR_TRAITS,ALLOC1>& lhs,
          const bsl::basic_string<CHAR_TYPE,CHAR_TRAITS,ALLOC2>&        rhs);
template <class CHAR_TYPE, class CHAR_TRAITS, class ALLOC1, class ALLOC2>
bool
operator>(const bsl::basic_string<CHAR_TYPE,CHAR_TRAITS,ALLOC1>&        lhs,
          const native_std::basic_string<CHAR_TYPE,CHAR_TRAITS,ALLOC2>& rhs);
template <class CHAR_TYPE, class CHAR_TRAITS, class ALLOC>
bool operator>(const CHAR_TYPE                                  *lhs,
               const basic_string<CHAR_TYPE,CHAR_TRAITS,ALLOC>&  rhs);
template <class CHAR_TYPE, class CHAR_TRAITS, class ALLOC>
bool operator>(const basic_string<CHAR_TYPE,CHAR_TRAITS,ALLOC>&  lhs,
               const CHAR_TYPE                                  *rhs);
    // Return 'true' if the specified 'lhs' string has a lexicographically
    // larger value than the specified 'rhs' string, and 'false' otherwise.
    // See "Lexicographical Comparisons" for definitions.

template <class CHAR_TYPE, class CHAR_TRAITS, class ALLOC>
bool operator<=(const basic_string<CHAR_TYPE,CHAR_TRAITS,ALLOC>&  lhs,
                const basic_string<CHAR_TYPE,CHAR_TRAITS,ALLOC>&  rhs);
template <class CHAR_TYPE, class CHAR_TRAITS, class ALLOC1, class ALLOC2>
bool
operator<=(const native_std::basic_string<CHAR_TYPE,CHAR_TRAITS,ALLOC1>& lhs,
           const bsl::basic_string<CHAR_TYPE,CHAR_TRAITS,ALLOC2>&        rhs);
template <class CHAR_TYPE, class CHAR_TRAITS, class ALLOC1, class ALLOC2>
bool
operator<=(const bsl::basic_string<CHAR_TYPE,CHAR_TRAITS,ALLOC1>&        lhs,
           const native_std::basic_string<CHAR_TYPE,CHAR_TRAITS,ALLOC2>& rhs);
template <class CHAR_TYPE, class CHAR_TRAITS, class ALLOC>
bool operator<=(const CHAR_TYPE                                  *lhs,
                const basic_string<CHAR_TYPE,CHAR_TRAITS,ALLOC>&  rhs);
template <class CHAR_TYPE, class CHAR_TRAITS, class ALLOC>
bool operator<=(const basic_string<CHAR_TYPE,CHAR_TRAITS,ALLOC>&  lhs,
                const CHAR_TYPE                                  *rhs);
    // Return 'true' if the specified 'lhs' string has a value
    // lexicographically smaller than or or equal to the specified 'rhs'
    // string, and 'false' otherwise.  See "Lexicographical Comparisons" for
    // definitions.

template <class CHAR_TYPE, class CHAR_TRAITS, class ALLOC>
bool operator>=(const basic_string<CHAR_TYPE,CHAR_TRAITS,ALLOC>&  lhs,
                const basic_string<CHAR_TYPE,CHAR_TRAITS,ALLOC>&  rhs);
template <class CHAR_TYPE, class CHAR_TRAITS, class ALLOC1, class ALLOC2>
bool
operator>=(const native_std::basic_string<CHAR_TYPE,CHAR_TRAITS,ALLOC1>& lhs,
           const bsl::basic_string<CHAR_TYPE,CHAR_TRAITS,ALLOC2>&        rhs);
template <class CHAR_TYPE, class CHAR_TRAITS, class ALLOC1, class ALLOC2>
bool
operator>=(const bsl::basic_string<CHAR_TYPE,CHAR_TRAITS,ALLOC1>&        lhs,
           const native_std::basic_string<CHAR_TYPE,CHAR_TRAITS,ALLOC2>& rhs);
template <class CHAR_TYPE, class CHAR_TRAITS, class ALLOC>
bool operator>=(const CHAR_TYPE                                  *lhs,
                const basic_string<CHAR_TYPE,CHAR_TRAITS,ALLOC>&  rhs);
template <class CHAR_TYPE, class CHAR_TRAITS, class ALLOC>
bool operator>=(const basic_string<CHAR_TYPE,CHAR_TRAITS,ALLOC>&  lhs,
                const CHAR_TYPE                                  *rhs);
    // Return 'true' if the specified 'lhs' string has a value
    // lexicographically larger than or equal to the specified 'rhs' string,
    // and 'false' otherwise.  See "Lexicographical Comparisons" for
    // definitions.

template <typename CHAR_TYPE, typename CHAR_TRAITS, typename ALLOCATOR>
basic_string<CHAR_TYPE,CHAR_TRAITS,ALLOCATOR>
operator+(const basic_string<CHAR_TYPE,CHAR_TRAITS,ALLOCATOR>&  lhs,
          const basic_string<CHAR_TYPE,CHAR_TRAITS,ALLOCATOR>&  rhs);
template <class CHAR_TYPE, class CHAR_TRAITS, class ALLOC1, class ALLOC2>
basic_string<CHAR_TYPE,CHAR_TRAITS,ALLOC2>
operator+(const native_std::basic_string<CHAR_TYPE,CHAR_TRAITS,ALLOC1>& lhs,
          const bsl::basic_string<CHAR_TYPE,CHAR_TRAITS,ALLOC2>&        rhs);
template <class CHAR_TYPE, class CHAR_TRAITS, class ALLOC1, class ALLOC2>
basic_string<CHAR_TYPE,CHAR_TRAITS,ALLOC1>
operator+(const bsl::basic_string<CHAR_TYPE,CHAR_TRAITS,ALLOC1>&        lhs,
          const native_std::basic_string<CHAR_TYPE,CHAR_TRAITS,ALLOC2>& rhs);
template <typename CHAR_TYPE, typename CHAR_TRAITS, typename ALLOCATOR>
basic_string<CHAR_TYPE,CHAR_TRAITS,ALLOCATOR>
operator+(const CHAR_TYPE                                      *lhs,
          const basic_string<CHAR_TYPE,CHAR_TRAITS,ALLOCATOR>&  rhs);
template <typename CHAR_TYPE, typename CHAR_TRAITS, typename ALLOCATOR>
basic_string<CHAR_TYPE,CHAR_TRAITS,ALLOCATOR>
operator+(CHAR_TYPE                                             lhs,
          const basic_string<CHAR_TYPE,CHAR_TRAITS,ALLOCATOR>&  rhs);
template <typename CHAR_TYPE, typename CHAR_TRAITS, typename ALLOCATOR>
basic_string<CHAR_TYPE,CHAR_TRAITS,ALLOCATOR>
operator+(const basic_string<CHAR_TYPE,CHAR_TRAITS,ALLOCATOR>&  lhs,
          const CHAR_TYPE                                      *rhs);
template <typename CHAR_TYPE, typename CHAR_TRAITS, typename ALLOCATOR>
basic_string<CHAR_TYPE,CHAR_TRAITS,ALLOCATOR>
operator+(const basic_string<CHAR_TYPE,CHAR_TRAITS,ALLOCATOR>&  lhs,
          CHAR_TYPE                                             rhs);
    // Return the concatenation of strings constructed from the specified 'lhs'
    // and 'rhs' arguments, i.e., 'basic_string(lhs).append(rhs)'.

template <class CHAR_TYPE, class CHAR_TRAITS, class ALLOCATOR>
std::basic_ostream<CHAR_TYPE, CHAR_TRAITS>&
operator<<(std::basic_ostream<CHAR_TYPE, CHAR_TRAITS>&          os,
           const basic_string<CHAR_TYPE,CHAR_TRAITS,ALLOCATOR>& str);
    // Write the string specified by 'str' into the output stream specified by
    // 'os' and return 'os'.  If the string is shorter than 'os.width()', then
    // it is padded to 'os.width()' with the current 'os.fill()' character.
    // The padding, if any, is output after the string (on the right) if
    // 'os.flags() | ios::left' is non-zero and before the string otherwise.
    // This function will do nothing unless 'os.good()' is true on entry.

template <class CHAR_TYPE, class CHAR_TRAITS, class ALLOCATOR>
std::basic_istream<CHAR_TYPE, CHAR_TRAITS>&
operator>>(std::basic_istream<CHAR_TYPE, CHAR_TRAITS>&     is,
           basic_string<CHAR_TYPE,CHAR_TRAITS, ALLOCATOR>& str);
    // Replace the contents of the specified 'str' string with a word read from
    // the specified 'is' input stream and return 'is'.  The word begins at the
    // first non-whitespace character on the input stream and ends when another
    // whitespace character (or eof) is found.  The trailing whitespace
    // character is left on the input stream.  If 'is.good()' is not true on
    // entry or if eof is found before any non-whitespace characters, then
    // 'str' is unchanged and 'is.fail()' is becomes true.  If eof is detected
    // after some characters have been read into 'str', then 'is.eof()' becomes
    // true, but 'is.fail()' does not.

// FREE FUNCTIONS
template <class CHAR_TYPE, class CHAR_TRAITS, class ALLOCATOR>
void swap(basic_string<CHAR_TYPE,CHAR_TRAITS, ALLOCATOR>& lhs,
          basic_string<CHAR_TYPE,CHAR_TRAITS, ALLOCATOR>& rhs);
    // Exchange the values of the specified 'lhs' and 'rhs' strings in constant
    // time without throwing an exception.  The behavior is undefined unless
    // 'lhs.get_allocator() == rhs.get_allocator()'.

template <class CHAR_TYPE, class CHAR_TRAITS, class ALLOCATOR>
std::basic_istream<CHAR_TYPE, CHAR_TRAITS>&
getline(std::basic_istream<CHAR_TYPE, CHAR_TRAITS>&     is,
        basic_string<CHAR_TYPE,CHAR_TRAITS, ALLOCATOR>& str,
        CHAR_TYPE                                       delim);
    // Replace the contents of the specified 'str' string by extracting
    // characters from the specified 'is' stream until the specified 'delim'
    // character is extracted and return 'is'.  The 'delim' character is
    // removed from the input stream but is not appended to 'str'.  If an 'eof'
    // is detected before 'delim', then the characters up to the 'eof' are put
    // into 'str' and 'is.eof()' becomes true.  If 'is.good()' is false on
    // entry, then do nothing, otherwise if no characters are extracted (e.g.,
    // because because the stream is at eof), 'str' will become empty and
    // 'is.fail()' will become true.

template <class CHAR_TYPE, class CHAR_TRAITS, class ALLOCATOR>
std::basic_istream<CHAR_TYPE, CHAR_TRAITS>&
getline(std::basic_istream<CHAR_TYPE, CHAR_TRAITS>&     is,
        basic_string<CHAR_TYPE,CHAR_TRAITS, ALLOCATOR>& str);
    // Replace the contents of the specified 'str' string by extracting
    // characters from the specified 'is' stream until a newline character
    // (is.widen('\n') is extracted and return 'is'.  The newline character is
    // removed from the input stream but is not appended to 'str'.  If an 'eof'
    // is detected before the newline, then the characters up to the 'eof' are
    // put into 'str' and 'is.eof()' becomes true.  If 'is.good()' is false on
    // entry, then do nothing, otherwise if no characters are extracted (e.g.,
    // because because the stream is at eof), 'str' will become empty and
    // 'is.fail()' will become true.

// HASH SPECIALIZATIONS
template <class CHAR_TYPE, class CHAR_TRAITS, class ALLOCATOR>
std::size_t
hashBasicString(const basic_string<CHAR_TYPE, CHAR_TRAITS, ALLOCATOR>& str);
    // Return a hash value for the specified 'str'.

std::size_t hashBasicString(const string& str);
    // Return a hash value for the specified 'str'.

std::size_t hashBasicString(const wstring& str);
    // Return a hash value for the specified 'str'.

template <class CHAR_TYPE, class CHAR_TRAITS, class ALLOCATOR>
struct hash<basic_string<CHAR_TYPE, CHAR_TRAITS, ALLOCATOR> >
    // Specialization of 'hash' for 'basic_string'.
{
    // TRAITS
    BSLMF_NESTED_TRAIT_DECLARATION(hash, bsl::is_trivially_copyable);

    std::size_t operator()(const basic_string<CHAR_TYPE,
                           CHAR_TRAITS, ALLOCATOR>& str) const
        // Return a hash value computed using the specified 'str' value.
    {
        return hashBasicString(str);
    }
};

// ==========================================================================
//                       TEMPLATE FUNCTION DEFINITIONS
// ==========================================================================
// See IMPLEMENTATION NOTES in the '.cpp' before modifying anything below.

                          // ----------------
                          // class String_Imp
                          // ----------------

// CLASS METHODS
template <typename CHAR_TYPE, typename SIZE_TYPE>
SIZE_TYPE
String_Imp<CHAR_TYPE, SIZE_TYPE>::computeNewCapacity(SIZE_TYPE newLength,
                                                     SIZE_TYPE oldCapacity,
                                                     SIZE_TYPE maxSize)
{
    BSLS_ASSERT_SAFE(newLength >= oldCapacity);

    SIZE_TYPE newCapacity = oldCapacity + (oldCapacity >> 1);
        // We must exercise an exponential growth, otherwise we cannot
        // guarantee amortized time for 'append', 'insert', 'push_back',
        // 'replace', etc.  1.5 growth factor helps to reuse previously
        // allocated and freed memory blocks on frequent re-allocations due to
        // a continuous string growth (for example, when calling 'push_back' in
        // a loop).
        //
        // TBD: consider bounding the exponential growth when 'newCapacity' is
        // about several megabytes.

    if (newLength > newCapacity) {
        newCapacity = newLength;
    }

    if (newCapacity < oldCapacity || newCapacity > maxSize) {  // overflow
        newCapacity = maxSize;
    }

    return newCapacity;
}

// CREATORS
template <typename CHAR_TYPE, typename SIZE_TYPE>
String_Imp<CHAR_TYPE, SIZE_TYPE>::String_Imp()
: d_start_p(0)
, d_length(0)
, d_capacity(SHORT_BUFFER_CAPACITY)
{
}

template <typename CHAR_TYPE, typename SIZE_TYPE>
String_Imp<CHAR_TYPE, SIZE_TYPE>::String_Imp(SIZE_TYPE length,
                                             SIZE_TYPE capacity)
: d_start_p(0)
, d_length(length)
, d_capacity(capacity <= static_cast<SIZE_TYPE>(SHORT_BUFFER_CAPACITY)
                      ?  static_cast<SIZE_TYPE>(SHORT_BUFFER_CAPACITY)
                      :  capacity)
{
}

// MANIPULATORS
template <typename CHAR_TYPE, typename SIZE_TYPE>
void String_Imp<CHAR_TYPE, SIZE_TYPE>::swap(String_Imp& other)
{
    if (!isShortString() && !other.isShortString()) {
        // If both strings are long, swap the individual fields.
        std::swap(d_length,   other.d_length);
        std::swap(d_capacity, other.d_capacity);
        std::swap(d_start_p,  other.d_start_p);
    }
    else {
        // Otherwise bitwise-swap the whole objects (relies on the
        // BitwiseMoveable type trait).
        BloombergLP::bslalg::ScalarPrimitives::swap(*this, other);
    }
}

// PRIVATE MANIPULATORS
template <typename CHAR_TYPE, typename SIZE_TYPE>
inline
void String_Imp<CHAR_TYPE, SIZE_TYPE>::resetFields()
{
    d_start_p  = 0;
    d_length   = 0;
    d_capacity = SHORT_BUFFER_CAPACITY;
}

template <typename CHAR_TYPE, typename SIZE_TYPE>
inline
CHAR_TYPE *String_Imp<CHAR_TYPE, SIZE_TYPE>::dataPtr()
{
    return isShortString()
           ? reinterpret_cast<CHAR_TYPE *>((void *)d_short.buffer())
           : d_start_p;
}

// PRIVATE ACCESSORS
template <typename CHAR_TYPE, typename SIZE_TYPE>
inline
bool String_Imp<CHAR_TYPE, SIZE_TYPE>::isShortString() const
{
    return d_capacity == SHORT_BUFFER_CAPACITY;
}

template <typename CHAR_TYPE, typename SIZE_TYPE>
inline
const CHAR_TYPE *String_Imp<CHAR_TYPE, SIZE_TYPE>::dataPtr() const
{
    return isShortString()
          ? reinterpret_cast<const CHAR_TYPE *>((const void *)d_short.buffer())
          : d_start_p;
}

                        // -----------------------
                        // class bsl::basic_string
                        // -----------------------

// CLASS DATA
template <typename CHAR_TYPE, typename CHAR_TRAITS, typename ALLOCATOR>
const typename basic_string<CHAR_TYPE,CHAR_TRAITS,ALLOCATOR>::size_type
basic_string<CHAR_TYPE,CHAR_TRAITS,ALLOCATOR>::npos;

// PRIVATE MANIPULATORS
template <typename CHAR_TYPE, typename CHAR_TRAITS, typename ALLOCATOR>
inline
CHAR_TYPE *
basic_string<CHAR_TYPE,CHAR_TRAITS,ALLOCATOR>::privateAllocate(
                                                            size_type numChars)
{
    return this->allocateN((CHAR_TYPE *)0, numChars + 1);
}

template <typename CHAR_TYPE, typename CHAR_TRAITS, typename ALLOCATOR>
inline
void basic_string<CHAR_TYPE,CHAR_TRAITS,ALLOCATOR>::privateDeallocate()
{
    if (!this->isShortString()) {
        this->deallocateN(this->d_start_p, this->d_capacity + 1);
    }
}

template <typename CHAR_TYPE, typename CHAR_TRAITS, typename ALLOCATOR>
inline
void basic_string<CHAR_TYPE,CHAR_TRAITS,ALLOCATOR>::privateCopy(
                                                  const basic_string& original)
{
    // Reinitialize String_Imp in case we're going from long to short.
    static_cast<Imp &>(*this) = Imp(original.length(), original.length());

    if (!this->isShortString()) {
        this->d_start_p = privateAllocate(this->d_capacity);
    }

    CHAR_TRAITS::copy(this->dataPtr(), original.data(), this->d_length + 1);
}

template <typename CHAR_TYPE, typename CHAR_TRAITS, typename ALLOCATOR>
inline
basic_string<CHAR_TYPE,CHAR_TRAITS,ALLOCATOR>&
basic_string<CHAR_TYPE,CHAR_TRAITS,ALLOCATOR>::privateAppendDispatch(
                                                                iterator begin,
                                                                iterator end)
{
    BSLS_ASSERT_SAFE(begin <= end);

    return privateAppendDispatch(const_iterator(begin), const_iterator(end));
}

template <typename CHAR_TYPE, typename CHAR_TRAITS, typename ALLOCATOR>
basic_string<CHAR_TYPE,CHAR_TRAITS,ALLOCATOR>&
basic_string<CHAR_TYPE,CHAR_TRAITS,ALLOCATOR>::privateAppendDispatch(
                                                          const_iterator begin,
                                                          const_iterator end)
{
    BSLS_ASSERT_SAFE(begin <= end);

    size_type numChars = end - begin;
    if (BSLS_PERFORMANCEHINT_PREDICT_UNLIKELY(
                                           numChars > max_size() - length())) {
        BSLS_PERFORMANCEHINT_UNLIKELY_HINT;
        BloombergLP::bslstl::StdExceptUtil::throwLengthError(
                            "string<...>::append<Iter>(i,j): string too long");
    }
    return privateAppendRaw(&*begin, numChars);
}

template <typename CHAR_TYPE, typename CHAR_TRAITS, typename ALLOCATOR>
template <typename INPUT_ITER>
inline
basic_string<CHAR_TYPE,CHAR_TRAITS,ALLOCATOR>&
basic_string<CHAR_TYPE,CHAR_TRAITS,ALLOCATOR>::privateAppendDispatch(
                                                              INPUT_ITER begin,
                                                              INPUT_ITER end)
{
    return privateReplaceDispatch(length(),
                                  size_type(0),
                                  begin,
                                  end,
                                  begin,
                                  BloombergLP::bslmf::Nil()); // disambiguate
                                                              // overloads
}

template <typename CHAR_TYPE, typename CHAR_TRAITS, typename ALLOCATOR>
basic_string<CHAR_TYPE,CHAR_TRAITS,ALLOCATOR>&
basic_string<CHAR_TYPE,CHAR_TRAITS,ALLOCATOR>::privateAssign(
                                              const CHAR_TYPE *characterString,
                                              size_type        numChars)
{
    BSLS_ASSERT_SAFE(numChars <= max_size());

    if (numChars <= capacity()) {
        // no reallocation required, perform assignment in-place

        this->d_length = 0;
        return privateAppendRaw(characterString, numChars);
    }
    else {
        // reallocation required, ensure strong exception-safety

        basic_string cpy(get_allocator());
        cpy.privateAppendRaw(characterString, numChars);
        cpy.swap(*this);
        return *this;
    }
}

template <typename CHAR_TYPE, typename CHAR_TRAITS, typename ALLOCATOR>
basic_string<CHAR_TYPE,CHAR_TRAITS,ALLOCATOR>&
basic_string<CHAR_TYPE,CHAR_TRAITS,ALLOCATOR>::privateAssign(
                                                           size_type numChars,
                                                           CHAR_TYPE character)
{
    BSLS_ASSERT_SAFE(numChars <= max_size());

    if (numChars <= capacity()) {
        // no reallocation required, perform assignment in-place

        this->d_length = 0;
        return privateAppendRaw(numChars, character);
    }
    else {
        // reallocation required, ensure strong exception-safety

        basic_string cpy(get_allocator());
        cpy.privateAppendRaw(numChars, character);
        cpy.swap(*this);
        return *this;
    }
}

template <typename CHAR_TYPE, typename CHAR_TRAITS, typename ALLOCATOR>
basic_string<CHAR_TYPE,CHAR_TRAITS,ALLOCATOR>&
basic_string<CHAR_TYPE,CHAR_TRAITS,ALLOCATOR>::privateAppendRaw(
                                              const CHAR_TYPE *characterString,
                                              size_type        numChars)
{
    BSLS_ASSERT_SAFE(length() <= max_size() - numChars);

    size_type  newLength  = this->d_length + numChars;
    size_type  newStorage = this->d_capacity;
    CHAR_TYPE *newBuffer  = privateReserveRaw(&newStorage,
                                              newLength,
                                              this->d_length);

    if (newBuffer) {
        CHAR_TRAITS::copy(newBuffer + this->d_length,
                          characterString,
                          numChars);
        CHAR_TRAITS::assign(*(newBuffer + newLength), CHAR_TYPE());

        privateDeallocate();

        this->d_start_p  = newBuffer;
        this->d_capacity = newStorage;
    }
    else {
        CHAR_TRAITS::move(this->dataPtr() + length(),
                          characterString,
                          numChars);
        CHAR_TRAITS::assign(*(this->dataPtr() + newLength), CHAR_TYPE());
    }

    this->d_length = newLength;
    return *this;
}

template <typename CHAR_TYPE, typename CHAR_TRAITS, typename ALLOCATOR>
basic_string<CHAR_TYPE,CHAR_TRAITS,ALLOCATOR>&
basic_string<CHAR_TYPE,CHAR_TRAITS,ALLOCATOR>::privateAppendRaw(
                                                           size_type numChars,
                                                           CHAR_TYPE character)
{
    BSLS_ASSERT_SAFE(length() <= max_size() - numChars);

    size_type newLength = this->d_length + numChars;
    privateReserveRaw(newLength);
    CHAR_TRAITS::assign(this->dataPtr() + this->d_length, numChars, character);
    this->d_length = newLength;
    CHAR_TRAITS::assign(*(this->dataPtr() + newLength), CHAR_TYPE());
    return *this;
}

template <typename CHAR_TYPE, typename CHAR_TRAITS, typename ALLOCATOR>
inline
typename basic_string<CHAR_TYPE, CHAR_TRAITS, ALLOCATOR>::Imp&
basic_string<CHAR_TYPE,CHAR_TRAITS,ALLOCATOR>::privateBase()
{
    return *static_cast<Imp *>(this);
}

template <typename CHAR_TYPE, typename CHAR_TRAITS, typename ALLOCATOR>
void basic_string<CHAR_TYPE,CHAR_TRAITS,ALLOCATOR>::privateClear(
                                                     bool deallocateBufferFlag)
{
    if (deallocateBufferFlag) {
        privateDeallocate();
        this->resetFields();
    }
    else {
        this->d_length = 0;
    }

    CHAR_TRAITS::assign(*begin(), CHAR_TYPE());
}

template <typename CHAR_TYPE, typename CHAR_TRAITS, typename ALLOCATOR>
inline
void
basic_string<CHAR_TYPE,CHAR_TRAITS,ALLOCATOR>::privateInitDispatch(
                                                                iterator begin,
                                                                iterator end)
{
    BSLS_ASSERT_SAFE(begin <= end);

    privateInitDispatch((const_iterator)begin, (const_iterator)end);
}

template <typename CHAR_TYPE, typename CHAR_TRAITS, typename ALLOCATOR>
void
basic_string<CHAR_TYPE,CHAR_TRAITS,ALLOCATOR>::privateInitDispatch(
                                                        const_iterator   begin,
                                                        const_iterator   end)
{
    BSLS_ASSERT_SAFE(begin <= end);

    size_type numChars = end - begin;
    if (BSLS_PERFORMANCEHINT_PREDICT_UNLIKELY(numChars > max_size())) {
        BSLS_PERFORMANCEHINT_UNLIKELY_HINT;
        BloombergLP::bslstl::StdExceptUtil::throwLengthError(
                                          "string<...>(i,j): string too long");
    }
    privateAppendRaw(&*begin, numChars);
}

template <typename CHAR_TYPE, typename CHAR_TRAITS, typename ALLOCATOR>
template <typename INPUT_ITER>
inline
void basic_string<CHAR_TYPE,CHAR_TRAITS,ALLOCATOR>::privateInitDispatch(
                                                              INPUT_ITER begin,
                                                              INPUT_ITER end)
{
    privateReplaceDispatch((size_type)0,
                           (size_type)0,
                           begin,
                           end,
                           begin,
                           BloombergLP::bslmf::Nil());  // disambiguate
                                                        // overloads
}

template <typename CHAR_TYPE, typename CHAR_TRAITS, typename ALLOCATOR>
inline
void basic_string<CHAR_TYPE,CHAR_TRAITS,ALLOCATOR>::privateInsertDispatch(
                                                       const_iterator position,
                                                       iterator       first,
                                                       iterator       last)
{
    BSLS_ASSERT_SAFE(first <= last);

    privateInsertDispatch(position,
                          const_iterator(first),
                          const_iterator(last));
}

template <typename CHAR_TYPE, typename CHAR_TRAITS, typename ALLOCATOR>
void basic_string<CHAR_TYPE,CHAR_TRAITS,ALLOCATOR>::privateInsertDispatch(
                                                       const_iterator position,
                                                       const_iterator first,
                                                       const_iterator last)
{
    BSLS_ASSERT_SAFE(first <= last);

    size_type pos = position - cbegin();
    if (BSLS_PERFORMANCEHINT_PREDICT_UNLIKELY(pos > length())) {
        BSLS_PERFORMANCEHINT_UNLIKELY_HINT;
        BloombergLP::bslstl::StdExceptUtil::throwOutOfRange(
                       "string<...>::insert<Iter>(pos,i,j): invalid position");
    }
    size_type numChars = last - first;
    if (BSLS_PERFORMANCEHINT_PREDICT_UNLIKELY(
                                           numChars > max_size() - length())) {
        BSLS_PERFORMANCEHINT_UNLIKELY_HINT;
        BloombergLP::bslstl::StdExceptUtil::throwLengthError(
                        "string<...>::insert<Iter>(pos,i,j): string too long");
    }
    privateInsertRaw(pos, &*first, numChars);
}

template <typename CHAR_TYPE, typename CHAR_TRAITS, typename ALLOCATOR>
template <typename INPUT_ITER>
inline
void basic_string<CHAR_TYPE,CHAR_TRAITS,ALLOCATOR>::privateInsertDispatch(
                                                       const_iterator position,
                                                       INPUT_ITER     first,
                                                       INPUT_ITER     last)
{
    size_type pos = position - cbegin();
    privateReplaceDispatch(pos,
                           size_type(0),
                           first,
                           last,
                           first,
                           BloombergLP::bslmf::Nil());
}

template <typename CHAR_TYPE, typename CHAR_TRAITS, typename ALLOCATOR>
basic_string<CHAR_TYPE,CHAR_TRAITS,ALLOCATOR>&
basic_string<CHAR_TYPE,CHAR_TRAITS,ALLOCATOR>::privateInsertRaw(
                                              size_type        outPosition,
                                              const CHAR_TYPE *characterString,
                                              size_type        numChars)
{
    BSLS_ASSERT_SAFE(outPosition <= length());
    BSLS_ASSERT_SAFE(numChars <= max_size() - length());
    BSLS_ASSERT_SAFE(characterString || 0 == numChars);

    size_type  newLength  = this->d_length + numChars;
    size_type  newStorage = this->d_capacity;
    CHAR_TYPE *newBuffer  = privateReserveRaw(&newStorage,
                                              newLength,
                                              outPosition);

    if (newBuffer) {
        // Source and destination cannot overlap, order of next two copies is
        // arbitrary.  Do it left to right to maintain cache consistency.

        const CHAR_TYPE *tail    = this->dataPtr() + outPosition;
        size_type        tailLen = this->d_length - outPosition;

        CHAR_TRAITS::copy(newBuffer + outPosition, characterString, numChars);
        CHAR_TRAITS::copy(newBuffer + outPosition + numChars, tail, tailLen);
        CHAR_TRAITS::assign(*(newBuffer + newLength), CHAR_TYPE());

        privateDeallocate();

        this->d_start_p  = newBuffer;
        this->d_capacity = newStorage;
    }
    else {
        // Because of possible aliasing, we have to be very careful in which
        // order to move blocks.  If 'characterString' overlaps with tail, or
        // is entirely contained: in the former case, 'characterString' is
        // shifted by 'numChars' (takes 'first' onto 'last'); in the latter,
        // the tail moves in by 'numChars', so cannot overwrite
        // 'characterString'!

        const CHAR_TYPE *first   = characterString;
        const CHAR_TYPE *last    = characterString + numChars;
        CHAR_TYPE       *tail    = this->dataPtr() + outPosition;
        size_type        tailLen = this->d_length - outPosition;
        const CHAR_TYPE *shifted = (tail < first && last <= tail + tailLen)
                                 ? last    // 'first' shifted by 'numChars'
                                 : first;  // 'no shift

        CHAR_TRAITS::move(tail + numChars, tail, tailLen);
        CHAR_TRAITS::move(tail, shifted, numChars);
        CHAR_TRAITS::assign(*(this->dataPtr() + newLength), CHAR_TYPE());
    }

    this->d_length = newLength;
    return *this;
}

template <typename CHAR_TYPE, typename CHAR_TRAITS, typename ALLOCATOR>
basic_string<CHAR_TYPE,CHAR_TRAITS,ALLOCATOR>&
basic_string<CHAR_TYPE,CHAR_TRAITS,ALLOCATOR>::privateReplaceRaw(
                                              size_type        outPosition,
                                              size_type        outNumChars,
                                              const CHAR_TYPE *characterString,
                                              size_type        numChars)
{
    BSLS_ASSERT_SAFE(outPosition <= length());
    BSLS_ASSERT_SAFE(outNumChars <= length());
    BSLS_ASSERT_SAFE(outPosition <= length() - outNumChars);
    BSLS_ASSERT_SAFE(length() - outNumChars <= max_size() - numChars);
    BSLS_ASSERT_SAFE(characterString || 0 == numChars);

    const difference_type displacement =
                          static_cast<difference_type>(numChars - outNumChars);

    size_type  newLength  = this->d_length + displacement;
    size_type  newStorage = this->d_capacity;
    CHAR_TYPE *newBuffer  = privateReserveRaw(&newStorage,
                                              newLength,
                                              outPosition);

    const CHAR_TYPE *tail = this->dataPtr() + outPosition + outNumChars;
    size_type tailLen = this->d_length - outPosition - outNumChars;

    if (newBuffer) {
        // Source and destination cannot overlap, order of next two copies is
        // arbitrary.  Do it left to right to maintain cache consistency.

        CHAR_TRAITS::copy(newBuffer + outPosition, characterString, numChars);
        CHAR_TRAITS::copy(newBuffer + outPosition + numChars, tail, tailLen);
        CHAR_TRAITS::assign(*(newBuffer + newLength), CHAR_TYPE());

        privateDeallocate();

        this->d_start_p  = newBuffer;
        this->d_capacity = newStorage;
        this->d_length = newLength;
        return *this;                                                 // RETURN
    }

    // Because of possible aliasing, we have to be very careful in which order
    // to move blocks.  There are up to three blocks if 'characterString'
    // overlaps with the tail.

    CHAR_TYPE       *dest  = this->dataPtr() + outPosition;
    const CHAR_TYPE *first = characterString;
    const CHAR_TYPE *last  = characterString + numChars;

    if (tail < last && last <= tail + tailLen) {
        // Either 'characterString' overlaps with tail, or is entirely
        // contained.

        if (first < tail) {
            // Not entirely contained: break '[first, last)' at 'tail', and
            // move it in two steps, the second shifted but not the first.

            size_type prefix = tail - first, suffix = last - tail;
            if (outNumChars < numChars) {
                CHAR_TRAITS::move(dest + numChars, tail, tailLen);
                CHAR_TRAITS::move(dest, first, prefix);
            }
            else {
                CHAR_TRAITS::move(dest, first, prefix);
                CHAR_TRAITS::move(dest + numChars, tail, tailLen);
            }
            CHAR_TRAITS::move(dest + prefix,
                              last - suffix + displacement,
                              suffix);
        }
        else {
            // Entirely contained: copy 'tail' first, and copy '[first, last)'
            // shifted by 'displacement'.

            CHAR_TRAITS::move(dest + numChars, tail, tailLen);
            CHAR_TRAITS::copy(dest, first + displacement, numChars);
        }
    }
    else {
        // Note: no aliasing in tail.

        if (outNumChars < numChars) {
            CHAR_TRAITS::move(dest + numChars, tail, tailLen);
            CHAR_TRAITS::move(dest, characterString, numChars);
        }
        else {
            CHAR_TRAITS::move(dest, characterString, numChars);
            CHAR_TRAITS::move(dest + numChars, tail, tailLen);
        }
    }
    CHAR_TRAITS::assign(*(this->dataPtr() + newLength), CHAR_TYPE());
    this->d_length = newLength;
    return *this;
}

template <typename CHAR_TYPE, typename CHAR_TRAITS, typename ALLOCATOR>
basic_string<CHAR_TYPE,CHAR_TRAITS,ALLOCATOR>&
basic_string<CHAR_TYPE,CHAR_TRAITS,ALLOCATOR>::privateReplaceRaw(
                                                         size_type outPosition,
                                                         size_type outNumChars,
                                                         size_type numChars,
                                                         CHAR_TYPE character)
{
    BSLS_ASSERT_SAFE(outPosition <= length());
    BSLS_ASSERT_SAFE(outNumChars <= length());
    BSLS_ASSERT_SAFE(outPosition <= length() - outNumChars);
    BSLS_ASSERT_SAFE(length() <= max_size() - numChars);

    size_type  newLength  = this->d_length - outNumChars + numChars;
    size_type  newStorage = this->d_capacity;
    CHAR_TYPE *newBuffer  = privateReserveRaw(&newStorage,
                                              newLength,
                                              outPosition);

    const CHAR_TYPE *tail = this->dataPtr() + outPosition + outNumChars;
    size_type tailLen = this->d_length - outPosition - outNumChars;

    if (newBuffer) {
        CHAR_TYPE *dest = newBuffer + outPosition;

        CHAR_TRAITS::assign(dest, numChars, character);
        CHAR_TRAITS::copy(dest + numChars, tail, tailLen);
        CHAR_TRAITS::assign(*(newBuffer + newLength), CHAR_TYPE());

        privateDeallocate();

        this->d_start_p  = newBuffer;
        this->d_capacity = newStorage;
    }
    else {
        CHAR_TYPE *dest = this->dataPtr() + outPosition;

        CHAR_TRAITS::move(dest + numChars, tail, tailLen);
        CHAR_TRAITS::assign(dest, numChars, character);
        CHAR_TRAITS::assign(*(this->dataPtr() + newLength), CHAR_TYPE());
    }

    this->d_length = newLength;
    return *this;
}

template <typename CHAR_TYPE, typename CHAR_TRAITS, typename ALLOCATOR>
template <typename INPUT_ITER>
inline
basic_string<CHAR_TYPE,CHAR_TRAITS,ALLOCATOR>&
basic_string<CHAR_TYPE,CHAR_TRAITS,ALLOCATOR>::privateReplaceDispatch(
                              size_type                               position,
                              size_type                               numChars,
                              INPUT_ITER                              first,
                              INPUT_ITER                              last,
                              BloombergLP::bslmf::MatchArithmeticType ,
                              BloombergLP::bslmf::Nil                 )
{
    return replace(position, numChars, (size_type)first, (CHAR_TYPE)last);
}

template <typename CHAR_TYPE, typename CHAR_TRAITS, typename ALLOCATOR>
template <typename INPUT_ITER>
inline
basic_string<CHAR_TYPE,CHAR_TRAITS,ALLOCATOR>&
basic_string<CHAR_TYPE,CHAR_TRAITS,ALLOCATOR>::privateReplaceDispatch(
                                     size_type                        position,
                                     size_type                        numChars,
                                     INPUT_ITER                       first,
                                     INPUT_ITER                       last,
                                     BloombergLP::bslmf::MatchAnyType ,
                                     BloombergLP::bslmf::MatchAnyType )
{
    typename iterator_traits<INPUT_ITER>::iterator_category tag;
    return privateReplace(position, numChars, first, last, tag);
}

template <typename CHAR_TYPE, typename CHAR_TRAITS, typename ALLOCATOR>
template <typename INPUT_ITER>
basic_string<CHAR_TYPE,CHAR_TRAITS,ALLOCATOR>&
basic_string<CHAR_TYPE,CHAR_TRAITS,ALLOCATOR>::privateReplace(
                                                       size_type  outPosition,
                                                       size_type  outNumChars,
                                                       INPUT_ITER first,
                                                       INPUT_ITER last,
                                                       std::input_iterator_tag)
{
    if (BSLS_PERFORMANCEHINT_PREDICT_UNLIKELY(length() < outPosition)) {
        BSLS_PERFORMANCEHINT_UNLIKELY_HINT;
        BloombergLP::bslstl::StdExceptUtil::throwOutOfRange(
                 "string<...>::replace<InputIter>(pos,i,j): invalid position");
    }
    basic_string temp(this->get_allocator());
    for (; first != last; ++first) {
        temp.push_back(*first);
    }
    if (outPosition == 0 && length() <= outNumChars) {
        // Note: can potentially shrink the capacity, hence the reserve.

        temp.privateReserveRaw(capacity());
        privateBase().swap(temp.privateBase());
        return *this;                                                 // RETURN
    }
    return privateReplaceRaw(outPosition,
                             outNumChars,
                             temp.data(),
                             temp.length());
}

template <typename CHAR_TYPE, typename CHAR_TRAITS, typename ALLOCATOR>
template <typename INPUT_ITER>
basic_string<CHAR_TYPE,CHAR_TRAITS,ALLOCATOR>&
basic_string<CHAR_TYPE,CHAR_TRAITS,ALLOCATOR>::privateReplace(
                                                     size_type  outPosition,
                                                     size_type  outNumChars,
                                                     INPUT_ITER first,
                                                     INPUT_ITER last,
                                                     std::forward_iterator_tag)
{
    if (BSLS_PERFORMANCEHINT_PREDICT_UNLIKELY(length() < outPosition)) {
        BSLS_PERFORMANCEHINT_UNLIKELY_HINT;
        BloombergLP::bslstl::StdExceptUtil::throwOutOfRange(
                      "string<...>::replace<Iter>(pos,i,j): invalid position");
    }
    size_type numChars = bsl::distance(first, last);

    if (BSLS_PERFORMANCEHINT_PREDICT_UNLIKELY(
                           max_size() - (length() - outPosition) < numChars)) {
        BSLS_PERFORMANCEHINT_UNLIKELY_HINT;
        BloombergLP::bslstl::StdExceptUtil::throwLengthError(
                     "string<...>::replace<Iter>(pos,n,i,j): string too long");
    }

    // Create a temp string because the 'first'/'last' iterator pair can alias
    // the current string; not using ctor with two iterators because it
    // recurses back here.
    basic_string temp(numChars, CHAR_TYPE());

    for (size_type pos = 0; pos != numChars; ++first, ++pos) {
        temp[pos] = *first;
    }

    return privateReplaceRaw(outPosition,
                             outNumChars,
                             temp.data(),
                             temp.length());
}

template <typename CHAR_TYPE, typename CHAR_TRAITS, typename ALLOCATOR>
basic_string<CHAR_TYPE,CHAR_TRAITS,ALLOCATOR>&
basic_string<CHAR_TYPE,CHAR_TRAITS,ALLOCATOR>::privateReplace(
                                                    size_type      outPosition,
                                                    size_type      outNumChars,
                                                    const_iterator first,
                                                    const_iterator last,
                                                    std::forward_iterator_tag)
{
    BSLS_ASSERT_SAFE(first <= last);

    if (BSLS_PERFORMANCEHINT_PREDICT_UNLIKELY(length() < outPosition)) {
        BSLS_PERFORMANCEHINT_UNLIKELY_HINT;
        BloombergLP::bslstl::StdExceptUtil::throwOutOfRange(
                      "string<...>::replace<Iter>(pos,i,j): invalid position");
    }
    size_type numChars = bsl::distance(first, last);

    if (BSLS_PERFORMANCEHINT_PREDICT_UNLIKELY(
                           max_size() - (length() - outPosition) < numChars)) {
        BSLS_PERFORMANCEHINT_UNLIKELY_HINT;
        BloombergLP::bslstl::StdExceptUtil::throwLengthError(
                     "string<...>::replace<Iter>(pos,n,i,j): string too long");
    }

    return privateReplaceRaw(outPosition, outNumChars, &*first, numChars);
}

template <typename CHAR_TYPE, typename CHAR_TRAITS, typename ALLOCATOR>
basic_string<CHAR_TYPE,CHAR_TRAITS,ALLOCATOR>&
basic_string<CHAR_TYPE,CHAR_TRAITS,ALLOCATOR>::privateReplace(
                                                    size_type      outPosition,
                                                    size_type      outNumChars,
                                                    iterator       first,
                                                    iterator       last,
                                                    std::forward_iterator_tag)
{
    BSLS_ASSERT_SAFE(first <= last);

    return privateReplace(outPosition,
                          outNumChars,
                          const_iterator(first),
                          const_iterator(last),
                          std::forward_iterator_tag());
}

template <typename CHAR_TYPE, typename CHAR_TRAITS, typename ALLOCATOR>
void basic_string<CHAR_TYPE,CHAR_TRAITS,ALLOCATOR>::privateReserveRaw(
                                                         size_type newCapacity)
{
    BSLS_ASSERT_SAFE(newCapacity <= max_size());

    if (this->d_capacity < newCapacity) {
        size_type newStorage = this->computeNewCapacity(newCapacity,
                                                        this->d_capacity,
                                                        max_size());
        CHAR_TYPE *newBuffer = privateAllocate(newStorage);

        CHAR_TRAITS::copy(newBuffer, this->dataPtr(), this->d_length + 1);

        privateDeallocate();

        this->d_start_p  = newBuffer;
        this->d_capacity = newStorage;
    }
}

template <typename CHAR_TYPE, typename CHAR_TRAITS, typename ALLOCATOR>
CHAR_TYPE *
basic_string<CHAR_TYPE,CHAR_TRAITS,ALLOCATOR>::privateReserveRaw(
                                                        size_type *storage,
                                                        size_type  newCapacity,
                                                        size_type  numChars)
{
    BSLS_ASSERT_SAFE(numChars <= length());
    BSLS_ASSERT_SAFE(newCapacity <= max_size());
    BSLS_ASSERT_SAFE(storage != 0);

    if (*storage >= newCapacity) {
        return 0;                                                     // RETURN
    }

    *storage = this->computeNewCapacity(newCapacity,
                                        *storage,
                                        max_size());

    CHAR_TYPE *newBuffer = privateAllocate(*storage);

    CHAR_TRAITS::copy(newBuffer, this->dataPtr(), numChars);
    return newBuffer;
}

template <typename CHAR_TYPE, typename CHAR_TRAITS, typename ALLOCATOR>
basic_string<CHAR_TYPE,CHAR_TRAITS,ALLOCATOR>&
basic_string<CHAR_TYPE,CHAR_TRAITS,ALLOCATOR>::privateResizeRaw(
                                                           size_type newLength,
                                                           CHAR_TYPE character)
{
    BSLS_ASSERT_SAFE(newLength <= max_size());

    privateReserveRaw(newLength);

    if (newLength > this->d_length) {
        CHAR_TRAITS::assign(this->dataPtr() + this->d_length,
                            newLength - this->d_length,
                            character);
    }
    this->d_length = newLength;
    CHAR_TRAITS::assign(*(this->dataPtr() + this->d_length), CHAR_TYPE());
    return *this;
}

// PRIVATE ACCESSORS
template <typename CHAR_TYPE, typename CHAR_TRAITS, typename ALLOCATOR>
int basic_string<CHAR_TYPE,CHAR_TRAITS,ALLOCATOR>::privateCompareRaw(
                                          size_type        lhsPosition,
                                          size_type        lhsNumChars,
                                          const CHAR_TYPE *other,
                                          size_type        otherNumChars) const
{
    BSLS_ASSERT_SAFE(lhsPosition <= length());
    BSLS_ASSERT_SAFE(lhsNumChars <= length());
    BSLS_ASSERT_SAFE(lhsPosition <= length() - lhsNumChars);
    BSLS_ASSERT_SAFE(other);

    size_type numChars = lhsNumChars < otherNumChars ? lhsNumChars
                                                     : otherNumChars;
    int cmpResult = CHAR_TRAITS::compare(this->dataPtr() + lhsPosition,
                                         other,
                                         numChars);
    if (cmpResult) {
        return cmpResult;                                             // RETURN
    }
    if (lhsNumChars < otherNumChars) {
        return -1;                                                    // RETURN
    }
    if (lhsNumChars > otherNumChars) {
        return 1;                                                     // RETURN
    }
    return 0;
}

// CREATORS

                // *** 21.3.2 construct/copy/destroy: ***

template <typename CHAR_TYPE, typename CHAR_TRAITS, typename ALLOCATOR>
inline
basic_string<CHAR_TYPE,CHAR_TRAITS,ALLOCATOR>::basic_string(
                                                    const ALLOCATOR& allocator)
: Imp()
, BloombergLP::bslalg::ContainerBase<allocator_type>(allocator)
{
    CHAR_TRAITS::assign(*begin(), CHAR_TYPE());
}

template <typename CHAR_TYPE, typename CHAR_TRAITS, typename ALLOCATOR>
basic_string<CHAR_TYPE,CHAR_TRAITS,ALLOCATOR>::basic_string(
                                                  const basic_string& original)
: Imp(original)
, BloombergLP::bslalg::ContainerBase<allocator_type>(ALLOCATOR())
{
    if (!this->isShortString()) {
        // Copy long string to either short or long.
        privateCopy(original);
    }
}

template <typename CHAR_TYPE, typename CHAR_TRAITS, typename ALLOCATOR>
basic_string<CHAR_TYPE,CHAR_TRAITS,ALLOCATOR>::basic_string(
                                                 const basic_string& original,
                                                 const ALLOCATOR&    allocator)
: Imp(original)
, BloombergLP::bslalg::ContainerBase<allocator_type>(allocator)
{
    if (!this->isShortString()) {
        // Copy long string to either short or long.
        privateCopy(original);
    }
}

template <typename CHAR_TYPE, typename CHAR_TRAITS, typename ALLOCATOR>
basic_string<CHAR_TYPE,CHAR_TRAITS,ALLOCATOR>::basic_string(
                                                 const basic_string& original,
                                                 size_type           position,
                                                 size_type           numChars,
                                                 const ALLOCATOR&    allocator)
: Imp()
, BloombergLP::bslalg::ContainerBase<allocator_type>(allocator)
{
    assign(original, position, numChars);
}

template <typename CHAR_TYPE, typename CHAR_TRAITS, typename ALLOCATOR>
basic_string<CHAR_TYPE,CHAR_TRAITS,ALLOCATOR>::basic_string(
                                             const CHAR_TYPE  *characterString,
                                             const ALLOCATOR&  allocator)
: Imp()
, BloombergLP::bslalg::ContainerBase<allocator_type>(allocator)
{
    BSLS_ASSERT_SAFE(characterString);

    assign(characterString);
}

template <typename CHAR_TYPE, typename CHAR_TRAITS, typename ALLOCATOR>
basic_string<CHAR_TYPE,CHAR_TRAITS,ALLOCATOR>::basic_string(
                                             const CHAR_TYPE  *characterString,
                                             size_type         numChars,
                                             const ALLOCATOR&  allocator)
: Imp()
, BloombergLP::bslalg::ContainerBase<allocator_type>(allocator)
{
    BSLS_ASSERT_SAFE(characterString || 0 == numChars);

    assign(characterString, numChars);
}

template <typename CHAR_TYPE, typename CHAR_TRAITS, typename ALLOCATOR>
basic_string<CHAR_TYPE,CHAR_TRAITS,ALLOCATOR>::basic_string(
                                                   size_type         numChars,
                                                   CHAR_TYPE         character,
                                                   const ALLOCATOR&  allocator)
: Imp()
, BloombergLP::bslalg::ContainerBase<allocator_type>(allocator)
{
    assign(numChars, character);
}

template <typename CHAR_TYPE, typename CHAR_TRAITS, typename ALLOCATOR>
template <typename INPUT_ITER>
inline
basic_string<CHAR_TYPE,CHAR_TRAITS,ALLOCATOR>::basic_string(
                                                    INPUT_ITER       first,
                                                    INPUT_ITER       last,
                                                    const ALLOCATOR& allocator)
: Imp()
, BloombergLP::bslalg::ContainerBase<allocator_type>(allocator)
{
    privateInitDispatch(first, last);
}

template <typename CHAR_TYPE, typename CHAR_TRAITS, typename ALLOCATOR>
template <typename ALLOC2>
basic_string<CHAR_TYPE,CHAR_TRAITS,ALLOCATOR>::basic_string(
       const native_std::basic_string<CHAR_TYPE,CHAR_TRAITS,ALLOC2>& original,
       const ALLOCATOR&                                              allocator)
: Imp()
, BloombergLP::bslalg::ContainerBase<allocator_type>(allocator)
{
    this->assign(original.data(), original.length());
}

template <typename CHAR_TYPE, typename CHAR_TRAITS, typename ALLOCATOR>
inline
basic_string<CHAR_TYPE,CHAR_TRAITS,ALLOCATOR>::basic_string(
                const BloombergLP::bslstl::StringRefData<CHAR_TYPE>& strRef,
                const ALLOCATOR&                                     allocator)
: Imp()
, BloombergLP::bslalg::ContainerBase<allocator_type>(allocator)
{
    assign(strRef.begin(), strRef.end());
}

template <typename CHAR_TYPE, typename CHAR_TRAITS, typename ALLOCATOR>
basic_string<CHAR_TYPE,CHAR_TRAITS,ALLOCATOR>::~basic_string()
{
    // perform a validity check
    BSLS_ASSERT((*this)[this->d_length] == CHAR_TYPE());
    BSLS_ASSERT(capacity() >= length());

    privateDeallocate();
    this->d_length = npos;  // invalid length
}

// MANIPULATORS

                // *** 21.3.2 construct/copy/destroy: ***

template <typename CHAR_TYPE, typename CHAR_TRAITS, typename ALLOCATOR>
basic_string<CHAR_TYPE,CHAR_TRAITS,ALLOCATOR>&
basic_string<CHAR_TYPE,CHAR_TRAITS,ALLOCATOR>::operator=(
                                                       const basic_string& rhs)
{
    return assign(rhs, size_type(0), npos);
}

template <typename CHAR_TYPE, typename CHAR_TRAITS, typename ALLOCATOR>
basic_string<CHAR_TYPE,CHAR_TRAITS,ALLOCATOR>&
basic_string<CHAR_TYPE,CHAR_TRAITS,ALLOCATOR>::operator=(const CHAR_TYPE *rhs)
{
    BSLS_ASSERT_SAFE(rhs);

    return assign(rhs);
}

template <typename CHAR_TYPE, typename CHAR_TRAITS, typename ALLOCATOR>
basic_string<CHAR_TYPE,CHAR_TRAITS,ALLOCATOR>&
basic_string<CHAR_TYPE,CHAR_TRAITS,ALLOCATOR>::operator=(CHAR_TYPE character)
{
    return assign(1, character);
}

                      // *** 21.3.4 capacity: ***

template <typename CHAR_TYPE, typename CHAR_TRAITS, typename ALLOCATOR>
void basic_string<CHAR_TYPE,CHAR_TRAITS,ALLOCATOR>::resize(size_type newLength,
                                                           CHAR_TYPE character)
{
    if (BSLS_PERFORMANCEHINT_PREDICT_UNLIKELY(newLength > max_size())) {
        BSLS_PERFORMANCEHINT_UNLIKELY_HINT;
        BloombergLP::bslstl::StdExceptUtil::throwLengthError(
                                  "string<...>::resize(n,c): string too long");
    }
    privateResizeRaw(newLength, character);
}

template <typename CHAR_TYPE, typename CHAR_TRAITS, typename ALLOCATOR>
void basic_string<CHAR_TYPE,CHAR_TRAITS,ALLOCATOR>::resize(size_type newLength)
{
    if (BSLS_PERFORMANCEHINT_PREDICT_UNLIKELY(newLength > max_size())) {
        BSLS_PERFORMANCEHINT_UNLIKELY_HINT;
        BloombergLP::bslstl::StdExceptUtil::throwLengthError(
                                    "string<...>::resize(n): string too long");
    }
    privateResizeRaw(newLength, CHAR_TYPE());
}

template <typename CHAR_TYPE, typename CHAR_TRAITS, typename ALLOCATOR>
void basic_string<CHAR_TYPE,CHAR_TRAITS,ALLOCATOR>::reserve(
                                                         size_type newCapacity)
{
    if (BSLS_PERFORMANCEHINT_PREDICT_UNLIKELY(newCapacity > max_size())) {
        BSLS_PERFORMANCEHINT_UNLIKELY_HINT;
        BloombergLP::bslstl::StdExceptUtil::throwLengthError(
                                   "string<...>::reserve(n): string too long");
    }
    privateReserveRaw(newCapacity);
}

template <typename CHAR_TYPE, typename CHAR_TRAITS, typename ALLOCATOR>
void basic_string<CHAR_TYPE,CHAR_TRAITS,ALLOCATOR>::clear()
{
    // Note: Stlport and Dinkumware do not deallocate the allocated buffer in
    // long string representation, ApacheSTL does.

    privateClear(Imp::BASIC_STRING_DEALLOCATE_IN_CLEAR);
}

                      // *** 21.3.3 iterators: ***

template <typename CHAR_TYPE, typename CHAR_TRAITS, typename ALLOCATOR>
inline
typename basic_string<CHAR_TYPE,CHAR_TRAITS,ALLOCATOR>::iterator
basic_string<CHAR_TYPE,CHAR_TRAITS,ALLOCATOR>::begin()
{
    return this->dataPtr();
}

template <typename CHAR_TYPE, typename CHAR_TRAITS, typename ALLOCATOR>
inline
typename basic_string<CHAR_TYPE,CHAR_TRAITS,ALLOCATOR>::iterator
basic_string<CHAR_TYPE,CHAR_TRAITS,ALLOCATOR>::end()
{
    return begin() + this->d_length;
}

template <typename CHAR_TYPE, typename CHAR_TRAITS, typename ALLOCATOR>
inline
typename basic_string<CHAR_TYPE,CHAR_TRAITS,ALLOCATOR>::reverse_iterator
basic_string<CHAR_TYPE,CHAR_TRAITS,ALLOCATOR>::rbegin()
{
    return reverse_iterator(end());
}

template <typename CHAR_TYPE, typename CHAR_TRAITS, typename ALLOCATOR>
inline
typename basic_string<CHAR_TYPE,CHAR_TRAITS,ALLOCATOR>::reverse_iterator
basic_string<CHAR_TYPE,CHAR_TRAITS,ALLOCATOR>::rend()
{
    return reverse_iterator(begin());
}

                   // *** 21.3.5 element access: ***

template <typename CHAR_TYPE, typename CHAR_TRAITS, typename ALLOCATOR>
inline
typename basic_string<CHAR_TYPE,CHAR_TRAITS,ALLOCATOR>::reference
basic_string<CHAR_TYPE,CHAR_TRAITS,ALLOCATOR>::operator[](size_type position)
{
    BSLS_ASSERT_SAFE(position <= length());

    return *(begin() + position);
}

template <typename CHAR_TYPE, typename CHAR_TRAITS, typename ALLOCATOR>
typename basic_string<CHAR_TYPE,CHAR_TRAITS,ALLOCATOR>::reference
basic_string<CHAR_TYPE,CHAR_TRAITS,ALLOCATOR>::at(size_type position)
{
    // Note: deliberately not inline, because 1) this is not a very widely used
    // function, and 2) it is very convenient to have at least one non-inlined
    // element accessor for debugging.

    if (BSLS_PERFORMANCEHINT_PREDICT_UNLIKELY(position >= length())) {
        BSLS_PERFORMANCEHINT_UNLIKELY_HINT;
        BloombergLP::bslstl::StdExceptUtil::throwOutOfRange(
                                       "string<...>::at(n): invalid position");
    }
    return *(begin() + position);
}

template <typename CHAR_TYPE, typename CHAR_TRAITS, typename ALLOCATOR>
inline
typename basic_string<CHAR_TYPE,CHAR_TRAITS,ALLOCATOR>::reference
basic_string<CHAR_TYPE,CHAR_TRAITS,ALLOCATOR>::front()
{
    BSLS_ASSERT_SAFE(!empty());

    return *begin();
}

template <typename CHAR_TYPE, typename CHAR_TRAITS, typename ALLOCATOR>
inline
typename basic_string<CHAR_TYPE,CHAR_TRAITS,ALLOCATOR>::reference
basic_string<CHAR_TYPE,CHAR_TRAITS,ALLOCATOR>::back()
{
    BSLS_ASSERT_SAFE(!empty());

    return *(begin() + length() - 1);
}

template <typename CHAR_TYPE, typename CHAR_TRAITS, typename ALLOCATOR>
template <typename ALLOC2>
inline
basic_string<CHAR_TYPE,CHAR_TRAITS,ALLOCATOR>::
    operator native_std::basic_string<CHAR_TYPE,CHAR_TRAITS,ALLOC2>() const
{
    native_std::basic_string<CHAR_TYPE,CHAR_TRAITS,ALLOC2> result;
    result.assign(data(), length());
    return result;
}

                     // *** 21.3.6 modifiers: ***

template <typename CHAR_TYPE, typename CHAR_TRAITS, typename ALLOCATOR>
basic_string<CHAR_TYPE,CHAR_TRAITS,ALLOCATOR>&
basic_string<CHAR_TYPE,CHAR_TRAITS,ALLOCATOR>::operator+=(
                                                    const basic_string& string)
{
    return append(string);
}

template <typename CHAR_TYPE, typename CHAR_TRAITS, typename ALLOCATOR>
basic_string<CHAR_TYPE,CHAR_TRAITS,ALLOCATOR>&
basic_string<CHAR_TYPE,CHAR_TRAITS,ALLOCATOR>::operator+=(
                                                       const CHAR_TYPE *string)
{
    BSLS_ASSERT_SAFE(string);

    return append(string);
}

template <typename CHAR_TYPE, typename CHAR_TRAITS, typename ALLOCATOR>
basic_string<CHAR_TYPE,CHAR_TRAITS,ALLOCATOR>&
basic_string<CHAR_TYPE,CHAR_TRAITS,ALLOCATOR>::operator+=(CHAR_TYPE character)
{
    push_back(character);
    return *this;
}

template <typename CHAR_TYPE, typename CHAR_TRAITS, typename ALLOCATOR>
basic_string<CHAR_TYPE,CHAR_TRAITS,ALLOCATOR>&
basic_string<CHAR_TYPE,CHAR_TRAITS,ALLOCATOR>::append(
                                                   const basic_string&  string)
{
    return append(string, size_type(0), npos);
}

template <typename CHAR_TYPE, typename CHAR_TRAITS, typename ALLOCATOR>
basic_string<CHAR_TYPE,CHAR_TRAITS,ALLOCATOR>&
basic_string<CHAR_TYPE,CHAR_TRAITS,ALLOCATOR>::append(
                                                  const basic_string& string,
                                                  size_type           position,
                                                  size_type           numChars)
{
    if (BSLS_PERFORMANCEHINT_PREDICT_UNLIKELY(position > string.length())) {
        BSLS_PERFORMANCEHINT_UNLIKELY_HINT;
        BloombergLP::bslstl::StdExceptUtil::throwOutOfRange(
                 "string<...>::append(string const&,pos,n): invalid position");
    }
    if (numChars > string.length() - position) {
        numChars = string.length() - position;
    }
    if (BSLS_PERFORMANCEHINT_PREDICT_UNLIKELY(
                                           numChars > max_size() - length())) {
        BSLS_PERFORMANCEHINT_UNLIKELY_HINT;
        BloombergLP::bslstl::StdExceptUtil::throwLengthError(
                     "string<...>::append(string const&...): string too long");
    }
    return privateAppendRaw(string.data() + position, numChars);
}

template <typename CHAR_TYPE, typename CHAR_TRAITS, typename ALLOCATOR>
basic_string<CHAR_TYPE,CHAR_TRAITS,ALLOCATOR>&
basic_string<CHAR_TYPE,CHAR_TRAITS,ALLOCATOR>::append(
                                              const CHAR_TYPE *characterString,
                                              size_type        numChars)
{
    BSLS_ASSERT_SAFE(characterString || 0 == numChars);

    if (BSLS_PERFORMANCEHINT_PREDICT_UNLIKELY(
                                           numChars > max_size() - length())) {
        BSLS_PERFORMANCEHINT_UNLIKELY_HINT;
        BloombergLP::bslstl::StdExceptUtil::throwLengthError(
                             "string<...>::append(char*...): string too long");
    }
    return privateAppendRaw(characterString, numChars);
}

template <typename CHAR_TYPE, typename CHAR_TRAITS, typename ALLOCATOR>
basic_string<CHAR_TYPE,CHAR_TRAITS,ALLOCATOR>&
basic_string<CHAR_TYPE,CHAR_TRAITS,ALLOCATOR>::append(
                                              const CHAR_TYPE *characterString)
{
    BSLS_ASSERT_SAFE(characterString);

    return append(characterString, CHAR_TRAITS::length(characterString));
}

template <typename CHAR_TYPE, typename CHAR_TRAITS, typename ALLOCATOR>
basic_string<CHAR_TYPE,CHAR_TRAITS,ALLOCATOR>&
basic_string<CHAR_TYPE,CHAR_TRAITS,ALLOCATOR>::append(size_type numChars,
                                                      CHAR_TYPE character)
{
    if (BSLS_PERFORMANCEHINT_PREDICT_UNLIKELY(
                                     numChars > max_size() - this->d_length)) {
        BSLS_PERFORMANCEHINT_UNLIKELY_HINT;
        BloombergLP::bslstl::StdExceptUtil::throwLengthError(
                                  "string<...>::append(n,c): string too long");
    }
    return privateResizeRaw(length() + numChars, character);
}

template <typename CHAR_TYPE, typename CHAR_TRAITS, typename ALLOCATOR>
template <typename INPUT_ITER>
inline
basic_string<CHAR_TYPE,CHAR_TRAITS,ALLOCATOR>&
basic_string<CHAR_TYPE,CHAR_TRAITS,ALLOCATOR>::append(INPUT_ITER first,
                                                      INPUT_ITER last)
{
    return privateAppendDispatch(first, last);
}

template <typename CHAR_TYPE, typename CHAR_TRAITS, typename ALLOCATOR>
void basic_string<CHAR_TYPE,CHAR_TRAITS,ALLOCATOR>::push_back(
                                                           CHAR_TYPE character)
{
    if (BSLS_PERFORMANCEHINT_PREDICT_UNLIKELY(length() >= max_size())) {
        BSLS_PERFORMANCEHINT_UNLIKELY_HINT;
        BloombergLP::bslstl::StdExceptUtil::throwLengthError(
                              "string<...>::push_back(char): string too long");
    }
    if (length() + 1 > capacity()) {
        privateReserveRaw(length() + 1);
    }
    CHAR_TRAITS::assign(*(begin() + length()), character);
    ++this->d_length;
    CHAR_TRAITS::assign(*(begin() + length()), CHAR_TYPE());
}

template <typename CHAR_TYPE, typename CHAR_TRAITS, typename ALLOCATOR>
basic_string<CHAR_TYPE,CHAR_TRAITS,ALLOCATOR>&
basic_string<CHAR_TYPE,CHAR_TRAITS,ALLOCATOR>::assign(
                                                    const basic_string& string)
{
    return assign(string, size_type(0), npos);
}

template <typename CHAR_TYPE, typename CHAR_TRAITS, typename ALLOCATOR>
basic_string<CHAR_TYPE,CHAR_TRAITS,ALLOCATOR>&
basic_string<CHAR_TYPE,CHAR_TRAITS,ALLOCATOR>::assign(
                                                  const basic_string& string,
                                                  size_type           position,
                                                  size_type           numChars)
{
    if (BSLS_PERFORMANCEHINT_PREDICT_UNLIKELY(position > string.length())) {
        BSLS_PERFORMANCEHINT_UNLIKELY_HINT;
        BloombergLP::bslstl::StdExceptUtil::throwOutOfRange(
                 "string<...>::assign(string const&,pos,n): invalid position");
    }
    if (numChars > string.length() - position) {
        numChars = string.length() - position;
    }
    if (BSLS_PERFORMANCEHINT_PREDICT_UNLIKELY(numChars > max_size())) {
        BSLS_PERFORMANCEHINT_UNLIKELY_HINT;
        BloombergLP::bslstl::StdExceptUtil::throwLengthError(
                     "string<...>::assign(string const&...): string too long");
    }

    return privateAssign(string.data() + position, numChars);
}

template <typename CHAR_TYPE, typename CHAR_TRAITS, typename ALLOCATOR>
basic_string<CHAR_TYPE,CHAR_TRAITS,ALLOCATOR>&
basic_string<CHAR_TYPE,CHAR_TRAITS,ALLOCATOR>::assign(
                                              const CHAR_TYPE *characterString)
{
    BSLS_ASSERT_SAFE(characterString);

    return assign(characterString, CHAR_TRAITS::length(characterString));
}

template <typename CHAR_TYPE, typename CHAR_TRAITS, typename ALLOCATOR>
basic_string<CHAR_TYPE,CHAR_TRAITS,ALLOCATOR>&
basic_string<CHAR_TYPE,CHAR_TRAITS,ALLOCATOR>::assign(
                                              const CHAR_TYPE *characterString,
                                              size_type        numChars)
{
    BSLS_ASSERT_SAFE(characterString || 0 == numChars);

    if (BSLS_PERFORMANCEHINT_PREDICT_UNLIKELY(numChars > max_size())) {
        BSLS_PERFORMANCEHINT_UNLIKELY_HINT;
        BloombergLP::bslstl::StdExceptUtil::throwLengthError(
                             "string<...>::assign(char*...): string too long");
    }

    return privateAssign(characterString, numChars);
}

template <typename CHAR_TYPE, typename CHAR_TRAITS, typename ALLOCATOR>
basic_string<CHAR_TYPE,CHAR_TRAITS,ALLOCATOR>&
basic_string<CHAR_TYPE,CHAR_TRAITS,ALLOCATOR>::assign(size_type numChars,
                                                      CHAR_TYPE character)
{
    if (BSLS_PERFORMANCEHINT_PREDICT_UNLIKELY(numChars > max_size())) {
        BSLS_PERFORMANCEHINT_UNLIKELY_HINT;
        BloombergLP::bslstl::StdExceptUtil::throwLengthError(
                                  "string<...>::assign(n,c): string too long");
    }

    return privateAssign(numChars, character);
}

template <typename CHAR_TYPE, typename CHAR_TRAITS, typename ALLOCATOR>
template <typename INPUT_ITER>
inline
basic_string<CHAR_TYPE,CHAR_TRAITS,ALLOCATOR>&
basic_string<CHAR_TYPE,CHAR_TRAITS,ALLOCATOR>::assign(INPUT_ITER first,
                                                      INPUT_ITER last)
{
    basic_string(first, last, get_allocator()).swap(*this);
    return *this;
}

template <typename CHAR_TYPE, typename CHAR_TRAITS, typename ALLOCATOR>
basic_string<CHAR_TYPE,CHAR_TRAITS,ALLOCATOR>&
basic_string<CHAR_TYPE,CHAR_TRAITS,ALLOCATOR>::insert(
                                                  size_type           position,
                                                  const basic_string& string)
{
    return insert(position, string, size_type(0), npos);
}

template <typename CHAR_TYPE, typename CHAR_TRAITS, typename ALLOCATOR>
basic_string<CHAR_TYPE,CHAR_TRAITS,ALLOCATOR>&
basic_string<CHAR_TYPE,CHAR_TRAITS,ALLOCATOR>::insert(
                                              size_type            outPosition,
                                              const basic_string&  string,
                                              size_type            position,
                                              size_type            numChars)
{
    if (BSLS_PERFORMANCEHINT_PREDICT_UNLIKELY(outPosition > length())
     || BSLS_PERFORMANCEHINT_PREDICT_UNLIKELY(position > string.length())) {
        BSLS_PERFORMANCEHINT_UNLIKELY_HINT;
        BloombergLP::bslstl::StdExceptUtil::throwOutOfRange(
                "string<...>::insert(pos,string const&...): invalid position");
    }
    if (numChars > string.length() - position) {
        numChars = string.length() - position;
    }
    if (BSLS_PERFORMANCEHINT_PREDICT_UNLIKELY(
                                           numChars > max_size() - length())) {
        BSLS_PERFORMANCEHINT_UNLIKELY_HINT;
        BloombergLP::bslstl::StdExceptUtil::throwLengthError(
                     "string<...>::insert(string const&...): string too long");
    }
    return privateInsertRaw(outPosition, string.data() + position, numChars);
}

template <typename CHAR_TYPE, typename CHAR_TRAITS, typename ALLOCATOR>
basic_string<CHAR_TYPE,CHAR_TRAITS,ALLOCATOR>&
basic_string<CHAR_TYPE,CHAR_TRAITS,ALLOCATOR>::insert(
                                              size_type        position,
                                              const CHAR_TYPE *characterString,
                                              size_type        numChars)
{
    BSLS_ASSERT_SAFE(characterString || 0 == numChars);

    if (BSLS_PERFORMANCEHINT_PREDICT_UNLIKELY(position > length())) {
        BSLS_PERFORMANCEHINT_UNLIKELY_HINT;
        BloombergLP::bslstl::StdExceptUtil::throwOutOfRange(
                        "string<...>::insert(pos,char*...): invalid position");
    }
    if (BSLS_PERFORMANCEHINT_PREDICT_UNLIKELY(
                                           numChars > max_size() - length())) {
        BSLS_PERFORMANCEHINT_UNLIKELY_HINT;
        BloombergLP::bslstl::StdExceptUtil::throwLengthError(
                             "string<...>::insert(char*...): string too long");
    }
    return privateInsertRaw(position, characterString, numChars);
}

template <typename CHAR_TYPE, typename CHAR_TRAITS, typename ALLOCATOR>
basic_string<CHAR_TYPE,CHAR_TRAITS,ALLOCATOR>&
basic_string<CHAR_TYPE,CHAR_TRAITS,ALLOCATOR>::insert(
                                              size_type        position,
                                              const CHAR_TYPE *characterString)
{
    BSLS_ASSERT_SAFE(characterString);

    return insert(position,
                  characterString,
                  CHAR_TRAITS::length(characterString));
}

template <typename CHAR_TYPE, typename CHAR_TRAITS, typename ALLOCATOR>
basic_string<CHAR_TYPE,CHAR_TRAITS,ALLOCATOR>&
basic_string<CHAR_TYPE,CHAR_TRAITS,ALLOCATOR>::insert(size_type position,
                                                      size_type numChars,
                                                      CHAR_TYPE character)
{
    if (BSLS_PERFORMANCEHINT_PREDICT_UNLIKELY(position > length())) {
        BSLS_PERFORMANCEHINT_UNLIKELY_HINT;
        BloombergLP::bslstl::StdExceptUtil::throwOutOfRange(
                             "string<...>::insert(pos,n,c): invalid position");
    }
    if (BSLS_PERFORMANCEHINT_PREDICT_UNLIKELY(
                                           numChars > max_size() - length())) {
        BSLS_PERFORMANCEHINT_UNLIKELY_HINT;
        BloombergLP::bslstl::StdExceptUtil::throwLengthError(
                              "string<...>::insert(pos,n,v): string too long");
    }
    return privateReplaceRaw(position, size_type(0), numChars, character);
}

template <typename CHAR_TYPE, typename CHAR_TRAITS, typename ALLOCATOR>
typename basic_string<CHAR_TYPE,CHAR_TRAITS,ALLOCATOR>::iterator
basic_string<CHAR_TYPE,CHAR_TRAITS,ALLOCATOR>::insert(const_iterator position,
                                                      CHAR_TYPE      character)
{
    BSLS_ASSERT_SAFE(position >= cbegin());
    BSLS_ASSERT_SAFE(position <= cend());

    size_type pos = position - cbegin();
    insert(pos, size_type(1), character);
    return begin() + pos;
}

#if defined(BSLS_PLATFORM_CMP_SUN)
    // Sun CC compiler doesn't like that 'iterator' return type of 'insert'
    // method with an additional 'INPUT_ITER' template parameter depends on
    // template parameters of the primary template class 'basic_string'.
    // However it happily accepts 'CHAR_TYPE *', which is how 'iterator' is
    // currently defined.  It will also accept an inline definition of this
    // method (this workaround should be used when 'iterator' becomes a real
    // class and the current workaround stops working).
#   define BSLSTL_INSERT_RETURN_TYPE CHAR_TYPE *
#else
#   define BSLSTL_INSERT_RETURN_TYPE \
    typename basic_string<CHAR_TYPE,CHAR_TRAITS,ALLOCATOR>::iterator
#endif

template <typename CHAR_TYPE, typename CHAR_TRAITS, typename ALLOCATOR>
template <typename INPUT_ITER>
inline
BSLSTL_INSERT_RETURN_TYPE
basic_string<CHAR_TYPE,CHAR_TRAITS,ALLOCATOR>::insert(const_iterator position,
                                                      INPUT_ITER     first,
                                                      INPUT_ITER     last)
{
    BSLS_ASSERT_SAFE(position >= cbegin());
    BSLS_ASSERT_SAFE(position <= cend());

    size_type pos = position - cbegin();
    privateInsertDispatch(position, first, last);
    return begin() + pos;
}

#undef BSLSTL_INSERT_RETURN_TYPE

template <typename CHAR_TYPE, typename CHAR_TRAITS, typename ALLOCATOR>
inline
typename basic_string<CHAR_TYPE,CHAR_TRAITS,ALLOCATOR>::iterator
basic_string<CHAR_TYPE,CHAR_TRAITS,ALLOCATOR>::insert(const_iterator position,
                                                      size_type      numChars,
                                                      CHAR_TYPE      character)
{
    BSLS_ASSERT_SAFE(position >= cbegin());
    BSLS_ASSERT_SAFE(position <= cend());

    size_type pos = position - cbegin();
    insert(pos, numChars, character);
    return begin() + pos;
}

template <typename CHAR_TYPE, typename CHAR_TRAITS, typename ALLOCATOR>
basic_string<CHAR_TYPE,CHAR_TRAITS,ALLOCATOR>&
basic_string<CHAR_TYPE,CHAR_TRAITS,ALLOCATOR>::erase(size_type position,
                                                     size_type numChars)
{
    if (BSLS_PERFORMANCEHINT_PREDICT_UNLIKELY(position > length())) {
        BSLS_PERFORMANCEHINT_UNLIKELY_HINT;
        BloombergLP::bslstl::StdExceptUtil::throwOutOfRange(
                                "string<...>::erase(pos,n): invalid position");
    }
    if (numChars > length() - position) {
        numChars = length() - position;
    }
    if (numChars) {
        this->d_length -= numChars;
        CHAR_TRAITS::move(this->dataPtr() + position,
                          this->dataPtr() + position + numChars,
                          this->d_length - position);
        CHAR_TRAITS::assign(*(begin() + length()), CHAR_TYPE());
    }
    return *this;
}

template <typename CHAR_TYPE, typename CHAR_TRAITS, typename ALLOCATOR>
typename basic_string<CHAR_TYPE,CHAR_TRAITS,ALLOCATOR>::iterator
basic_string<CHAR_TYPE,CHAR_TRAITS,ALLOCATOR>::erase(const_iterator position)
{
    BSLS_ASSERT_SAFE(position >= cbegin());
    BSLS_ASSERT_SAFE(position < cend());

    const_iterator postPosition = position;
    iterator dstPosition = begin() + (position - cbegin());

    ++postPosition;
    CHAR_TRAITS::move(&*dstPosition, &*postPosition, cend() - postPosition);

    --this->d_length;
    CHAR_TRAITS::assign(*(this->dataPtr() + length()), CHAR_TYPE());

    return dstPosition;
}

template <typename CHAR_TYPE, typename CHAR_TRAITS, typename ALLOCATOR>
typename basic_string<CHAR_TYPE,CHAR_TRAITS,ALLOCATOR>::iterator
basic_string<CHAR_TYPE,CHAR_TRAITS,ALLOCATOR>::erase(const_iterator first,
                                                     const_iterator last)
{
    BSLS_ASSERT_SAFE(first >= cbegin());
    BSLS_ASSERT_SAFE(first <= cend());
    BSLS_ASSERT_SAFE(last >= cbegin());
    BSLS_ASSERT_SAFE(last <= cend());
    BSLS_ASSERT_SAFE(last - first >= 0);

    iterator dstFirst = begin() + (first - cbegin());

    if (first != last) {
        CHAR_TRAITS::move(&*dstFirst, &*last, cend() - last);

        this->d_length -= last - first;
        CHAR_TRAITS::assign(*(this->dataPtr() + length()), CHAR_TYPE());
    }

    return dstFirst;
}

template <typename CHAR_TYPE, typename CHAR_TRAITS, typename ALLOCATOR>
inline
void basic_string<CHAR_TYPE,CHAR_TRAITS,ALLOCATOR>::pop_back()
{
    BSLS_ASSERT_SAFE(!empty());

    --this->d_length;
    CHAR_TRAITS::assign(*(begin() + length()), CHAR_TYPE());
}

template <typename CHAR_TYPE, typename CHAR_TRAITS, typename ALLOCATOR>
basic_string<CHAR_TYPE,CHAR_TRAITS,ALLOCATOR>&
basic_string<CHAR_TYPE,CHAR_TRAITS,ALLOCATOR>::replace(
                                               size_type           outPosition,
                                               size_type           outNumChars,
                                               const basic_string& string)
{
    if (BSLS_PERFORMANCEHINT_PREDICT_UNLIKELY(length() < outPosition)) {
        BSLS_PERFORMANCEHINT_UNLIKELY_HINT;
        BloombergLP::bslstl::StdExceptUtil::throwOutOfRange(
               "string<...>::replace(pos,string const&...): invalid position");
    }
    if (outNumChars > length() - outPosition) {
        outNumChars = length() - outPosition;
    }
    if (BSLS_PERFORMANCEHINT_PREDICT_UNLIKELY(string.length() > outNumChars
                   && string.length() - outNumChars > max_size() - length())) {
        BSLS_PERFORMANCEHINT_UNLIKELY_HINT;
        BloombergLP::bslstl::StdExceptUtil::throwLengthError(
                "string<...>::replace(pos,string const&...): string too long");
    }
    return privateReplaceRaw(outPosition,
                             outNumChars,
                             string.data(),
                             string.length());
}

template <typename CHAR_TYPE, typename CHAR_TRAITS, typename ALLOCATOR>
basic_string<CHAR_TYPE,CHAR_TRAITS,ALLOCATOR>&
basic_string<CHAR_TYPE,CHAR_TRAITS,ALLOCATOR>::replace(
                                               size_type           outPosition,
                                               size_type           outNumChars,
                                               const basic_string& string,
                                               size_type           position,
                                               size_type           numChars)
{
    if (BSLS_PERFORMANCEHINT_PREDICT_UNLIKELY(outPosition > length())) {
        BSLS_PERFORMANCEHINT_UNLIKELY_HINT;
        BloombergLP::bslstl::StdExceptUtil::throwOutOfRange(
               "string<...>::replace(pos,string const&...): invalid position");
    }
    if (outNumChars > length() - outPosition) {
        outNumChars = length() - outPosition;
    }
    if (BSLS_PERFORMANCEHINT_PREDICT_UNLIKELY(position > string.length())) {
        BSLS_PERFORMANCEHINT_UNLIKELY_HINT;
        BloombergLP::bslstl::StdExceptUtil::throwOutOfRange(
               "string<...>::replace(pos,string const&...): invalid position");
    }
    if (numChars > string.length() - position) {
        numChars = string.length() - position;
    }
    if (BSLS_PERFORMANCEHINT_PREDICT_UNLIKELY(numChars > outNumChars)
     && BSLS_PERFORMANCEHINT_PREDICT_UNLIKELY(
                             numChars - outNumChars > max_size() - length())) {
        BSLS_PERFORMANCEHINT_UNLIKELY_HINT;
        BloombergLP::bslstl::StdExceptUtil::throwLengthError(
                    "string<...>::replace(string const&...): string too long");
    }
    return privateReplaceRaw(outPosition,
                             outNumChars,
                             string.data() + position,
                             numChars);
}

template <typename CHAR_TYPE, typename CHAR_TRAITS, typename ALLOCATOR>
basic_string<CHAR_TYPE,CHAR_TRAITS,ALLOCATOR>&
basic_string<CHAR_TYPE,CHAR_TRAITS,ALLOCATOR>::replace(
                                              size_type        outPosition,
                                              size_type        outNumChars,
                                              const CHAR_TYPE *characterString,
                                              size_type        numChars)
{
    BSLS_ASSERT_SAFE(characterString || 0 == numChars);

    if (BSLS_PERFORMANCEHINT_PREDICT_UNLIKELY(outPosition > length())) {
        BSLS_PERFORMANCEHINT_UNLIKELY_HINT;
        BloombergLP::bslstl::StdExceptUtil::throwOutOfRange(
                       "string<...>::replace(pos,char*...): invalid position");
    }
    if (outNumChars > length() - outPosition) {
        outNumChars = length() - outPosition;
    }
    if (BSLS_PERFORMANCEHINT_PREDICT_UNLIKELY(numChars > outNumChars)
     && BSLS_PERFORMANCEHINT_PREDICT_UNLIKELY(
                             numChars - outNumChars > max_size() - length())) {
        BSLS_PERFORMANCEHINT_UNLIKELY_HINT;
        BloombergLP::bslstl::StdExceptUtil::throwLengthError(
                            "string<...>::replace(char*...): string too long");
    }
    return privateReplaceRaw(outPosition,
                             outNumChars,
                             characterString,
                             numChars);
}

template <typename CHAR_TYPE, typename CHAR_TRAITS, typename ALLOCATOR>
basic_string<CHAR_TYPE,CHAR_TRAITS,ALLOCATOR>&
basic_string<CHAR_TYPE,CHAR_TRAITS,ALLOCATOR>::replace(
                                              size_type        outPosition,
                                              size_type        outNumChars,
                                              const CHAR_TYPE *characterString)
{
    BSLS_ASSERT_SAFE(characterString);

    return replace(outPosition,
                   outNumChars,
                   characterString,
                   CHAR_TRAITS::length(characterString));
}

template <typename CHAR_TYPE, typename CHAR_TRAITS, typename ALLOCATOR>
basic_string<CHAR_TYPE,CHAR_TRAITS,ALLOCATOR>&
basic_string<CHAR_TYPE,CHAR_TRAITS,ALLOCATOR>::replace(size_type outPosition,
                                                       size_type outNumChars,
                                                       size_type numChars,
                                                       CHAR_TYPE character)
{
    if (BSLS_PERFORMANCEHINT_PREDICT_UNLIKELY(outPosition > length())) {
        BSLS_PERFORMANCEHINT_UNLIKELY_HINT;
        BloombergLP::bslstl::StdExceptUtil::throwOutOfRange(
                            "string<...>::replace(pos,n,c): invalid position");
    }
    if (outNumChars > length() - outPosition) {
        outNumChars = length() - outPosition;
    }
    if (BSLS_PERFORMANCEHINT_PREDICT_UNLIKELY(numChars > outNumChars)
     && BSLS_PERFORMANCEHINT_PREDICT_UNLIKELY(
                             numChars - outNumChars > max_size() - length())) {
        BSLS_PERFORMANCEHINT_UNLIKELY_HINT;
        BloombergLP::bslstl::StdExceptUtil::throwLengthError(
                             "string<...>::replace(pos,n,v): string too long");
    }
    return privateReplaceRaw(outPosition,
                             outNumChars,
                             numChars,
                             character);
}

template <typename CHAR_TYPE, typename CHAR_TRAITS, typename ALLOCATOR>
basic_string<CHAR_TYPE,CHAR_TRAITS,ALLOCATOR>&
basic_string<CHAR_TYPE,CHAR_TRAITS,ALLOCATOR>::replace(
                                                    const_iterator      first,
                                                    const_iterator      last,
                                                    const basic_string& string)
{
    BSLS_ASSERT_SAFE(first >= cbegin());
    BSLS_ASSERT_SAFE(first <= cend());
    BSLS_ASSERT_SAFE(first <= last);
    BSLS_ASSERT_SAFE(last <= cend());

    size_type outPosition = first - cbegin();
    size_type outNumChars = last - first;
    if (BSLS_PERFORMANCEHINT_PREDICT_UNLIKELY(string.length() > outNumChars)
     && BSLS_PERFORMANCEHINT_PREDICT_UNLIKELY(
                      string.length() - outNumChars > max_size() - length())) {
        BSLS_PERFORMANCEHINT_UNLIKELY_HINT;
        BloombergLP::bslstl::StdExceptUtil::throwLengthError(
                    "string<...>::replace(string const&...): string too long");
    }
    return privateReplaceRaw(outPosition,
                             outNumChars,
                             string.data(),
                             string.length());
}

template <typename CHAR_TYPE, typename CHAR_TRAITS, typename ALLOCATOR>
basic_string<CHAR_TYPE,CHAR_TRAITS,ALLOCATOR>&
basic_string<CHAR_TYPE,CHAR_TRAITS,ALLOCATOR>::replace(
                                              const_iterator   first,
                                              const_iterator   last,
                                              const CHAR_TYPE *characterString,
                                              size_type        numChars)
{
    BSLS_ASSERT_SAFE(first >= cbegin());
    BSLS_ASSERT_SAFE(first <= cend());
    BSLS_ASSERT_SAFE(first <= last);
    BSLS_ASSERT_SAFE(last <= cend());
    BSLS_ASSERT_SAFE(characterString || 0 == numChars);

    size_type outPosition = first - cbegin();
    size_type outNumChars = last - first;
    if (BSLS_PERFORMANCEHINT_PREDICT_UNLIKELY(numChars > outNumChars)
     && BSLS_PERFORMANCEHINT_PREDICT_UNLIKELY(
                             numChars - outNumChars > max_size() - length())) {
        BSLS_PERFORMANCEHINT_UNLIKELY_HINT;
        BloombergLP::bslstl::StdExceptUtil::throwLengthError(
                            "string<...>::replace(char*...): string too long");
    }
    return privateReplaceRaw(outPosition,
                             outNumChars,
                             characterString,
                             numChars);
}

template <typename CHAR_TYPE, typename CHAR_TRAITS, typename ALLOCATOR>
basic_string<CHAR_TYPE,CHAR_TRAITS,ALLOCATOR>&
basic_string<CHAR_TYPE,CHAR_TRAITS,ALLOCATOR>::replace(
                                              const_iterator   first,
                                              const_iterator   last,
                                              const CHAR_TYPE *characterString)
{
    BSLS_ASSERT_SAFE(first >= cbegin());
    BSLS_ASSERT_SAFE(first <= cend());
    BSLS_ASSERT_SAFE(first <= last);
    BSLS_ASSERT_SAFE(last <= cend());
    BSLS_ASSERT_SAFE(characterString);

    return replace(first,
                   last,
                   characterString,
                   CHAR_TRAITS::length(characterString));
}

template <typename CHAR_TYPE, typename CHAR_TRAITS, typename ALLOCATOR>
basic_string<CHAR_TYPE,CHAR_TRAITS,ALLOCATOR>&
basic_string<CHAR_TYPE,CHAR_TRAITS,ALLOCATOR>::replace(
                                                      const_iterator first,
                                                      const_iterator last,
                                                      size_type      numChars,
                                                      CHAR_TYPE      character)
{
    BSLS_ASSERT_SAFE(first >= cbegin());
    BSLS_ASSERT_SAFE(first <= cend());
    BSLS_ASSERT_SAFE(first <= last);
    BSLS_ASSERT_SAFE(last <= cend());

    size_type outPosition = first - cbegin();
    size_type outNumChars = last - first;
    if (BSLS_PERFORMANCEHINT_PREDICT_UNLIKELY(numChars > outNumChars)
     && BSLS_PERFORMANCEHINT_PREDICT_UNLIKELY(
                             numChars - outNumChars > max_size() - length())) {
        BSLS_PERFORMANCEHINT_UNLIKELY_HINT;
        BloombergLP::bslstl::StdExceptUtil::throwLengthError(
                            "string<...>::replace(char*...): string too long");
    }
    return privateReplaceRaw(outPosition, outNumChars, numChars, character);
}

template <typename CHAR_TYPE, typename CHAR_TRAITS, typename ALLOCATOR>
template <typename INPUT_ITER>
inline
basic_string<CHAR_TYPE,CHAR_TRAITS,ALLOCATOR>&
basic_string<CHAR_TYPE,CHAR_TRAITS,ALLOCATOR>::replace(
                                                    const_iterator first,
                                                    const_iterator last,
                                                    INPUT_ITER     stringFirst,
                                                    INPUT_ITER     stringLast)
{
    BSLS_ASSERT_SAFE(first >= cbegin());
    BSLS_ASSERT_SAFE(first <= cend());
    BSLS_ASSERT_SAFE(first <= last);
    BSLS_ASSERT_SAFE(last <= cend());

    size_type outPosition = first - cbegin();
    size_type outNumChars = last - first;
    return privateReplaceDispatch(outPosition,
                                  outNumChars,
                                  stringFirst,
                                  stringLast,
                                  stringFirst,
                                  stringLast);
}

template <typename CHAR_TYPE, typename CHAR_TRAITS, typename ALLOCATOR>
void
basic_string<CHAR_TYPE,CHAR_TRAITS,ALLOCATOR>::swap(basic_string& other)
{
    if (get_allocator() == other.get_allocator()) {
        privateBase().swap(other.privateBase());
    }
    else {
        basic_string s1(other, this->get_allocator());
        basic_string s2(*this, other.get_allocator());

        s1.privateBase().swap(this->privateBase());
        s2.privateBase().swap(other.privateBase());
    }
}

// ACCESSORS

                     // *** 21.3.3 iterators: ***

template <typename CHAR_TYPE, typename CHAR_TRAITS, typename ALLOCATOR>
inline
typename basic_string<CHAR_TYPE,CHAR_TRAITS,ALLOCATOR>::const_iterator
basic_string<CHAR_TYPE,CHAR_TRAITS,ALLOCATOR>::begin() const
{
    return this->dataPtr();
}

template <typename CHAR_TYPE, typename CHAR_TRAITS, typename ALLOCATOR>
inline
typename basic_string<CHAR_TYPE,CHAR_TRAITS,ALLOCATOR>::const_iterator
basic_string<CHAR_TYPE,CHAR_TRAITS,ALLOCATOR>::cbegin() const
{
    return begin();
}

template <typename CHAR_TYPE, typename CHAR_TRAITS, typename ALLOCATOR>
inline
typename basic_string<CHAR_TYPE,CHAR_TRAITS,ALLOCATOR>::const_iterator
basic_string<CHAR_TYPE,CHAR_TRAITS,ALLOCATOR>::end() const
{
    return begin() + this->d_length;
}

template <typename CHAR_TYPE, typename CHAR_TRAITS, typename ALLOCATOR>
inline
typename basic_string<CHAR_TYPE,CHAR_TRAITS,ALLOCATOR>::const_iterator
basic_string<CHAR_TYPE,CHAR_TRAITS,ALLOCATOR>::cend() const
{
    return end();
}

template <typename CHAR_TYPE, typename CHAR_TRAITS, typename ALLOCATOR>
inline
typename basic_string<CHAR_TYPE,CHAR_TRAITS,ALLOCATOR>::const_reverse_iterator
basic_string<CHAR_TYPE,CHAR_TRAITS,ALLOCATOR>::rbegin() const
{
    return const_reverse_iterator(end());
}

template <typename CHAR_TYPE, typename CHAR_TRAITS, typename ALLOCATOR>
inline
typename basic_string<CHAR_TYPE,CHAR_TRAITS,ALLOCATOR>::const_reverse_iterator
basic_string<CHAR_TYPE,CHAR_TRAITS,ALLOCATOR>::crbegin() const
{
    return const_reverse_iterator(end());
}

template <typename CHAR_TYPE, typename CHAR_TRAITS, typename ALLOCATOR>
typename basic_string<CHAR_TYPE,CHAR_TRAITS,ALLOCATOR>::const_reverse_iterator
basic_string<CHAR_TYPE,CHAR_TRAITS,ALLOCATOR>::rend() const
{
    return const_reverse_iterator(begin());
}

template <typename CHAR_TYPE, typename CHAR_TRAITS, typename ALLOCATOR>
typename basic_string<CHAR_TYPE,CHAR_TRAITS,ALLOCATOR>::const_reverse_iterator
basic_string<CHAR_TYPE,CHAR_TRAITS,ALLOCATOR>::crend() const
{
    return const_reverse_iterator(begin());
}

                      // *** 21.3.4 capacity: ***

template <typename CHAR_TYPE, typename CHAR_TRAITS, typename ALLOCATOR>
inline
typename basic_string<CHAR_TYPE,CHAR_TRAITS,ALLOCATOR>::size_type
basic_string<CHAR_TYPE,CHAR_TRAITS,ALLOCATOR>::size() const
{
    return this->d_length;
}

template <typename CHAR_TYPE, typename CHAR_TRAITS, typename ALLOCATOR>
inline
typename basic_string<CHAR_TYPE,CHAR_TRAITS,ALLOCATOR>::size_type
basic_string<CHAR_TYPE,CHAR_TRAITS,ALLOCATOR>::length() const
{
    return this->d_length;
}

template <typename CHAR_TYPE, typename CHAR_TRAITS, typename ALLOCATOR>
inline
typename basic_string<CHAR_TYPE,CHAR_TRAITS,ALLOCATOR>::size_type
basic_string<CHAR_TYPE,CHAR_TRAITS,ALLOCATOR>::max_size() const
{
    // Must take into account the null-terminating character.

    size_type stringMaxSize = ~size_type(0) / sizeof(CHAR_TYPE) - 1;
    size_type allocMaxSize  = get_allocator().max_size() - 1;
    return allocMaxSize < stringMaxSize ? allocMaxSize : stringMaxSize;
}

template <typename CHAR_TYPE, typename CHAR_TRAITS, typename ALLOCATOR>
inline
typename basic_string<CHAR_TYPE,CHAR_TRAITS,ALLOCATOR>::size_type
basic_string<CHAR_TYPE,CHAR_TRAITS,ALLOCATOR>::capacity() const
{
    return this->d_capacity;
}

template <typename CHAR_TYPE, typename CHAR_TRAITS, typename ALLOCATOR>
inline
bool basic_string<CHAR_TYPE,CHAR_TRAITS,ALLOCATOR>::empty() const
{
    return this->d_length == 0;
}

                   // *** 21.3.5 element access: ***

template <typename CHAR_TYPE, typename CHAR_TRAITS, typename ALLOCATOR>
inline
typename basic_string<CHAR_TYPE,CHAR_TRAITS,ALLOCATOR>::const_reference
basic_string<CHAR_TYPE,CHAR_TRAITS,ALLOCATOR>::operator[](
                                                      size_type position) const
{
    BSLS_ASSERT_SAFE(position <= length());

    return *(begin() + position);
}

template <typename CHAR_TYPE, typename CHAR_TRAITS, typename ALLOCATOR>
typename basic_string<CHAR_TYPE,CHAR_TRAITS,ALLOCATOR>::const_reference
basic_string<CHAR_TYPE,CHAR_TRAITS,ALLOCATOR>::at(size_type position) const
{
    // Note: deliberately not inlined (see comment in non-const version).

    if (BSLS_PERFORMANCEHINT_PREDICT_UNLIKELY(position >= length())) {
        BSLS_PERFORMANCEHINT_UNLIKELY_HINT;
        BloombergLP::bslstl::StdExceptUtil::throwOutOfRange(
                                 "const string<...>::at(n): invalid position");
    }
    return *(begin() + position);
}

template <typename CHAR_TYPE, typename CHAR_TRAITS, typename ALLOCATOR>
inline
typename basic_string<CHAR_TYPE,CHAR_TRAITS,ALLOCATOR>::const_reference
basic_string<CHAR_TYPE,CHAR_TRAITS,ALLOCATOR>::front() const
{
    BSLS_ASSERT_SAFE(!empty());

    return *begin();
}

template <typename CHAR_TYPE, typename CHAR_TRAITS, typename ALLOCATOR>
inline
typename basic_string<CHAR_TYPE,CHAR_TRAITS,ALLOCATOR>::const_reference
basic_string<CHAR_TYPE,CHAR_TRAITS,ALLOCATOR>::back() const
{
    BSLS_ASSERT_SAFE(!empty());

    return *(end() - 1);
}

template <typename CHAR_TYPE, typename CHAR_TRAITS, typename ALLOCATOR>
typename basic_string<CHAR_TYPE,CHAR_TRAITS,ALLOCATOR>::size_type
basic_string<CHAR_TYPE,CHAR_TRAITS,ALLOCATOR>::copy(CHAR_TYPE *characterString,
                                                    size_type  numChars,
                                                    size_type  position) const
{
    BSLS_ASSERT_SAFE(characterString);

    if (BSLS_PERFORMANCEHINT_PREDICT_UNLIKELY(length() < position)) {
        BSLS_PERFORMANCEHINT_UNLIKELY_HINT;
        BloombergLP::bslstl::StdExceptUtil::throwOutOfRange(
                       "const string<...>::copy(str,pos,n): invalid position");
    }
    if (numChars > length() - position) {
        numChars = length() - position;
    }
    CHAR_TRAITS::move(characterString, this->dataPtr() + position, numChars);
    return numChars;
}

                 // *** 21.3.7 string operations: ***

template <typename CHAR_TYPE, typename CHAR_TRAITS, typename ALLOCATOR>
inline
typename basic_string<CHAR_TYPE,CHAR_TRAITS,ALLOCATOR>::const_pointer
basic_string<CHAR_TYPE,CHAR_TRAITS,ALLOCATOR>::c_str() const
{
    return this->dataPtr();
}

template <typename CHAR_TYPE, typename CHAR_TRAITS, typename ALLOCATOR>
inline
typename basic_string<CHAR_TYPE,CHAR_TRAITS,ALLOCATOR>::const_pointer
basic_string<CHAR_TYPE,CHAR_TRAITS,ALLOCATOR>::data() const
{
    return this->dataPtr();
}

template <typename CHAR_TYPE, typename CHAR_TRAITS, typename ALLOCATOR>
inline
typename basic_string<CHAR_TYPE,CHAR_TRAITS,ALLOCATOR>::allocator_type
basic_string<CHAR_TYPE,CHAR_TRAITS,ALLOCATOR>::get_allocator() const
{
    return BloombergLP::bslalg::ContainerBase<allocator_type>::allocator();
}

template <typename CHAR_TYPE, typename CHAR_TRAITS, typename ALLOCATOR>
typename basic_string<CHAR_TYPE,CHAR_TRAITS,ALLOCATOR>::size_type
basic_string<CHAR_TYPE,CHAR_TRAITS,ALLOCATOR>::find(
                                           const basic_string&  string,
                                           size_type            position) const
{
    return find(string.data(), position, string.length());
}

template <typename CHAR_TYPE, typename CHAR_TRAITS, typename ALLOCATOR>
typename basic_string<CHAR_TYPE,CHAR_TRAITS,ALLOCATOR>::size_type
basic_string<CHAR_TYPE,CHAR_TRAITS,ALLOCATOR>::find(
                                               const CHAR_TYPE *string,
                                               size_type        position,
                                               size_type        numChars) const
{
    BSLS_ASSERT_SAFE(string);

    size_type remChars = length() - position;
    if (position > length() || numChars > remChars) {
        return npos;                                                  // RETURN
    }
    if (0 == numChars) {
        return position;                                              // RETURN
    }
    const CHAR_TYPE *thisString = this->dataPtr() + position;
    const CHAR_TYPE *nextString;
    for (remChars -= numChars - 1;
         0 != (nextString = BSLSTL_CHAR_TRAITS::find(thisString,
                                                     remChars,
                                                     *string));
         remChars -= ++nextString - thisString, thisString = nextString)
    {
        if (0 == CHAR_TRAITS::compare(nextString, string, numChars)) {
            return nextString - this->dataPtr();                      // RETURN
        }
    }
    return npos;
}

template <typename CHAR_TYPE, typename CHAR_TRAITS, typename ALLOCATOR>
typename basic_string<CHAR_TYPE,CHAR_TRAITS,ALLOCATOR>::size_type
basic_string<CHAR_TYPE,CHAR_TRAITS,ALLOCATOR>::find(
                                               const CHAR_TYPE *string,
                                               size_type        position) const
{
    BSLS_ASSERT_SAFE(string);

    return find(string, position, CHAR_TRAITS::length(string));
}

template <typename CHAR_TYPE, typename CHAR_TRAITS, typename ALLOCATOR>
typename basic_string<CHAR_TYPE,CHAR_TRAITS,ALLOCATOR>::size_type
basic_string<CHAR_TYPE,CHAR_TRAITS,ALLOCATOR>::find(CHAR_TYPE character,
                                                    size_type position) const
{
    if (position >= length()) {
        return npos;                                                  // RETURN
    }
    const CHAR_TYPE *result =
        BSLSTL_CHAR_TRAITS::find(this->dataPtr() + position,
                                 length() - position,
                                 character);
    return result ? result - this->dataPtr() : npos;
}

template <typename CHAR_TYPE, typename CHAR_TRAITS, typename ALLOCATOR>
typename basic_string<CHAR_TYPE,CHAR_TRAITS,ALLOCATOR>::size_type
basic_string<CHAR_TYPE,CHAR_TRAITS,ALLOCATOR>::rfind(
                                            const basic_string& string,
                                            size_type           position) const
{
    return rfind(string.data(), position, string.length());
}

template <typename CHAR_TYPE, typename CHAR_TRAITS, typename ALLOCATOR>
typename basic_string<CHAR_TYPE,CHAR_TRAITS,ALLOCATOR>::size_type
basic_string<CHAR_TYPE,CHAR_TRAITS,ALLOCATOR>::rfind(
                                              const CHAR_TYPE *characterString,
                                              size_type        position,
                                              size_type        numChars) const
{
    BSLS_ASSERT_SAFE(characterString || 0 == numChars);

    if (0 == numChars) {
        return position > length() ? length() : position;             // RETURN
    }
    if (numChars <= length()) {
        if (position > length() - numChars) {
            position = length() - numChars;
        }
        const CHAR_TYPE *thisString = this->dataPtr() + position;
        for (; position != npos; --thisString, --position) {
            if (0 == CHAR_TRAITS::compare(thisString,
                                          characterString,
                                          numChars)) {
                return position;                                      // RETURN
            }
        }
    }
    return npos;
}

template <typename CHAR_TYPE, typename CHAR_TRAITS, typename ALLOCATOR>
typename basic_string<CHAR_TYPE,CHAR_TRAITS,ALLOCATOR>::size_type
basic_string<CHAR_TYPE,CHAR_TRAITS,ALLOCATOR>::rfind(
                                              const CHAR_TYPE *characterString,
                                              size_type        position) const
{
    BSLS_ASSERT_SAFE(characterString);

    return rfind(characterString,
                 position,
                 CHAR_TRAITS::length(characterString));
}

template <typename CHAR_TYPE, typename CHAR_TRAITS, typename ALLOCATOR>
typename basic_string<CHAR_TYPE,CHAR_TRAITS,ALLOCATOR>::size_type
basic_string<CHAR_TYPE,CHAR_TRAITS,ALLOCATOR>::rfind(CHAR_TYPE character,
                                                     size_type position) const
{
    return rfind(&character, position, size_type(1));
}

template <typename CHAR_TYPE, typename CHAR_TRAITS, typename ALLOCATOR>
typename basic_string<CHAR_TYPE,CHAR_TRAITS,ALLOCATOR>::size_type
basic_string<CHAR_TYPE,CHAR_TRAITS,ALLOCATOR>::find_first_of(
                                            const basic_string& string,
                                            size_type           position) const
{
    return find_first_of(string.data(), position, string.length());
}

template <typename CHAR_TYPE, typename CHAR_TRAITS, typename ALLOCATOR>
typename basic_string<CHAR_TYPE,CHAR_TRAITS,ALLOCATOR>::size_type
basic_string<CHAR_TYPE,CHAR_TRAITS,ALLOCATOR>::find_first_of(
                                              const CHAR_TYPE *characterString,
                                              size_type        position,
                                              size_type        numChars) const
{
    BSLS_ASSERT_SAFE(characterString || 0 == numChars);

    if (0 < numChars && position < length()) {
        for (const CHAR_TYPE *current = this->dataPtr() + position;
             current != this->dataPtr() + length();
             ++current)
        {
            if (BSLSTL_CHAR_TRAITS::find(characterString, numChars, *current)
                != 0) {
                return current - this->dataPtr();                     // RETURN
            }
        }
    }
    return npos;
}

template <typename CHAR_TYPE, typename CHAR_TRAITS, typename ALLOCATOR>
typename basic_string<CHAR_TYPE,CHAR_TRAITS,ALLOCATOR>::size_type
basic_string<CHAR_TYPE,CHAR_TRAITS,ALLOCATOR>::find_first_of(
                                              const CHAR_TYPE *characterString,
                                              size_type        position) const
{
    BSLS_ASSERT_SAFE(characterString);

    return find_first_of(characterString,
                         position,
                         CHAR_TRAITS::length(characterString));
}

template <typename CHAR_TYPE, typename CHAR_TRAITS, typename ALLOCATOR>
typename basic_string<CHAR_TYPE,CHAR_TRAITS,ALLOCATOR>::size_type
basic_string<CHAR_TYPE,CHAR_TRAITS,ALLOCATOR>::find_first_of(
                                                      CHAR_TYPE character,
                                                      size_type position) const
{
    return find_first_of(&character, position, size_type(1));
}

template <typename CHAR_TYPE, typename CHAR_TRAITS, typename ALLOCATOR>
typename basic_string<CHAR_TYPE,CHAR_TRAITS,ALLOCATOR>::size_type
basic_string<CHAR_TYPE,CHAR_TRAITS,ALLOCATOR>::find_last_of(
                                            const basic_string& string,
                                            size_type           position) const
{
    return find_last_of(string.data(), position, string.length());
}

template <typename CHAR_TYPE, typename CHAR_TRAITS, typename ALLOCATOR>
typename basic_string<CHAR_TYPE,CHAR_TRAITS,ALLOCATOR>::size_type
basic_string<CHAR_TYPE,CHAR_TRAITS,ALLOCATOR>::find_last_of(
                                              const CHAR_TYPE *characterString,
                                              size_type        position,
                                              size_type        numChars) const
{
    BSLS_ASSERT_SAFE(characterString || 0 == numChars);

    if (0 < numChars && 0 < length()) {
        size_type remChars = position < length() ? position : length() - 1;
        for (const CHAR_TYPE *current = this->dataPtr() + remChars;
             ;
             --current)
        {
            if (BSLSTL_CHAR_TRAITS::find(
                                        characterString, numChars, *current)) {
                return current - this->dataPtr();                     // RETURN
            }
            if (current == this->dataPtr()) {
                break;
            }
        }
    }
    return npos;
}

template <typename CHAR_TYPE, typename CHAR_TRAITS, typename ALLOCATOR>
typename basic_string<CHAR_TYPE,CHAR_TRAITS,ALLOCATOR>::size_type
basic_string<CHAR_TYPE,CHAR_TRAITS,ALLOCATOR>::find_last_of(
                                              const CHAR_TYPE *characterString,
                                              size_type        position) const
{
    BSLS_ASSERT_SAFE(characterString);

    return find_last_of(characterString,
                        position,
                        CHAR_TRAITS::length(characterString));
}

template <typename CHAR_TYPE, typename CHAR_TRAITS, typename ALLOCATOR>
typename basic_string<CHAR_TYPE,CHAR_TRAITS,ALLOCATOR>::size_type
basic_string<CHAR_TYPE,CHAR_TRAITS,ALLOCATOR>::find_last_of(
                                                      CHAR_TYPE character,
                                                      size_type position) const
{
    return find_last_of(&character, position, size_type(1));
}

template <typename CHAR_TYPE, typename CHAR_TRAITS, typename ALLOCATOR>
typename basic_string<CHAR_TYPE,CHAR_TRAITS,ALLOCATOR>::size_type
basic_string<CHAR_TYPE,CHAR_TRAITS,ALLOCATOR>::find_first_not_of(
                                            const basic_string& string,
                                            size_type           position) const
{
    return find_first_not_of(string.data(), position, string.length());
}

template <typename CHAR_TYPE, typename CHAR_TRAITS, typename ALLOCATOR>
typename basic_string<CHAR_TYPE,CHAR_TRAITS,ALLOCATOR>::size_type
basic_string<CHAR_TYPE,CHAR_TRAITS,ALLOCATOR>::find_first_not_of(
                                              const CHAR_TYPE *characterString,
                                              size_type        position,
                                              size_type        numChars) const
{
    BSLS_ASSERT_SAFE(characterString || 0 == numChars);

    if (position < length()) {
        const CHAR_TYPE *last = this->dataPtr() + length();
        for (const CHAR_TYPE *current = this->dataPtr() + position;
             current != last;
             ++current)
        {
            if (!BSLSTL_CHAR_TRAITS::find(
                                        characterString, numChars, *current)) {
                return current - this->dataPtr();                     // RETURN
            }
        }
    }
    return npos;
}

template <typename CHAR_TYPE, typename CHAR_TRAITS, typename ALLOCATOR>
typename basic_string<CHAR_TYPE,CHAR_TRAITS,ALLOCATOR>::size_type
basic_string<CHAR_TYPE,CHAR_TRAITS,ALLOCATOR>::find_first_not_of(
                                              const CHAR_TYPE *characterString,
                                              size_type        position) const
{
    BSLS_ASSERT_SAFE(characterString);

    return find_first_not_of(characterString,
                             position,
                             CHAR_TRAITS::length(characterString));
}

template <typename CHAR_TYPE, typename CHAR_TRAITS, typename ALLOCATOR>
typename basic_string<CHAR_TYPE,CHAR_TRAITS,ALLOCATOR>::size_type
basic_string<CHAR_TYPE,CHAR_TRAITS,ALLOCATOR>::find_first_not_of(
                                                      CHAR_TYPE character,
                                                      size_type position) const
{
    return find_first_not_of(&character, position, size_type(1));
}

template <typename CHAR_TYPE, typename CHAR_TRAITS, typename ALLOCATOR>
typename basic_string<CHAR_TYPE,CHAR_TRAITS,ALLOCATOR>::size_type
basic_string<CHAR_TYPE,CHAR_TRAITS,ALLOCATOR>::find_last_not_of (
                                            const basic_string& string,
                                            size_type           position) const
{
    return find_last_not_of(string.data(), position, string.length());
}

template <typename CHAR_TYPE, typename CHAR_TRAITS, typename ALLOCATOR>
typename basic_string<CHAR_TYPE,CHAR_TRAITS,ALLOCATOR>::size_type
basic_string<CHAR_TYPE,CHAR_TRAITS,ALLOCATOR>::find_last_not_of (
                                              const CHAR_TYPE *characterString,
                                              size_type        position,
                                              size_type        numChars) const
{
    BSLS_ASSERT_SAFE(characterString || 0 == numChars);

    if (0 < length()) {
        size_type remChars = position < length() ? position : length() - 1;
        for (const CHAR_TYPE *current = this->dataPtr() + remChars;
             remChars != npos;
             --current, --remChars)
        {
            if (!BSLSTL_CHAR_TRAITS::find(
                                        characterString, numChars, *current)) {
                return current - this->dataPtr();                     // RETURN
            }
        }
    }
    return npos;
}

template <typename CHAR_TYPE, typename CHAR_TRAITS, typename ALLOCATOR>
typename basic_string<CHAR_TYPE,CHAR_TRAITS,ALLOCATOR>::size_type
basic_string<CHAR_TYPE,CHAR_TRAITS,ALLOCATOR>::find_last_not_of (
                                              const CHAR_TYPE *characterString,
                                              size_type        position) const
{
    BSLS_ASSERT_SAFE(characterString);

    return find_last_not_of(characterString,
                            position,
                            CHAR_TRAITS::length(characterString));
}

template <typename CHAR_TYPE, typename CHAR_TRAITS, typename ALLOCATOR>
typename basic_string<CHAR_TYPE,CHAR_TRAITS,ALLOCATOR>::size_type
basic_string<CHAR_TYPE,CHAR_TRAITS,ALLOCATOR>::find_last_not_of (
                                                      CHAR_TYPE character,
                                                      size_type position) const
{
    return find_last_not_of(&character, position, size_type(1));
}

template <typename CHAR_TYPE, typename CHAR_TRAITS, typename ALLOCATOR>
basic_string<CHAR_TYPE,CHAR_TRAITS,ALLOCATOR>
basic_string<CHAR_TYPE,CHAR_TRAITS,ALLOCATOR>::substr(size_type position,
                                                      size_type numChars) const
{
    return basic_string<CHAR_TYPE,
                        CHAR_TRAITS,
                        ALLOCATOR>(*this, position, numChars);
}

template <typename CHAR_TYPE, typename CHAR_TRAITS, typename ALLOCATOR>
int basic_string<CHAR_TYPE,CHAR_TRAITS,ALLOCATOR>::compare(
                                               const basic_string& other) const
{
    return privateCompareRaw(size_type(0),
                             length(),
                             other.data(),
                             other.length());
}

template <typename CHAR_TYPE, typename CHAR_TRAITS, typename ALLOCATOR>
int basic_string<CHAR_TYPE,CHAR_TRAITS,ALLOCATOR>::compare(
                                              size_type            position,
                                              size_type            numChars,
                                              const basic_string&  other) const
{
    if (BSLS_PERFORMANCEHINT_PREDICT_UNLIKELY(length() < position)) {
        BSLS_PERFORMANCEHINT_UNLIKELY_HINT;
        BloombergLP::bslstl::StdExceptUtil::throwOutOfRange(
                    "const string<...>::compare(pos,n,...): invalid position");
    }
    if (numChars > length() - position) {
        numChars = length() - position;
    }
    return privateCompareRaw(position, numChars, other.data(), other.length());
}

template <typename CHAR_TYPE, typename CHAR_TRAITS, typename ALLOCATOR>
int basic_string<CHAR_TYPE,CHAR_TRAITS,ALLOCATOR>::compare(
                                       size_type           lhsPosition,
                                       size_type           lhsNumChars,
                                       const basic_string& other,
                                       size_type           otherPosition,
                                       size_type           otherNumChars) const
{
    if (BSLS_PERFORMANCEHINT_PREDICT_UNLIKELY(length() < lhsPosition)) {
        BSLS_PERFORMANCEHINT_UNLIKELY_HINT;
        BloombergLP::bslstl::StdExceptUtil::throwOutOfRange(
                    "const string<...>::compare(pos,n,...): invalid position");
    }
    if (lhsNumChars > length() - lhsPosition) {
        lhsNumChars = length() - lhsPosition;
    }
    if (BSLS_PERFORMANCEHINT_PREDICT_UNLIKELY(other.length() <
                                                              otherPosition)) {
        BSLS_PERFORMANCEHINT_UNLIKELY_HINT;
        BloombergLP::bslstl::StdExceptUtil::throwOutOfRange(
                    "const string<...>::compare(pos,n,...): invalid position");
    }
    if (otherNumChars > other.length() - otherPosition) {
        otherNumChars = other.length() - otherPosition;
    }
    return privateCompareRaw(lhsPosition,
                             lhsNumChars,
                             other.dataPtr() + otherPosition,
                             otherNumChars);
}

template <typename CHAR_TYPE, typename CHAR_TRAITS, typename ALLOCATOR>
int basic_string<CHAR_TYPE,CHAR_TRAITS,ALLOCATOR>::compare(
                                                  const CHAR_TYPE *other) const
{
    BSLS_ASSERT_SAFE(other);

    return privateCompareRaw(size_type(0),
                             length(),
                             other,
                             CHAR_TRAITS::length(other));
}

template <typename CHAR_TYPE, typename CHAR_TRAITS, typename ALLOCATOR>
int basic_string<CHAR_TYPE,CHAR_TRAITS,ALLOCATOR>::compare(
                                          size_type        lhsPosition,
                                          size_type        lhsNumChars,
                                          const CHAR_TYPE *other,
                                          size_type        otherNumChars) const
{
    BSLS_ASSERT_SAFE(other);

    if (BSLS_PERFORMANCEHINT_PREDICT_UNLIKELY(length() < lhsPosition)) {
        BSLS_PERFORMANCEHINT_UNLIKELY_HINT;
        BloombergLP::bslstl::StdExceptUtil::throwOutOfRange(
                    "const string<...>::compare(pos,n,...): invalid position");
    }
    if (lhsNumChars > length() - lhsPosition) {
        lhsNumChars = length() - lhsPosition;
    }
    return privateCompareRaw(lhsPosition,
                             lhsNumChars,
                             other,
                             otherNumChars);
}

template <typename CHAR_TYPE, typename CHAR_TRAITS, typename ALLOCATOR>
int basic_string<CHAR_TYPE,CHAR_TRAITS,ALLOCATOR>::compare(
                                                  size_type        lhsPosition,
                                                  size_type        lhsNumChars,
                                                  const CHAR_TYPE *other) const
{
    BSLS_ASSERT_SAFE(other);

    return compare(lhsPosition,
                   lhsNumChars,
                   other,
                   CHAR_TRAITS::length(other));
}

// FREE FUNCTIONS
template <class CHAR_TYPE, class CHAR_TRAITS, class ALLOCATOR>
inline
void swap(basic_string<CHAR_TYPE,CHAR_TRAITS, ALLOCATOR>& lhs,
          basic_string<CHAR_TYPE,CHAR_TRAITS, ALLOCATOR>& rhs)
{
    BSLS_ASSERT_SAFE(lhs.get_allocator() == rhs.get_allocator());

    lhs.swap(rhs);
}

// FREE OPERATORS
template <class CHAR_TYPE, class CHAR_TRAITS, class ALLOC>
inline
bool operator==(const basic_string<CHAR_TYPE,CHAR_TRAITS,ALLOC>& lhs,
                const basic_string<CHAR_TYPE,CHAR_TRAITS,ALLOC>& rhs)
{
    return lhs.size() == rhs.size()
        && 0 == CHAR_TRAITS::compare(lhs.data(), rhs.data(), lhs.size());
}

template <class CHAR_TYPE, class CHAR_TRAITS, class ALLOC1, class ALLOC2>
inline
bool
operator==(const native_std::basic_string<CHAR_TYPE,CHAR_TRAITS,ALLOC1>& lhs,
           const bsl::basic_string<CHAR_TYPE,CHAR_TRAITS,ALLOC2>&        rhs)
{
    return lhs.size() == rhs.size()
        && 0 == CHAR_TRAITS::compare(lhs.data(), rhs.data(), lhs.size());
}

template <class CHAR_TYPE, class CHAR_TRAITS, class ALLOC1, class ALLOC2>
inline
bool
operator==(const bsl::basic_string<CHAR_TYPE,CHAR_TRAITS,ALLOC1>&        lhs,
           const native_std::basic_string<CHAR_TYPE,CHAR_TRAITS,ALLOC2>& rhs)
{
    return lhs.size() == rhs.size()
        && 0 == CHAR_TRAITS::compare(lhs.data(), rhs.data(), lhs.size());
}

template <class CHAR_TYPE, class CHAR_TRAITS, class ALLOC>
inline
bool operator==(const CHAR_TYPE                                  *lhs,
                const basic_string<CHAR_TYPE,CHAR_TRAITS,ALLOC>&  rhs)
{
    BSLS_ASSERT_SAFE(lhs);

    std::size_t len = CHAR_TRAITS::length(lhs);
    return len == rhs.size()
        && 0 == CHAR_TRAITS::compare(lhs, rhs.data(), len);
}

template <class CHAR_TYPE, class CHAR_TRAITS, class ALLOC>
inline
bool operator==(const basic_string<CHAR_TYPE,CHAR_TRAITS,ALLOC>& lhs,
                const CHAR_TYPE*                                 rhs)
{
    BSLS_ASSERT_SAFE(rhs);

    std::size_t len = CHAR_TRAITS::length(rhs);
    return lhs.size() == len
        && 0 == CHAR_TRAITS::compare(lhs.data(), rhs, len);
}

template <class CHAR_TYPE, class CHAR_TRAITS, class ALLOC>
inline
bool operator!=(const basic_string<CHAR_TYPE,CHAR_TRAITS,ALLOC>& lhs,
                const basic_string<CHAR_TYPE,CHAR_TRAITS,ALLOC>& rhs)
{
    return !(lhs == rhs);
}

template <class CHAR_TYPE, class CHAR_TRAITS, class ALLOC1, class ALLOC2>
inline
bool
operator!=(const native_std::basic_string<CHAR_TYPE,CHAR_TRAITS,ALLOC1>& lhs,
           const bsl::basic_string<CHAR_TYPE,CHAR_TRAITS,ALLOC2>&        rhs)
{
    return !(lhs == rhs);
}

template <class CHAR_TYPE, class CHAR_TRAITS, class ALLOC1, class ALLOC2>
inline
bool
operator!=(const bsl::basic_string<CHAR_TYPE,CHAR_TRAITS,ALLOC1>&        lhs,
           const native_std::basic_string<CHAR_TYPE,CHAR_TRAITS,ALLOC2>& rhs)
{
    return !(lhs == rhs);
}

template <class CHAR_TYPE, class CHAR_TRAITS, class ALLOC>
inline
bool operator!=(const CHAR_TYPE                                  *lhs,
                const basic_string<CHAR_TYPE,CHAR_TRAITS,ALLOC>&  rhs)
{
    BSLS_ASSERT_SAFE(lhs);

    return !(lhs == rhs);
}

template <class CHAR_TYPE, class CHAR_TRAITS, class ALLOC>
inline
bool operator!=(const basic_string<CHAR_TYPE,CHAR_TRAITS,ALLOC>&  lhs,
                const CHAR_TYPE                                  *rhs)
{
    BSLS_ASSERT_SAFE(rhs);

    return !(lhs == rhs);
}

template <class CHAR_TYPE, class CHAR_TRAITS, class ALLOC>
bool operator<(const basic_string<CHAR_TYPE,CHAR_TRAITS,ALLOC>& lhs,
               const basic_string<CHAR_TYPE,CHAR_TRAITS,ALLOC>& rhs)
{
    const std::size_t minLen = lhs.length() < rhs.length()
                             ? lhs.length() : rhs.length();
    int ret = CHAR_TRAITS::compare(lhs.data(), rhs.data(), minLen);
    if (0 == ret) {
        return lhs.length() < rhs.length();                           // RETURN
    }
    return ret < 0;
}

template <class CHAR_TYPE, class CHAR_TRAITS, class ALLOC1, class ALLOC2>
bool
operator<(const native_std::basic_string<CHAR_TYPE,CHAR_TRAITS,ALLOC1>& lhs,
          const bsl::basic_string<CHAR_TYPE,CHAR_TRAITS,ALLOC2>&        rhs)
{
    const std::size_t minLen = lhs.length() < rhs.length()
                             ? lhs.length() : rhs.length();
    int ret = CHAR_TRAITS::compare(lhs.data(), rhs.data(), minLen);
    if (0 == ret) {
        return lhs.length() < rhs.length();                           // RETURN
    }
    return ret < 0;
}

template <class CHAR_TYPE, class CHAR_TRAITS, class ALLOC1, class ALLOC2>
bool
operator<(const bsl::basic_string<CHAR_TYPE,CHAR_TRAITS,ALLOC1>&        lhs,
          const native_std::basic_string<CHAR_TYPE,CHAR_TRAITS,ALLOC2>& rhs)
{
    const std::size_t minLen = lhs.length() < rhs.length()
                             ? lhs.length() : rhs.length();
    int ret = CHAR_TRAITS::compare(lhs.data(), rhs.data(), minLen);
    if (0 == ret) {
        return lhs.length() < rhs.length();                           // RETURN
    }
    return ret < 0;
}

template <class CHAR_TYPE, class CHAR_TRAITS, class ALLOC>
bool operator<(const CHAR_TYPE                                  *lhs,
               const basic_string<CHAR_TYPE,CHAR_TRAITS,ALLOC>&  rhs)
{
    BSLS_ASSERT_SAFE(lhs);

    const std::size_t lhsLen = CHAR_TRAITS::length(lhs);
    const std::size_t minLen = lhsLen < rhs.length() ? lhsLen : rhs.length();
    int ret = CHAR_TRAITS::compare(lhs, rhs.data(), minLen);
    if (0 == ret) {
        return lhsLen < rhs.length();                                 // RETURN
    }
    return ret < 0;
}

template <class CHAR_TYPE, class CHAR_TRAITS, class ALLOC>
bool operator<(const basic_string<CHAR_TYPE,CHAR_TRAITS,ALLOC>&  lhs,
               const CHAR_TYPE                                  *rhs)
{
    BSLS_ASSERT_SAFE(rhs);

    const std::size_t rhsLen = CHAR_TRAITS::length(rhs);
    const std::size_t minLen = rhsLen < lhs.length() ? rhsLen : lhs.length();
    int ret = CHAR_TRAITS::compare(lhs.data(), rhs, minLen);
    if (0 == ret) {
        return lhs.length() < rhsLen;                                 // RETURN
    }
    return ret < 0;
}

template <class CHAR_TYPE, class CHAR_TRAITS, class ALLOC>
inline
bool operator>(const basic_string<CHAR_TYPE,CHAR_TRAITS,ALLOC>& lhs,
               const basic_string<CHAR_TYPE,CHAR_TRAITS,ALLOC>& rhs) {
    return rhs < lhs;
}

template <class CHAR_TYPE, class CHAR_TRAITS, class ALLOC1, class ALLOC2>
inline
bool
operator>(const native_std::basic_string<CHAR_TYPE,CHAR_TRAITS,ALLOC1>& lhs,
          const bsl::basic_string<CHAR_TYPE,CHAR_TRAITS,ALLOC2>&        rhs)
{
    return rhs < lhs;
}

template <class CHAR_TYPE, class CHAR_TRAITS, class ALLOC1, class ALLOC2>
inline
bool
operator>(const bsl::basic_string<CHAR_TYPE,CHAR_TRAITS,ALLOC1>&        lhs,
          const native_std::basic_string<CHAR_TYPE,CHAR_TRAITS,ALLOC2>& rhs)
{
    return rhs < lhs;
}

template <class CHAR_TYPE, class CHAR_TRAITS, class ALLOC>
inline
bool operator>(const CHAR_TYPE                                  *lhs,
               const basic_string<CHAR_TYPE,CHAR_TRAITS,ALLOC>&  rhs)
{
    BSLS_ASSERT_SAFE(lhs);

    return rhs < lhs;
}

template <class CHAR_TYPE, class CHAR_TRAITS, class ALLOC>
inline
bool operator>(const basic_string<CHAR_TYPE,CHAR_TRAITS,ALLOC>&  lhs,
               const CHAR_TYPE                                  *rhs)
{
    BSLS_ASSERT_SAFE(rhs);

    return rhs < lhs;
}

template <class CHAR_TYPE, class CHAR_TRAITS, class ALLOC>
inline
bool operator<=(const basic_string<CHAR_TYPE,CHAR_TRAITS,ALLOC>& lhs,
                const basic_string<CHAR_TYPE,CHAR_TRAITS,ALLOC>& rhs) {
    return !(rhs < lhs);
}

template <class CHAR_TYPE, class CHAR_TRAITS, class ALLOC1, class ALLOC2>
inline
bool
operator<=(const native_std::basic_string<CHAR_TYPE,CHAR_TRAITS,ALLOC1>& lhs,
           const bsl::basic_string<CHAR_TYPE,CHAR_TRAITS,ALLOC2>&        rhs)
{
    return !(rhs < lhs);
}

template <class CHAR_TYPE, class CHAR_TRAITS, class ALLOC1, class ALLOC2>
inline
bool
operator<=(const bsl::basic_string<CHAR_TYPE,CHAR_TRAITS,ALLOC1>&        lhs,
           const native_std::basic_string<CHAR_TYPE,CHAR_TRAITS,ALLOC2>& rhs)
{
    return !(rhs < lhs);
}

template <class CHAR_TYPE, class CHAR_TRAITS, class ALLOC>
inline
bool operator<=(const CHAR_TYPE                                  *lhs,
                const basic_string<CHAR_TYPE,CHAR_TRAITS,ALLOC>&  rhs)
{
    BSLS_ASSERT_SAFE(lhs);

    return !(rhs < lhs);
}

template <class CHAR_TYPE, class CHAR_TRAITS, class ALLOC>
inline
bool operator<=(const basic_string<CHAR_TYPE,CHAR_TRAITS,ALLOC>&  lhs,
                const CHAR_TYPE                                  *rhs)
{
    BSLS_ASSERT_SAFE(rhs);

    return !(rhs < lhs);
}

template <class CHAR_TYPE, class CHAR_TRAITS, class ALLOC>
inline
bool operator>=(const basic_string<CHAR_TYPE,CHAR_TRAITS,ALLOC>& lhs,
                const basic_string<CHAR_TYPE,CHAR_TRAITS,ALLOC>& rhs) {
    return !(lhs < rhs);
}

template <class CHAR_TYPE, class CHAR_TRAITS, class ALLOC1, class ALLOC2>
inline
bool
operator>=(const native_std::basic_string<CHAR_TYPE,CHAR_TRAITS,ALLOC1>& lhs,
           const bsl::basic_string<CHAR_TYPE,CHAR_TRAITS,ALLOC2>&        rhs)
{
    return !(lhs < rhs);
}

template <class CHAR_TYPE, class CHAR_TRAITS, class ALLOC1, class ALLOC2>
inline
bool
operator>=(const bsl::basic_string<CHAR_TYPE,CHAR_TRAITS,ALLOC1>&        lhs,
           const native_std::basic_string<CHAR_TYPE,CHAR_TRAITS,ALLOC2>& rhs)
{
    return !(lhs < rhs);
}

template <class CHAR_TYPE, class CHAR_TRAITS, class ALLOC>
inline
bool operator>=(const CHAR_TYPE                                  *lhs,
                const basic_string<CHAR_TYPE,CHAR_TRAITS,ALLOC>&  rhs)
{
    BSLS_ASSERT_SAFE(lhs);

    return !(lhs < rhs);
}

template <class CHAR_TYPE, class CHAR_TRAITS, class ALLOC>
inline
bool operator>=(const basic_string<CHAR_TYPE,CHAR_TRAITS,ALLOC>&  lhs,
                const CHAR_TYPE                                  *rhs)
{
    BSLS_ASSERT_SAFE(rhs);

    return !(lhs < rhs);
}

template <typename CHAR_TYPE, typename CHAR_TRAITS, typename ALLOCATOR>
basic_string<CHAR_TYPE,CHAR_TRAITS,ALLOCATOR>
operator+(const basic_string<CHAR_TYPE,CHAR_TRAITS,ALLOCATOR>& lhs,
          const basic_string<CHAR_TYPE,CHAR_TRAITS,ALLOCATOR>& rhs)
{
    basic_string<CHAR_TYPE,CHAR_TRAITS,ALLOCATOR> result;
    result.reserve(lhs.length() + rhs.length());
    result += lhs;
    result += rhs;
    return result;
}

template <class CHAR_TYPE, class CHAR_TRAITS, class ALLOC1, class ALLOC2>
bsl::basic_string<CHAR_TYPE,CHAR_TRAITS,ALLOC2>
operator+(const native_std::basic_string<CHAR_TYPE,CHAR_TRAITS,ALLOC1>& lhs,
          const bsl::basic_string<CHAR_TYPE,CHAR_TRAITS,ALLOC2>&        rhs)
{
    bsl::basic_string<CHAR_TYPE,CHAR_TRAITS,ALLOC2> result;
    result.reserve(lhs.length() + rhs.length());
    result.append(lhs.c_str(), lhs.length());
    result += rhs;
    return result;
}

template <class CHAR_TYPE, class CHAR_TRAITS, class ALLOC1, class ALLOC2>
bsl::basic_string<CHAR_TYPE,CHAR_TRAITS,ALLOC1>
operator+(const bsl::basic_string<CHAR_TYPE,CHAR_TRAITS,ALLOC1>&        lhs,
          const native_std::basic_string<CHAR_TYPE,CHAR_TRAITS,ALLOC2>& rhs)
{
    bsl::basic_string<CHAR_TYPE,CHAR_TRAITS,ALLOC1> result;
    result.reserve(lhs.length() + rhs.length());
    result += lhs;
    result.append(rhs.c_str(), rhs.length());
    return result;
}

template <typename CHAR_TYPE, typename CHAR_TRAITS, typename ALLOCATOR>
basic_string<CHAR_TYPE,CHAR_TRAITS,ALLOCATOR>
operator+(const CHAR_TYPE                                      *lhs,
          const basic_string<CHAR_TYPE,CHAR_TRAITS,ALLOCATOR>&  rhs)
{
    BSLS_ASSERT_SAFE(lhs);

    typename basic_string<CHAR_TYPE,CHAR_TRAITS,ALLOCATOR>::size_type
                                          lhsLength = CHAR_TRAITS::length(lhs);
    basic_string<CHAR_TYPE,CHAR_TRAITS,ALLOCATOR> result;
    result.reserve(lhsLength + rhs.length());
    result.append(lhs, lhsLength);
    result += rhs;
    return result;
}

template <typename CHAR_TYPE, typename CHAR_TRAITS, typename ALLOCATOR>
basic_string<CHAR_TYPE,CHAR_TRAITS,ALLOCATOR>
operator+(CHAR_TYPE                                            lhs,
          const basic_string<CHAR_TYPE,CHAR_TRAITS,ALLOCATOR>& rhs)
{
    basic_string<CHAR_TYPE,CHAR_TRAITS,ALLOCATOR> result;
    result.reserve(1 + rhs.length());
    result.push_back(lhs);
    result += rhs;
    return result;
}

template <typename CHAR_TYPE, typename CHAR_TRAITS, typename ALLOCATOR>
basic_string<CHAR_TYPE,CHAR_TRAITS,ALLOCATOR>
operator+(const basic_string<CHAR_TYPE,CHAR_TRAITS,ALLOCATOR>&  lhs,
          const CHAR_TYPE                                      *rhs)
{
    BSLS_ASSERT_SAFE(rhs);

    typename basic_string<CHAR_TYPE,CHAR_TRAITS,ALLOCATOR>::size_type
                                          rhsLength = CHAR_TRAITS::length(rhs);
    basic_string<CHAR_TYPE,CHAR_TRAITS,ALLOCATOR> result;
    result.reserve(lhs.length() + rhsLength);
    result += lhs;
    result.append(rhs, rhsLength);
    return result;
}

template <typename CHAR_TYPE, typename CHAR_TRAITS, typename ALLOCATOR>
basic_string<CHAR_TYPE,CHAR_TRAITS,ALLOCATOR>
operator+(const basic_string<CHAR_TYPE,CHAR_TRAITS,ALLOCATOR>& lhs,
          CHAR_TYPE                                            rhs)
{
    basic_string<CHAR_TYPE,CHAR_TRAITS,ALLOCATOR> result;
    result.reserve(lhs.length() + 1);
    result += lhs;
    result.push_back(rhs);
    return result;
}

template <class CHAR_TYPE, class CHAR_TRAITS>
bool bslstl_string_fill(std::basic_ostream<CHAR_TYPE, CHAR_TRAITS>&   os,
                        std::basic_streambuf<CHAR_TYPE, CHAR_TRAITS> *buf,
                        size_t n)
    // Do not use, for internal use by 'operator<<' only.
{
    BSLS_ASSERT_SAFE(buf);

    CHAR_TYPE fillChar = os.fill();

    for (size_t i = 0; i < n; ++i) {
        if (CHAR_TRAITS::eq_int_type(buf->sputc(fillChar), CHAR_TRAITS::eof()))
        {
            return false;                                             // RETURN
        }
    }

    return true;
}

template <class CHAR_TYPE, class CHAR_TRAITS, class ALLOCATOR>
std::basic_ostream<CHAR_TYPE, CHAR_TRAITS>&
operator<<(std::basic_ostream<CHAR_TYPE, CHAR_TRAITS>&          os,
           const basic_string<CHAR_TYPE,CHAR_TRAITS,ALLOCATOR>& str)
{
    typedef std::basic_ostream<CHAR_TYPE, CHAR_TRAITS> Ostrm;
    typename Ostrm::sentry sentry(os);
    bool ok = false;

    if (sentry) {
        ok = true;
        size_t n = str.size();
        size_t padLen = 0;
        bool left = (os.flags() & Ostrm::left) != 0;
        std::streamsize w = os.width(0);
        std::basic_streambuf<CHAR_TYPE, CHAR_TRAITS>* buf = os.rdbuf();

        if (w > 0 && size_t(w) > n) {
            padLen = size_t(w) - n;
        }

        if (!left) {
            ok = bslstl_string_fill(os, buf, padLen);
        }

        ok = ok && (buf->sputn(str.data(), std::streamsize(n)) ==
                        std::streamsize(n));

        if (left) {
            ok = ok && bslstl_string_fill(os, buf, padLen);
        }
    }

    if (!ok) {
        os.setstate(Ostrm::failbit);
    }

    return os;
}

template <class CHAR_TYPE, class CHAR_TRAITS, class ALLOCATOR>
std::basic_istream<CHAR_TYPE, CHAR_TRAITS>&
operator>>(std::basic_istream<CHAR_TYPE, CHAR_TRAITS>&     is,
           basic_string<CHAR_TYPE,CHAR_TRAITS, ALLOCATOR>& str)
{
    typedef std::basic_istream<CHAR_TYPE, CHAR_TRAITS> Istrm;
    typename Istrm::sentry sentry(is);

    if (sentry) {
        std::basic_streambuf<CHAR_TYPE, CHAR_TRAITS>* buf = is.rdbuf();
        typedef std::ctype<CHAR_TYPE> _C_type;

        const std::locale& loc = is.getloc();
        const _C_type& ctype = std::use_facet<_C_type>(loc);

        str.clear();
        std::streamsize n = is.width(0);
        if (n <= 0) {
            n = std::numeric_limits<std::streamsize>::max();
        }
        else {
            str.reserve(n);
        }

        while (n-- > 0) {
            typename CHAR_TRAITS::int_type c1 = buf->sbumpc();
            if (CHAR_TRAITS::eq_int_type(c1, CHAR_TRAITS::eof())) {
                is.setstate(Istrm::eofbit);
                break;
            }
            else {
                CHAR_TYPE c = CHAR_TRAITS::to_char_type(c1);

                if (ctype.is(_C_type::space, c)) {
                    if (CHAR_TRAITS::eq_int_type(buf->sputbackc(c),
                                                 CHAR_TRAITS::eof())) {
                        is.setstate(Istrm::failbit);
                    }
                    break;
                }
                else {
                    str.push_back(c);
                }
            }
        }

        // If we have read no characters, then set failbit.

        if (str.size() == 0) {
            is.setstate(Istrm::failbit);
        }
    }
    else {
        is.setstate(Istrm::failbit);
    }

    return is;
}

template <class CHAR_TYPE, class CHAR_TRAITS, class ALLOCATOR>
std::basic_istream<CHAR_TYPE, CHAR_TRAITS>&
getline(std::basic_istream<CHAR_TYPE, CHAR_TRAITS>&    is,
        basic_string<CHAR_TYPE,CHAR_TRAITS,ALLOCATOR>& str,
        CHAR_TYPE                                      delim)
{
    typedef std::basic_istream<CHAR_TYPE, CHAR_TRAITS> Istrm;
    size_t nread = 0;
    typename Istrm::sentry sentry(is, true);
    if (sentry) {
        std::basic_streambuf<CHAR_TYPE, CHAR_TRAITS>* buf = is.rdbuf();
        str.clear();

        while (nread < str.max_size()) {
            int c1 = buf->sbumpc();
            if (CHAR_TRAITS::eq_int_type(c1, CHAR_TRAITS::eof())) {
                is.setstate(Istrm::eofbit);
                break;
            }

            ++nread;
            CHAR_TYPE c = CHAR_TRAITS::to_char_type(c1);
            if (!CHAR_TRAITS::eq(c, delim)) {
                str.push_back(c);
            }
            else {
                break;  // character is extracted but not appended
            }
        }
    }
    if (nread == 0 || nread >= str.max_size()) {
        is.setstate(Istrm::failbit);
    }

    return is;
}

template <class CHAR_TYPE, class CHAR_TRAITS, class ALLOCATOR>
inline
std::basic_istream<CHAR_TYPE, CHAR_TRAITS>&
getline(std::basic_istream<CHAR_TYPE, CHAR_TRAITS>&    is,
        basic_string<CHAR_TYPE,CHAR_TRAITS,ALLOCATOR>& str)
{
    return getline(is, str, is.widen('\n'));
}

// HASH SPECIALIZATIONS
template <class CHAR_TYPE, class CHAR_TRAITS, class ALLOCATOR>
std::size_t
hashBasicString(const basic_string<CHAR_TYPE, CHAR_TRAITS, ALLOCATOR>& str)
{
    unsigned long hashValue = 0;
    typedef typename basic_string<CHAR_TYPE,
                              CHAR_TRAITS, ALLOCATOR>::const_pointer const_ptr;

    std::size_t  len  = str.size();
    const_ptr    data = str.data();

    for (std::size_t i = 0; i < len; ++i) {
        hashValue = 5 * hashValue + data[i];
    }

    return std::size_t(hashValue);
}

}  // close namespace bsl

// ============================================================================
//                                TYPE TRAITS
// ============================================================================

// Type traits for STL *sequence* containers:
//: o A sequence container defines STL iterators.
//: o A sequence container is bitwise moveable if the allocator is bitwise
//:     moveable.
//: o A sequence container uses 'bslma' allocators if the parameterized
//:     'ALLOCATOR' is convertible from 'bslma::Allocator*'.

namespace BloombergLP {

namespace bslalg {

template <typename CHAR_TYPE, typename CHAR_TRAITS, typename ALLOC>
struct HasStlIterators<bsl::basic_string<CHAR_TYPE, CHAR_TRAITS, ALLOC> >
    : bsl::true_type
{};

}  // close package namespace

namespace bslmf {

template <typename CHAR_TYPE, typename CHAR_TRAITS, typename ALLOC>
struct IsBitwiseMoveable<bsl::basic_string<CHAR_TYPE, CHAR_TRAITS, ALLOC> >
    : IsBitwiseMoveable<ALLOC>
{};

}  // close package namespace

namespace bslma {

template <typename CHAR_TYPE, typename CHAR_TRAITS, typename ALLOC>
struct UsesBslmaAllocator<bsl::basic_string<CHAR_TYPE, CHAR_TRAITS, ALLOC> >
    : bsl::is_convertible<Allocator*, ALLOC>
{};

}  // close package namespace

}  // close enterprise namespace

#undef BSLSTL_CHAR_TRAITS

#ifdef BSLS_COMPILERFEATURES_SUPPORT_EXTERN_TEMPLATE
extern template class bsl::String_Imp<char, bsl::string::size_type>;
extern template class bsl::String_Imp<wchar_t, bsl::wstring::size_type>;
extern template class bsl::basic_string<char>;
extern template class bsl::basic_string<wchar_t>;
#endif

#endif

// ----------------------------------------------------------------------------
// Copyright (C) 2013 Bloomberg L.P.
//
// Permission is hereby granted, free of charge, to any person obtaining a copy
// of this software and associated documentation files (the "Software"), to
// deal in the Software without restriction, including without limitation the
// rights to use, copy, modify, merge, publish, distribute, sublicense, and/or
// sell copies of the Software, and to permit persons to whom the Software is
// furnished to do so, subject to the following conditions:
//
// The above copyright notice and this permission notice shall be included in
// all copies or substantial portions of the Software.
//
// THE SOFTWARE IS PROVIDED "AS IS", WITHOUT WARRANTY OF ANY KIND, EXPRESS OR
// IMPLIED, INCLUDING BUT NOT LIMITED TO THE WARRANTIES OF MERCHANTABILITY,
// FITNESS FOR A PARTICULAR PURPOSE AND NONINFRINGEMENT.  IN NO EVENT SHALL THE
// AUTHORS OR COPYRIGHT HOLDERS BE LIABLE FOR ANY CLAIM, DAMAGES OR OTHER
// LIABILITY, WHETHER IN AN ACTION OF CONTRACT, TORT OR OTHERWISE, ARISING
// FROM, OUT OF OR IN CONNECTION WITH THE SOFTWARE OR THE USE OR OTHER DEALINGS
// IN THE SOFTWARE.
// ----------------------------- END-OF-FILE ----------------------------------<|MERGE_RESOLUTION|>--- conflicted
+++ resolved
@@ -684,7 +684,10 @@
 #define INCLUDED_CSTRING
 #endif
 
-<<<<<<< HEAD
+#ifndef INCLUDED_ALGORITHM
+#include <algorithm>
+#define INCLUDED_ALGORITHM
+#endif
 #ifndef BDE_OMIT_INTERNAL_DEPRECATED
 #ifndef BDE_DONT_ALLOW_TRANSITIVE_INCLUDES
 
@@ -700,13 +703,10 @@
 
 // For transitive includes.  This is not placed in 'bsl+stdhdrs' because it
 // causes a cycle within the native standard headers.
-=======
->>>>>>> 925b2d49
 #ifndef INCLUDED_ALGORITHM
 #include <algorithm>
 #define INCLUDED_ALGORITHM
 #endif
-<<<<<<< HEAD
 
 #if defined(BDE_BUILD_TARGET_STLPORT)
 // Code in Robo depends on these headers included transitively with <string>
@@ -730,8 +730,6 @@
 
 #endif // BDE_DONT_ALLOW_TRANSITIVE_INCLUDES
 #endif // BDE_OMIT_INTERNAL_DEPRECATED
-=======
->>>>>>> 925b2d49
 
 namespace bsl {
 
