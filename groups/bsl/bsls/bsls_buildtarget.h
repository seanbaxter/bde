// bsls_buildtarget.h                                                 -*-C++-*-
#ifndef INCLUDED_BSLS_BUILDTARGET
#define INCLUDED_BSLS_BUILDTARGET

#ifndef INCLUDED_BSLS_IDENT
#include <bsls_ident.h>
#endif
BSLS_IDENT("$Id: $")

//@PURPOSE: Provide build-target information in the object file.
//
//@CLASSES:
//  bsls::BuildTargetExc: type name for identifying exception builds
//  bsls::BuildTargetMt: type name for identifying multi-threaded builds
//
//@MACROS:
//  BDE_BUILD_TARGET_EXC: flag for exception-enabled builds
//  BDE_BUILD_TARGET_MT:  flag for multi-threaded builds
//
//@AUTHOR: Pablo Halpern (phalpern)
//
//@DESCRIPTION: The purpose of this component is to cause a link-time error
// when trying to link an executable with incompatible libraries.  This
// component defines type names that indicate the build target parameters.
// These parameters include whether this build was exception-enabled (which is
// the case unless overridden by defining the 'BDE_BUILD_TARGET_NO_EXC' macro),
// and whether it was multi-threaded or not (it is enabled unless overridden by
// defining the 'BDE_BUILD_TARGET_NO_MT' macro).  The types defined by this
// component should not be used directly.
//
///Usage
///-----
// This section illustrates intended use of this component.

#ifndef INCLUDED_BSLS_LINKCOERCION
#include <bsls_linkcoercion.h>
#endif

#ifndef INCLUDED_BSLS_PLATFORM
#include <bsls_platform.h>
#endif

namespace BloombergLP {

// Default to an exception-enabled build unless 'BDE_BUILD_TARGET_NO_EXC' is
// defined.
#ifndef BDE_BUILD_TARGET_NO_EXC

#ifndef BDE_BUILD_TARGET_EXC
#define BDE_BUILD_TARGET_EXC
#endif

namespace bsls {

struct BuildTargetExcYes {
    static const int s_isBuildTargetExc;
};
typedef BuildTargetExcYes BuildTargetExc;

}  // close package namespace

#ifndef BDE_OMIT_TRANSITIONAL  // BACKWARD_COMPATIBILITY
typedef bsls::BuildTargetExcYes bsls_YesExcBuildTarget;
    // This alias is defined for backward compatibility.
#endif  // BDE_OMIT_TRANSITIONAL -- BACKWARD_COMPATIBILITY

#else

#ifdef BDE_BUILD_TARGET_EXC
#error Do not define both BDE_BUILD_TARGET_EXC and BDE_BUILD_TARGET_NO_EXC
#endif

namespace bsls {

struct BuildTargetExcNo {
    static const int s_isBuildTargetExc;
};
typedef BuildTargetExcNo BuildTargetExc;

}  // close package namespace

#ifndef BDE_OMIT_TRANSITIONAL  // BACKWARD_COMPATIBILITY
typedef bsls::BuildTargetExcNo bsls_NoExcBuildTarget;
    // This alias is defined for backward compatibility.
#endif  // BDE_OMIT_TRANSITIONAL -- BACKWARD_COMPATIBILITY

#endif

// Default to a threaded (MT) build unless 'BDE_BUILD_TARGET_NO_MT' is defined.
#ifndef BDE_BUILD_TARGET_NO_MT

#ifndef BDE_BUILD_TARGET_MT
#define BDE_BUILD_TARGET_MT
#endif

namespace bsls {

struct BuildTargetMtYes {
    static const int s_isBuildTargetMt;
};
typedef BuildTargetMtYes BuildTargetMt;

}  // close package namespace

#ifndef BDE_OMIT_TRANSITIONAL  // BACKWARD_COMPATIBILITY
typedef bsls::BuildTargetMtYes bsls_YesMtBuildTarget;
    // This alias is defined for backward compatibility.
#endif  // BDE_OMIT_TRANSITIONAL -- BACKWARD_COMPATIBILITY

#else

#ifdef BDE_BUILD_TARGET_MT
#error Do not define both BDE_BUILD_TARGET_MT and BDE_BUILD_TARGET_NO_MT
#endif

namespace bsls {

struct BuildTargetMtNo {
    static const int s_isBuildTargetMt;
};
typedef BuildTargetMtNo BuildTargetMt;

}  // close package namespace

#ifndef BDE_OMIT_TRANSITIONAL  // BACKWARD_COMPATIBILITY
typedef bsls::BuildTargetMtNo bsls_NoMtBuildTarget;
    // This alias is defined for backward compatibility.
#endif  // BDE_OMIT_TRANSITIONAL -- BACKWARD_COMPATIBILITY

#endif

// Force linker to pull in this component's object file.

<<<<<<< HEAD
#if defined(BSLS_PLATFORM_CMP_IBM)
static const int *bsls_buildtarget_assertion1 =
                                     &bsls::BuildTargetExc::s_isBuildTargetExc;
static const int *bsls_buildtarget_assertion2 =
                                       &bsls::BuildTargetMt::s_isBuildTargetMt;
#else
namespace {
    extern const int *const bsls_buildtarget_assertion1 =
                                     &bsls::BuildTargetExc::s_isBuildTargetExc;
    extern const int *const bsls_buildtarget_assertion2 =
                                       &bsls::BuildTargetMt::s_isBuildTargetMt;
}
#endif

#ifndef BDE_OMIT_TRANSITIONAL  // BACKWARD_COMPATIBILITY
// ===========================================================================
//                           BACKWARD COMPATIBILITY
// ===========================================================================

typedef bsls::BuildTargetExc bsls_ExcBuildTarget;
    // This alias is defined for backward compatibility.

typedef bsls::BuildTargetMt bsls_MtBuildTarget;
    // This alias is defined for backward compatibility.

#endif  // BDE_OMIT_TRANSITIONAL -- BACKWARD_COMPATIBILITY
=======
BSLS_LINKCOERCION_FORCE_SYMBOL_DEPENDENCY(
                                      const int,
                                      bsls_buildtarget_assertion1,
                                      bsls::BuildTargetExc::s_isBuildTargetExc)
BSLS_LINKCOERCION_FORCE_SYMBOL_DEPENDENCY(
                                        const int,
                                        bsls_buildtarget_assertion2,
                                        bsls::BuildTargetMt::s_isBuildTargetMt)
>>>>>>> 465e2f7a

}  // close enterprise namespace

#endif

// ----------------------------------------------------------------------------
// Copyright (C) 2013 Bloomberg L.P.
//
// Permission is hereby granted, free of charge, to any person obtaining a copy
// of this software and associated documentation files (the "Software"), to
// deal in the Software without restriction, including without limitation the
// rights to use, copy, modify, merge, publish, distribute, sublicense, and/or
// sell copies of the Software, and to permit persons to whom the Software is
// furnished to do so, subject to the following conditions:
//
// The above copyright notice and this permission notice shall be included in
// all copies or substantial portions of the Software.
//
// THE SOFTWARE IS PROVIDED "AS IS", WITHOUT WARRANTY OF ANY KIND, EXPRESS OR
// IMPLIED, INCLUDING BUT NOT LIMITED TO THE WARRANTIES OF MERCHANTABILITY,
// FITNESS FOR A PARTICULAR PURPOSE AND NONINFRINGEMENT.  IN NO EVENT SHALL THE
// AUTHORS OR COPYRIGHT HOLDERS BE LIABLE FOR ANY CLAIM, DAMAGES OR OTHER
// LIABILITY, WHETHER IN AN ACTION OF CONTRACT, TORT OR OTHERWISE, ARISING
// FROM, OUT OF OR IN CONNECTION WITH THE SOFTWARE OR THE USE OR OTHER DEALINGS
// IN THE SOFTWARE.
// ----------------------------- END-OF-FILE ----------------------------------<|MERGE_RESOLUTION|>--- conflicted
+++ resolved
@@ -131,20 +131,14 @@
 
 // Force linker to pull in this component's object file.
 
-<<<<<<< HEAD
-#if defined(BSLS_PLATFORM_CMP_IBM)
-static const int *bsls_buildtarget_assertion1 =
-                                     &bsls::BuildTargetExc::s_isBuildTargetExc;
-static const int *bsls_buildtarget_assertion2 =
-                                       &bsls::BuildTargetMt::s_isBuildTargetMt;
-#else
-namespace {
-    extern const int *const bsls_buildtarget_assertion1 =
-                                     &bsls::BuildTargetExc::s_isBuildTargetExc;
-    extern const int *const bsls_buildtarget_assertion2 =
-                                       &bsls::BuildTargetMt::s_isBuildTargetMt;
-}
-#endif
+BSLS_LINKCOERCION_FORCE_SYMBOL_DEPENDENCY(
+                                      const int,
+                                      bsls_buildtarget_assertion1,
+                                      bsls::BuildTargetExc::s_isBuildTargetExc)
+BSLS_LINKCOERCION_FORCE_SYMBOL_DEPENDENCY(
+                                        const int,
+                                        bsls_buildtarget_assertion2,
+                                        bsls::BuildTargetMt::s_isBuildTargetMt)
 
 #ifndef BDE_OMIT_TRANSITIONAL  // BACKWARD_COMPATIBILITY
 // ===========================================================================
@@ -158,16 +152,6 @@
     // This alias is defined for backward compatibility.
 
 #endif  // BDE_OMIT_TRANSITIONAL -- BACKWARD_COMPATIBILITY
-=======
-BSLS_LINKCOERCION_FORCE_SYMBOL_DEPENDENCY(
-                                      const int,
-                                      bsls_buildtarget_assertion1,
-                                      bsls::BuildTargetExc::s_isBuildTargetExc)
-BSLS_LINKCOERCION_FORCE_SYMBOL_DEPENDENCY(
-                                        const int,
-                                        bsls_buildtarget_assertion2,
-                                        bsls::BuildTargetMt::s_isBuildTargetMt)
->>>>>>> 465e2f7a
 
 }  // close enterprise namespace
 
