--- conflicted
+++ resolved
@@ -1027,7 +1027,6 @@
 }  // close package namespace
 #endif  // __cplusplus
 
-<<<<<<< HEAD
 #ifndef BDE_OMIT_TRANSITIONAL  // BACKWARD_COMPATIBILITY
 #ifndef BDE_OMIT_INTERNAL_DEPRECATED
 
@@ -1059,8 +1058,6 @@
 
 #endif  // BDE_OMIT_TRANSITIONAL -- BACKWARD_COMPATIBILITY
 
-=======
->>>>>>> 503b0c1a
 #ifdef __cplusplus
 }  // close enterprise namespace
 #endif
