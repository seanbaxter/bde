--- conflicted
+++ resolved
@@ -351,15 +351,9 @@
 }  // close package namespace
 
 #ifndef BDE_OPENSOURCE_PUBLICATION  // BACKWARD_COMPATIBILITY
-<<<<<<< HEAD
-// ===========================================================================
-//                           BACKWARD COMPATIBILITY
-// ===========================================================================
-=======
 // ============================================================================
 //                           BACKWARD COMPATIBILITY
 // ============================================================================
->>>>>>> 377fd5f6
 
 #ifdef bsls_AlignmentFromType
 #undef bsls_AlignmentFromType
