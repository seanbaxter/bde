--- conflicted
+++ resolved
@@ -539,14 +539,9 @@
         d_callbacks.clear();
         int numToCancel = toBeCancelled.size();
         if (numToCancel) {
-<<<<<<< HEAD
             d_manager_p->deregisterSocketEvent(
                                               d_connectingSocket_p->handle(),
-                                              btlso::EventType::BTESO_CONNECT);
-=======
-            d_manager_p->deregisterSocketEvent(d_connectingSocket_p->handle(),
-                                               btlso::EventType::e_CONNECT);
->>>>>>> 35a373a7
+                                              btlso::EventType::e_CONNECT);
 
             d_factory_p->deallocate(d_connectingSocket_p);
         }
