// btlmt_tcptimereventmanager.t.cpp                                   -*-C++-*-

#include <btlmt_tcptimereventmanager.h>
#include <btlso_socketimputil.h>
#include <btlso_eventmanagertester.h>
#include <btlso_inetstreamsocketfactory.h>
#include <btlso_ipv4address.h>
#include <btlso_streamsocket.h>

#include <btlso_defaulteventmanager.h>

#include <bslma_testallocator.h>
#include <bdlmt_threadpool.h>
#include <bslmt_barrier.h>
#include <bslmt_threadattributes.h>
#include <bsls_atomic.h>

#include <bslma_defaultallocatorguard.h>
#include <bslma_testallocatorexception.h>
#include <bsls_assert.h>
#include <bsls_asserttest.h>
#include <bsls_platform.h>
#include <bsls_stopwatch.h>
#include <bsls_types.h>

#include <bdlt_currenttime.h>
#include <bdlt_time.h>
#include <bdlt_currenttime.h>
#include <btlso_socketimputil.h>

#include <bdlf_bind.h>

#include <bsl_c_stdlib.h>     // atoi()
#include <bsl_functional.h>
#include <bsl_iostream.h>
#include <bsl_memory.h>
#include <bsl_vector.h>

#ifdef BSLS_PLATFORM_OS_UNIX
#include <sys/resource.h>   // getrlimit()
#endif

<<<<<<< HEAD
using namespace bsl;  // automatically added by script
=======
using namespace bsl;
>>>>>>> a57fa8c6
using namespace BloombergLP;

//=============================================================================
//                             TEST PLAN
//-----------------------------------------------------------------------------
//                              Overview
//                              --------
// We are testing a mechanism that implements a pure protocol.
//-----------------------------------------------------------------------------
// CREATORS
// [12] TcpTimerEventManager(bslma::Allocator *basicAllocator = 0);
// [12] TcpTimerEventManager(collectTimeMetrics, *basicAllocator = 0);
// [12] TcpTimerEventManager(collectTimeMetrics, poolTimer, *ba = 0);
// [  ] TcpTimerEventManager(rawEventManager, *basicAllocator = 0);
// [12] ~TcpTimerEventManager();
//
// MANIPULATORS
// [ 7] void deregisterAllSocketEvents();
// [  ] void deregisterAllTimers();
// [  ] void deregisterAll();
// [ 8] void deregisterSocketEvent(handle, event);
// [  ] void deregisterSocket(const btlso::SocketHandle::Handle& handle);
// [  ] void deregisterTimer(const void *handle);
// [ 9] int disable();
// [11] int enable();
// [11] int enable(const bslmt::ThreadAttributes& attribute);
// [10] void execute(const bsl::function<void()>& functor);
// [  ] void clearExecuteQueue();
// [ 6] int registerSocketEvent(handle, event, callback);
// [ 4] void *registerTimer(expiryTime, callback);
// [13] int rescheduleTimer(timerId, expiryTime);
//
// ACCESSORS
// [14] bool hasLimitedSocketCapacity() const;
// [  ] int  isRegistered(const Handle& handle, const Type event);
// [  ] void numTimers();
// [  ] void numEvents();
// [  ] void numSocketEvents(const btlso::SocketHandle::Handle& handle);
// [  ] int numTotalSocketEvents() const;
// [  ] btlso::TimeMetrics *timeMetrics() const;
// [  ] bslmt::ThreadUtil::Handle dispatcherThreadHandle() const;
// [11] int isEnabled() const;
// [12] bool hasTimeMetrics() const;
//
// BUG FIXES
// [15] TEST closure of control channel sockets
//-----------------------------------------------------------------------------
// [ 1] BREATHING TEST
// [16] USAGE EXAMPLE
//=============================================================================

//=============================================================================
//                      STANDARD BDE ASSERT TEST MACRO
//-----------------------------------------------------------------------------
static int testStatus = 0;
static bool         verbose = false,
                veryVerbose = false,
            veryVeryVerbose = false,
        veryVeryVeryVerbose = false;

bslmt::Mutex         coutMutex;
bslma::TestAllocator defaultAllocator("default");

static void aSsErT(int c, const char *s, int i)
{
    if (c) {
        printf("Error %s (%d): %s    (failed)\n", __FILE__, i, s);
        if (0 <= testStatus && testStatus <= 100) ++testStatus;
    }
}

#define ASSERT(X) { aSsErT(!(X), #X, __LINE__); }

//=============================================================================
//                  STANDARD BDE LOOP-ASSERT TEST MACROS
//-----------------------------------------------------------------------------
#define LOOP_ASSERT(I,X) { \
   if (!(X)) { cout << #I << ": " << I << "\n"; aSsErT(1, #X, __LINE__); }}

#define LOOP2_ASSERT(I,J,X) { \
   if (!(X)) { cout << #I << ": " << I << "\t" << #J << ": " \
              << J << "\n"; aSsErT(1, #X, __LINE__); } }

#define LOOP3_ASSERT(I,J,K,X) { \
   if (!(X)) { cout << #I << ": " << I << "\t" << #J << ": " << J << "\t" \
              << #K << ": " << K << "\n"; aSsErT(1, #X, __LINE__); } }

#define LOOP4_ASSERT(I,J,K,L,X) { \
   if (!(X)) { cout << #I << ": " << I << "\t" << #J << ": " << J << "\t" << \
       #K << ": " << K << "\t" << #L << ": " << L << "\n"; \
       aSsErT(1, #X, __LINE__); } }

#define LOOP5_ASSERT(I,J,K,L,M,X) { \
   if (!(X)) { cout << #I << ": " << I << "\t" << #J << ": " << J << "\t" << \
       #K << ": " << K << "\t" << #L << ": " << L << "\t" << \
       #M << ": " << M << "\n"; \
       aSsErT(1, #X, __LINE__); } }

#define LOOP6_ASSERT(I,J,K,L,M,N,X) { \
   if (!(X)) { cout << #I << ": " << I << "\t" << #J << ": " << J << "\t" << \
       #K << ": " << K << "\t" << #L << ": " << L << "\t" << \
       #M << ": " << M << "\t" << #N << ": " << N << "\n"; \
       aSsErT(1, #X, __LINE__); } }

//-----------------------------------------------------------------------------
//            SEMI-STANDARD NEGATIVE TESTING CONVENIENCE MACROS
//-----------------------------------------------------------------------------

#define ASSERT_PASS(EXPR)  BSLS_ASSERTTEST_ASSERT_PASS(EXPR)
#define ASSERT_FAIL(EXPR)  BSLS_ASSERTTEST_ASSERT_FAIL(EXPR)

//=============================================================================
//                  SEMI-STANDARD TEST OUTPUT MACROS
//-----------------------------------------------------------------------------
#define P(X) cout << #X " = " << (X) << endl; // Print identifier and value.
#define Q(X) cout << "<| " #X " |>" << endl;  // Quote identifier literally.
#define P_(X) cout << #X " = " << (X) << ", "<< flush; // P(X) without '\n'
#define L_ __LINE__                           // current Line number

typedef btlmt::TcpTimerEventManager Obj;

//=============================================================================
//           TEST: 'collectTimeMetrics' configuration flag
//-----------------------------------------------------------------------------

namespace TEST_CASE_COLLECT_TIME_METRICS {

void waitForSomeTime()
{
    bslmt::ThreadUtil::microSleep(10000); // 10 ms
}

}  // close namespace TEST_CASE_COLLECT_TIME_METRICS

//=============================================================================
//       ADDITIONAL 'enable' and 'isEnabled' TEST:
//-----------------------------------------------------------------------------

namespace TEST_CASE_ENABLE_TEST {

void testIsEnabled(btlmt::TcpTimerEventManager *manager,
                   bsls::AtomicInt             *complete)
    // Test whether the specified 'manager' is enabled and then set 'complete'
    // to a non-zero value.
{
    ASSERT(manager->isEnabled());
    *complete = 1;
}

}  // close namespace TEST_CASE_ENABLE_TEST

//=============================================================================
//                              MAIN PROGRAM
//-----------------------------------------------------------------------------

// ----------------------------------------------------------------------------
// Helper function for the test driver

static int maxOpenFiles()
    // Return the maximum number of file descriptors allowed to be opened
    // by this process on success and a negative value on failure.
{
#if defined(BSLS_PLATFORM_OS_WINDOWS)
    return (1 << sizeof(int)) * 16 - 1;
#endif
#if defined(BSLS_PLATFORM_OS_UNIX)
    struct ::rlimit result;
    int s = ::getrlimit(RLIMIT_NOFILE, &result);
    return s ? s : result.rlim_cur;
#endif
}

enum { NUM_TASKS = 10 };

static int nbytes[NUM_TASKS];

void
timerCb(int taskId, Obj *mX)
{
    bsl::function<void()> functor(bdlf::BindUtil::bind(&timerCb,
                                                       taskId,
                                                       mX));

    bsls::TimeInterval now(bdlt::CurrentTime::now());
    bsls::TimeInterval timeout(now);
    timeout.addSeconds(1000);

    void *tmrId = mX->registerTimer(timeout, functor);
    mX->deregisterTimer(tmrId);

    timeout = now;timeout.addMilliseconds(10);
    tmrId = mX->registerTimer(timeout, functor);
}

void
socketCb(btlmt::TcpTimerEventManager                *,
         btlmt::TcpTimerEventManager_ControlChannel *c_p,
         int                                         id)
{
    nbytes[id] += c_p->serverRead();
}

btlmt::TcpTimerEventManager *pEventManager = NULL;

extern "C" void *monitorThread(void *arg)
{
    cout << "Monitor thread has started." << endl;
    while (1) {

    }
    return arg;
}

extern "C" void * caseStressTestEntryPoint(void *arg)
{
    int j = (int)(bsls::Types::IntPtr)arg;
    printf("Thread %d has started\n", j);
    bsl::function<void()> mgrReinitFunctor;
    btlmt::TcpTimerEventManager& em = *pEventManager;
    btlmt::TcpTimerEventManager_ControlChannel chnl;

    bsl::function<void()> socketFunctor(bdlf::BindUtil::bind(&socketCb,
                                                                  &em,
                                                                  &chnl,
                                                                  j));

    bsl::function<void()> timerFunctor(bdlf::BindUtil::bind(&timerCb,
                                                                 j,
                                                                 &em));

    bsls::TimeInterval timeout(bdlt::CurrentTime::now());
    timeout.addMilliseconds(10);
    em.registerTimer(timeout, timerFunctor);

    for (int i = 0; i < 50000000; ++i) {
        if (i % 100 == 0 && 0 == j && i > 0 && 0 == (i * NUM_TASKS) % 1000) {
            int dispatchEnabled = pEventManager->isEnabled();
            if (dispatchEnabled) {
                pEventManager->disable();
                puts("Disabling event manager");
            }
            else {
                pEventManager->enable();
                puts("Enabling event manager");
            }
        }

        em.registerSocketEvent(chnl.serverFd(),
                               btlso::EventType::e_READ,
                               socketFunctor);
        ASSERT(1 == em.isRegistered(chnl.serverFd(),
                                    btlso::EventType::e_READ));
        ASSERT(1 == em.numSocketEvents(chnl.serverFd()));

        em.deregisterSocket(chnl.serverFd());
        ASSERT(0 == em.isRegistered(chnl.serverFd(),
                                    btlso::EventType::e_READ));
        ASSERT(0 == em.numSocketEvents(chnl.serverFd()));

        em.registerSocketEvent(chnl.serverFd(),
                               btlso::EventType::e_READ,
                               socketFunctor);
        ASSERT(1 == em.isRegistered(chnl.serverFd(),
                                    btlso::EventType::e_READ));
        ASSERT(1 == em.numSocketEvents(chnl.serverFd()));

        ASSERT(1 == chnl.clientWrite());

        em.deregisterSocketEvent(chnl.serverFd(), btlso::EventType::e_READ);
        ASSERT(0 == em.isRegistered(chnl.serverFd(),
                                    btlso::EventType::e_READ));
        ASSERT(0 == em.numSocketEvents(chnl.serverFd()));
    }
    printf("Thread %d is exiting\n", j);
    return arg;
}

// ----------------------------------------------------------------------------
static  void disableCb(Obj *mX)
    // Disable dispatching for the specified 'mX' event manager.
{
    if (veryVerbose) {
        Q("disableCb")
    }
    ASSERT(mX);
    ASSERT(mX->isEnabled());
    ASSERT(0 != mX->disable());
    ASSERT(mX->isEnabled());
}

// ----------------------------------------------------------------------------
// Helper function for the usage example

static void producer(bdlcc::Queue<int>           *workQueue,
                     btlmt::TcpTimerEventManager *manager,
                     bsls::TimeInterval           nextTime)
    // Enqueue a work item onto the specified 'workQueue' and register this
    // function with the specified 'manager' to be invoked after the specified
    // 'nextTime' absolute time interval.
{
    ASSERT(workQueue);
    ASSERT(manager);

    enum { TIME_OFFSET = 50 };   // invoke timer every 50 milliseconds

    int item = bdlt::CurrentTime::now().nanoseconds() / 1000;

    if (verbose) {
        bsl::cout << bdlt::CurrentTime::now()
            << ": Pushing " << item << bsl::endl;
    }
    workQueue->pushBack(item);

    bsls::TimeInterval nextNextTime(nextTime);
    nextNextTime.addMilliseconds(TIME_OFFSET);
    bsl::function<void()> callback(
            bdlf::BindUtil::bind(&producer, workQueue, manager, nextNextTime));

    void *timerId = manager->registerTimer(nextTime, callback);
    ASSERT(timerId);
}

// ----------------------------------------------------------------------------
bslma::Allocator *testAllocator_p;

static void dummyFunction(void) {

}

enum { NUM_REGISTER_PAIRS = 10 };

bslmt::Barrier *globalBarrier;

extern "C"
void *registerThread(void *arg)
    // Perform registration requests for the event manager specified by 'arg'.
{
    Obj *mX = (Obj*) arg;

    ASSERT(mX);
    ASSERT(globalBarrier);

    btlso::EventManagerTestPair *testPairs;
    testPairs = (btlso::EventManagerTestPair *) (
                  new char[NUM_REGISTER_PAIRS *
                                         sizeof(btlso::EventManagerTestPair)]);

    for (int i = 0; i < NUM_REGISTER_PAIRS; ++i) {
        new (&testPairs[i]) btlso::EventManagerTestPair(veryVerbose);
    }

    for (int i = 0; i < NUM_REGISTER_PAIRS; ++i) {
        LOOP_ASSERT(i, testPairs[i].isValid());
    }

    for (int i = 0; i < NUM_REGISTER_PAIRS; ++i) {
        btlso::SocketHandle::Handle fd = testPairs[i].observedFd();
        bslma::TestAllocator ta("TestAllocator: registerThread",
                                veryVeryVeryVerbose);
        const btlso::TimerEventManager::Callback callback(
                       bsl::allocator_arg_t(),
                       bsl::allocator<btlso::TimerEventManager::Callback>(&ta),
                       &dummyFunction);
        if (veryVerbose) {
<<<<<<< HEAD
            printf("Thread %d: Iteration (O) %d\n",
                   (int) bslmt::ThreadUtil::selfIdAsInt(),
=======
            printf("Thread %llu: Iteration (O) %d\n",
                   bslmt::ThreadUtil::selfIdAsUint64(),
>>>>>>> a57fa8c6
                   i);
        }
        mX->registerSocketEvent(fd,
                                btlso::EventType::e_READ, callback);
        LOOP_ASSERT(i, mX->isRegistered(fd,
                                        btlso::EventType::e_READ));
    }

    globalBarrier->wait();
    LOOP_ASSERT(defaultAllocator.numBytesInUse(),
                0 == defaultAllocator.numBytesInUse());

    for (int i = 0; i < NUM_REGISTER_PAIRS; ++i) {
        btlso::SocketHandle::Handle fd = testPairs[i].controlFd();
        bslma::TestAllocator ta("TestAllocator: registerThread loop",
                                veryVeryVeryVerbose);
        const btlso::TimerEventManager::Callback callback(
                       bsl::allocator_arg_t(),
                       bsl::allocator<btlso::TimerEventManager::Callback>(&ta),
                       &dummyFunction);
        mX->registerSocketEvent(fd,
                                btlso::EventType::e_READ, callback);
        if (veryVerbose) {
<<<<<<< HEAD
            printf("Thread %d: Iteration (C)%d\n",
                   (int) bslmt::ThreadUtil::selfIdAsInt(),
=======
            printf("Thread %llu: Iteration (C)%d\n",
                   bslmt::ThreadUtil::selfIdAsUint64(),
>>>>>>> a57fa8c6
                   i);
        }
        LOOP_ASSERT(i, mX->isRegistered(fd,
                                        btlso::EventType::e_READ));
    }

    globalBarrier->wait();
    LOOP_ASSERT(defaultAllocator.numBytesInUse(),
                0 == defaultAllocator.numBytesInUse());

    btlso::SocketHandle::Handle ofd, cfd;
    for (int i = 0; i < NUM_REGISTER_PAIRS; ++i) {
        ofd = testPairs[i].observedFd();
        mX->deregisterSocket(ofd);
        cfd = testPairs[i].controlFd();
        mX->deregisterSocket(cfd);
    }

    // 'testPairs' cannot be destroyed until ALL threads are done.

    globalBarrier->wait();
    LOOP_ASSERT(defaultAllocator.numBytesInUse(),
                0 == defaultAllocator.numBytesInUse());


    bsls::Stopwatch watch;
    watch.start();
    for (int i = 0; i < NUM_REGISTER_PAIRS; ++i) {
        testPairs[i].~EventManagerTestPair();
    }
    delete [] (char*)testPairs;
    watch.stop();
    double elapsedTime = watch.elapsedTime();
    double limit = 0.1 * NUM_REGISTER_PAIRS;
    if (elapsedTime > limit) {
        P_(elapsedTime);
        P(limit);
    }
    ASSERT(elapsedTime < limit);
    return arg;
}

extern "C"
void *deregisterThread(void *arg)
    // Perform registration requests for the event manager specified by 'arg'.
{
    Obj *mX = (Obj*) arg;
    ASSERT(mX); ASSERT(globalBarrier);

    btlso::EventManagerTestPair testPairs[NUM_REGISTER_PAIRS];
    for (int i = 0; i < NUM_REGISTER_PAIRS; ++i) {
        LOOP_ASSERT(i, testPairs[i].isValid());
    }
    bslma::TestAllocator ta("TestAllocator: deregisterThread",
                            veryVeryVeryVerbose);
    for (int i = 0; i < NUM_REGISTER_PAIRS; ++i) {
        btlso::SocketHandle::Handle fd = testPairs[i].observedFd();
        const btlso::TimerEventManager::Callback callback(
                       bsl::allocator_arg_t(),
                       bsl::allocator<btlso::TimerEventManager::Callback>(&ta),
                       &dummyFunction);
        mX->registerSocketEvent(fd, btlso::EventType::e_READ, callback);
        LOOP_ASSERT(i, mX->isRegistered(fd, btlso::EventType::e_READ));
        mX->deregisterSocketEvent(fd, btlso::EventType::e_READ);
        LOOP_ASSERT(i, 0 == mX->isRegistered(fd, btlso::EventType::e_READ));
    }
    for (int i = 0; i < NUM_REGISTER_PAIRS; ++i) {
        btlso::SocketHandle::Handle fd = testPairs[i].controlFd();
        bsl::function<void()> callback(&dummyFunction);
        mX->registerSocketEvent(fd, btlso::EventType::e_READ, callback);
        LOOP_ASSERT(i, mX->isRegistered(fd, btlso::EventType::e_READ));

        mX->deregisterSocketEvent(fd, btlso::EventType::e_READ);
        LOOP_ASSERT(i, 0 == mX->isRegistered(fd, btlso::EventType::e_READ));
    }

    globalBarrier->wait();
    LOOP_ASSERT(defaultAllocator.numBytesInUse(),
                0 == defaultAllocator.numBytesInUse());

    for (int i = 0; i < NUM_REGISTER_PAIRS; ++i) {
        btlso::SocketHandle::Handle fd = testPairs[i].controlFd();
        const btlso::TimerEventManager::Callback callback(
                       bsl::allocator_arg_t(),
                       bsl::allocator<btlso::TimerEventManager::Callback>(&ta),
                       &dummyFunction);
    }

    // 'testPairs' cannot be destroyed until ALL threads are done.
    globalBarrier->wait();
    LOOP_ASSERT(defaultAllocator.numBytesInUse(),
                0 == defaultAllocator.numBytesInUse());

    return arg;
}

// ----------------------------------------------------------------------------
static
void timerCallback(int                *isInvokedFlag,
                   bsls::TimeInterval *registrationTime,
                   bsls::TimeInterval  expDelta,
                   int                 sequenceNumber,
                   bool                checkDeltaFlag)
{
    ASSERT(isInvokedFlag); ASSERT(registrationTime);
    ASSERT(0 == *isInvokedFlag);
    *isInvokedFlag = 1;
    bsls::TimeInterval now = bdlt::CurrentTime::now();
    ASSERT(now >= *registrationTime);
    if (checkDeltaFlag) {
        bsls::TimeInterval delta = now - *registrationTime;
        const double TOLERANCE = 0.15;  // allow 15% inaccuracy
        bsls::TimeInterval deltaLowerBound =
           bsls::TimeInterval(delta.totalSecondsAsDouble() * (1. - TOLERANCE));
        ASSERT(delta >= deltaLowerBound);
        if (veryVerbose) {
            Q("timerCallback");
            P_(sequenceNumber); P_(now); P(*registrationTime);
            P_(deltaLowerBound); P_(delta); P(expDelta);
        }
    }
}

extern "C" void *testTimersThread(void *arg) {
    Obj *mX = (Obj *)arg;
    ASSERT(mX);

    const Obj& X = *mX;
    enum { NUM_TIMERS = 10 };
    int flags[NUM_TIMERS];
    bsls::TimeInterval timeValues[NUM_TIMERS];
    bsls::TimeInterval now = bdlt::CurrentTime::now();
    void *timerIds[NUM_TIMERS];

    ASSERT(0 == defaultAllocator.numBytesInUse());

    bslma::TestAllocator scratchAllocator("scratch", veryVeryVeryVerbose);
    for (int i = 0; i < NUM_TIMERS; ++i) {
        int offset = i % 2 ? i : -i;
        offset *= 10 * 1000 * 1000;  // make it milliseconds, at most +/- 100ms
        bsls::TimeInterval delta = bsls::TimeInterval(0, offset);
        timeValues[i] = now + delta;
        flags[i] = 0;
        bsls::TimeInterval expDelta = i % 2 ? delta : bsls::TimeInterval(0);
        expDelta += bsls::TimeInterval(0.25);
        bsl::function<void()> functor(
                     bsl::allocator_arg_t(),
                     bsl::allocator<bsl::function<void()> >(&scratchAllocator),
                     bdlf::BindUtil::bind(&timerCallback,
                                          &flags[i],
                                          &timeValues[i],
                                           expDelta,
                                           -i,
                                           true));

        timerIds[i] = mX->registerTimer(timeValues[i], functor);
    }

    globalBarrier->wait();
    ASSERT(0 == defaultAllocator.numBytesInUse());

    if (X.isEnabled()) {
        bsls::TimeInterval delta(0.5);  // 500ms
        bslmt::ThreadUtil::sleep(delta);
        mX->disable();
        int numNotInvoked = 0;
        for (int i = 0; i < NUM_TIMERS; ++i) {
            if (veryVerbose) {
                P(i);
                P(timeValues[i]);
                P(flags[i]);
                P(delta);
            }
            if (i % 2 == 0) {
                LOOP_ASSERT(i, flags[i]);
                continue;
            }
            if (1 == flags[i]) {
                LOOP_ASSERT(i, timeValues[i] <= now + delta);
            }
            else {
                ++numNotInvoked;
            }
        }
        if (veryVerbose) {
            P(numNotInvoked);
        }
    }
    else {
        for (int i = 0; i < NUM_TIMERS; ++i) {
            LOOP_ASSERT(i, 0 == flags[i]);
        }
    }
    return arg;
}

static void executeInParallel(bslmt_ThreadFunction  func,
                              void                 *arg,
                              int                   numThreads)
    // Execute the specified 'func' with the specified 'arg' in 'numThreads'
    // threads and wait until all threads complete.  The concurrency level
    // adjusted automatically.
{
    vector<bslmt::ThreadUtil::Handle> threads(numThreads,
                                             bslmt::ThreadUtil::Handle());

    for (int i = 0; i < numThreads; ++i) {
        ASSERT(0 == bslmt::ThreadUtil::create(&threads[i],
                                              bslmt::ThreadAttributes(),
                                              func,
                                              arg));
    }
    for (int i = 0; i < numThreads; ++i) {
        ASSERT(0 == bslmt::ThreadUtil::join(threads[i]));
    }

}

struct my_Event {
    int         d_thread;    // calling thread
    bdlt::Time  d_timestamp; // invocation time
    void       *d_context;   // user data
};

static void recordCb(void *context,
                     bsl::vector<my_Event> *result) {
    my_Event event;
    event.d_thread = bslmt::ThreadUtil::selfIdAsInt();
    event.d_timestamp = bdlt::CurrentTime::utc().time();
    event.d_context = context;
    result->push_back(event);
}

void *executeCPPTest(void *arg) {
    enum { NUM_EXECUTES = 1000 };
    Obj *mX = (Obj*)arg;
    ASSERT(mX);

    vector<my_Event> results;
    for (int i = 0; i < NUM_EXECUTES; ++i) {
        bsl::function<void()> functor(
                bdlf::BindUtil::bind(&recordCb, (void*)i, &results));
        mX->execute(functor);
    }

    while(results.size() != NUM_EXECUTES) {
        bslmt::ThreadUtil::microSleep(1000, 0);
    }

    int objHandle = results[0].d_thread;
    for (int i = 1; i < NUM_EXECUTES; ++i) {
        LOOP_ASSERT(i, results[i].d_thread == objHandle);
        LOOP_ASSERT(i, results[i - 1].d_context < results[i].d_context);
    }

    if (veryVerbose) {
        bslmt::LockGuard<bslmt::Mutex> lock(&coutMutex);
        P_(bslmt::ThreadUtil::selfIdAsInt());
        P_(results[0].d_timestamp);
        P(results[NUM_EXECUTES - 1].d_timestamp);
    }
    return arg;
}

extern "C" void *executeTest(void *arg) {
    return executeCPPTest(arg);
}

namespace CASE_TEST_FORCED_SOCKET_CLOSURES {

struct ReadDataType {
    btlso::SocketHandle::Handle  d_handle;
    int                         d_totalBytesToRead;
    int                         d_numBytesRead;
    bsls::AtomicInt            *d_numConnsDone_p;
};

struct WriteDataType {
    btlso::SocketHandle::Handle d_handle;
    int                        d_totalBytesToWrite;
    int                        d_numBytesWritten;
};

void readData(ReadDataType *readDataArgs)
{
    const int SIZE = 1024;
    char readBuffer[SIZE]  = { 'x' };
    char expBuffer[SIZE]   = { 'z' };
    int errorCode = 0;
    int rc = btlso::SocketImpUtil::read(readBuffer,
                                        readDataArgs->d_handle,
                                        SIZE,
                                        &errorCode);
    if (rc <= 0) {
        cout << "ReadData rc: " << rc << " errorCode: " << errorCode << endl;
        return;                                                       // RETURN
    }

    ASSERT(rc > 0);
    readDataArgs->d_numBytesRead += rc;
    ASSERT(0 == bsl::memcmp(readBuffer, expBuffer, rc));

    if (readDataArgs->d_numBytesRead >= readDataArgs->d_totalBytesToRead) {
        ++(*readDataArgs->d_numConnsDone_p);
        cout << "Conns Done: " << *readDataArgs->d_numConnsDone_p << endl;
    }
    bslmt::ThreadUtil::microSleep(800, 0);
}

void writeData(WriteDataType *writeDataArgs)
{
    if (writeDataArgs->d_numBytesWritten >=
                                          writeDataArgs->d_totalBytesToWrite) {
        return;                                                       // RETURN
    }

    const int SIZE = 1024;
    char writeBuffer[SIZE] = { 'z' };

    int rc = btlso::SocketImpUtil::write(writeDataArgs->d_handle,
                                         writeBuffer,
                                         SIZE);

    if (rc <= 0) {
        cout << "WriteData rc: " << rc << endl;
        return;                                                       // RETURN
    }

    ASSERT(rc > 0);
    writeDataArgs->d_numBytesWritten += rc;
//    if (0 == (writeDataArgs->d_numBytesWritten % (1024 * 1024)))
//        cout << "Written Data: " << writeDataArgs->d_numBytesWritten << endl;
    bslmt::ThreadUtil::microSleep(800, 0);
}

}  // close namespace CASE_TEST_FORCED_SOCKET_CLOSURES

int main(int argc, char *argv[])
{
    int            test = argc > 1 ? atoi(argv[1]) : 0;
                verbose = argc > 2;
            veryVerbose = argc > 3;
        veryVeryVerbose = argc > 4;
    veryVeryVeryVerbose = argc > 5;

    cout << "TEST " << __FILE__ << " CASE " << test
         << " STARTED " << bdlt::CurrentTime::utc() << endl;;

    bslma::TestAllocator testAllocator("testAllocator", veryVeryVeryVerbose);

    testAllocator_p = &testAllocator;
    int rc = btlso::SocketImpUtil::startup();
    ASSERT(0 == rc);

    enum { MIN_REQUIRED_OPEN_FILES = 200 };
    int maxNumOpenFiles = maxOpenFiles();
    ASSERT(MIN_REQUIRED_OPEN_FILES <= maxNumOpenFiles);

    if (MIN_REQUIRED_OPEN_FILES > maxNumOpenFiles) {
        LOOP2_ASSERT(maxNumOpenFiles, MIN_REQUIRED_OPEN_FILES,
                     "Not enough system resources.");
        return testStatus;                                            // RETURN
    }
    if (veryVerbose) {
        P_(maxNumOpenFiles);
        P(MIN_REQUIRED_OPEN_FILES);
    }

    switch (test) { case 0:
      case 16: {
        // ----------------------------------------------------------------
        // TESTING USAGE EXAMPLE
        //   The usage example provided in the component header file must
        //   compile, link, and run on all platforms as shown.
        //
        // Plan:
        //   Incorporate usage example from header into driver, remove
        //   leading comment characters, and replace 'assert' with
        //   'ASSERT'.
        //
        // Testing:
        //   USAGE EXAMPLE
        // ----------------------------------------------------------------

        if (verbose) cout << "TESTING USAGE EXAMPLE" << endl
                          << "=====================" << endl;

        enum {
            TIME_OFFSET         = 50, // milliseconds
            INITIAL_TIME_OFFSET = 10  // milliseconds
        };

        bdlcc::Queue<int> workQueue(&testAllocator);
        btlmt::TcpTimerEventManager manager(&testAllocator);

        bsls::TimeInterval now = bdlt::CurrentTime::now();
        now.addMilliseconds(INITIAL_TIME_OFFSET);
        bsls::TimeInterval nextTime(now);
        nextTime.addMilliseconds(TIME_OFFSET);

        bsl::function<void()> callback(bdlf::BindUtil::bind(&producer,
                                                                 &workQueue,
                                                                 &manager,
                                                                 nextTime));

        void *timerId = manager.registerTimer(now, callback);

        ASSERT(timerId);
        int rc = manager.enable();
        ASSERT(0 == rc);

        for (int i = 0; i < 10; ++i) {
            int item = workQueue.popFront();
            if (verbose) {
                bsl::cout << bdlt::CurrentTime::now()
                          << ": Consuming " << item << bsl::endl;
            }
        }
      } break;

      case 15: {
        // -----------------------------------------------------------------
        // TEST closure of control channel sockets
        //
        // Concern:
        //: 1 The closure of the control channel sockets does not cause an
        //:   object to spin.
        //:
        //: 2 The closure of both the client and the server socket is handled
        //:   gracefully.
        //:
        //: 3 Upto three socket closures should result in an attempt to
        //:   recreate the control channel.
        //:
        //: 4 Any read or write operation that is underway should be
        //:   unaffected by the socket closures and should complete
        //:   successfully.
        //
        // Plan:
        //: 1 Create a 'btlmt::TcpTimerEventManager' object, mX, and create the
        //:   control channel by calling 'enable'.
        //:
        //: 2 Create a large number of socket pairs.  For each socket pair,
        //:   register their server socket for a read event with mX and the
        //:   client socket for a write event.  This will result in the
        //:   initiation of data transfer between the connections.
        //:
        //: 3 Close the server socket of the control channel three times and
        //:   confirm that the control channel is recreated each time and that
        //:   all of the outstanding data exchanges between the created
        //:   connections completes succeessfully.
        //:
        //: 4 Repeat the same steps by closing the client socket.
        //
        // Testing:
        // -----------------------------------------------------------------

        if (verbose) cout << endl
                          << "TEST closure of control channel sockets" << endl
                          << "=======================================" << endl;

#ifdef BTLSO_PLATFORM_WIN_SOCKETS
        using namespace CASE_TEST_FORCED_SOCKET_CLOSURES;

        for (int i = 0; i < 2; ++i) {
            if (verbose) {
                if (1 == i) {
                    cout << "Killing the client handle" << endl;
                }
                else {
                    cout << "Killing the server handle" << endl;
                }
            }

            Obj mX;  const Obj& X = mX;
            mX.enable();

            const int NUM_CONNS = 10;
            bsls::AtomicInt numConnsDone(0);

            ReadDataType  readDataArgs[NUM_CONNS];
            WriteDataType writeDataArgs[NUM_CONNS];

            const int NUM_BYTES = 1024 * 1024 * 20;

            for (int j = 0; j < NUM_CONNS/2; ++j) {
                btlso::SocketHandle::Handle fds[2];
                rc = btlso::SocketImpUtil::socketPair<btlso::IPv4Address>(
                                     fds,
                                     btlso::SocketImpUtil::k_SOCKET_STREAM);

                ASSERT(0 == rc);

                readDataArgs[j].d_handle           = fds[0];
                readDataArgs[j].d_totalBytesToRead = NUM_BYTES;
                readDataArgs[j].d_numBytesRead     = 0;
                readDataArgs[j].d_numConnsDone_p   = &numConnsDone;

                writeDataArgs[j].d_handle            = fds[1];
                writeDataArgs[j].d_totalBytesToWrite = NUM_BYTES;
                writeDataArgs[j].d_numBytesWritten   = 0;

                bsl::function<void()> readFunctor, writeFunctor;
                readFunctor = bdlf::BindUtil::bind(readData,
                                                  &readDataArgs[j]);
                do {
                    rc = mX.registerSocketEvent(fds[0],
                                                btlso::EventType::e_READ,
                                                readFunctor);
                } while (0 != rc);

                ASSERT(0 == rc);

                writeFunctor = bdlf::BindUtil::bind(writeData,
                                                   &writeDataArgs[j]);
                do {
                    rc = mX.registerSocketEvent(fds[1],
                                                btlso::EventType::e_WRITE,
                                                writeFunctor);
                } while (0 != rc);

                ASSERT(0 == rc);

                bslmt::ThreadUtil::microSleep(1000, 0);
            }

            if (veryVerbose) {
                cout << "Created first set of connections, numConnections: "
                     << NUM_CONNS/2 << endl;
            }

            btlmt::TcpTimerEventManager_ControlChannel *controlChannel =
                const_cast<btlmt::TcpTimerEventManager_ControlChannel *>(
                   btlmt::TcpTimerEventManager_TestUtil::getControlChannel(X));

            int numKills = 0;
            while (numKills < 1) {
                int errorCode = 0;
                btlso::SocketHandle::Handle handle;
                if (1 == i) {
                    handle = controlChannel->clientFd();
                }
                else {
                    handle = controlChannel->serverFd();
                }

                rc = btlso::SocketImpUtil::close(handle, &errorCode);
                if (rc < 0) {
                    bslmt::ThreadUtil::microSleep(0, 1);
                    continue;
                }
                LOOP2_ASSERT(rc, errorCode, 0 == rc);

                ++numKills;
            }

            if (veryVerbose) {
                cout << "Completed first set of kills, numKills: "
                     << numKills << endl;
            }
            //bslmt::ThreadUtil::microSleep(0, 3);

            for (int j = NUM_CONNS/2; j < NUM_CONNS; ++j) {
                btlso::SocketHandle::Handle fds[2];
                do {
                    rc = btlso::SocketImpUtil::socketPair<btlso::IPv4Address>(
                                     fds,
                                     btlso::SocketImpUtil::k_SOCKET_STREAM);
                } while (0 != rc);

                LOOP2_ASSERT(j, rc, 0 == rc);

                readDataArgs[j].d_handle           = fds[0];
                readDataArgs[j].d_totalBytesToRead = NUM_BYTES;
                readDataArgs[j].d_numBytesRead     = 0;
                readDataArgs[j].d_numConnsDone_p   = &numConnsDone;

                writeDataArgs[j].d_handle            = fds[1];
                writeDataArgs[j].d_totalBytesToWrite = NUM_BYTES;
                writeDataArgs[j].d_numBytesWritten   = 0;

                bsl::function<void()> readFunctor, writeFunctor;
                readFunctor = bdlf::BindUtil::bind(readData,
                                                  &readDataArgs[j]);
                do {
                    rc = mX.registerSocketEvent(fds[0],
                                                btlso::EventType::e_READ,
                                                readFunctor);
                } while (0 != rc);

                ASSERT(0 == rc);

                writeFunctor = bdlf::BindUtil::bind(writeData,
                                                   &writeDataArgs[j]);

                do {
                    rc = mX.registerSocketEvent(fds[1],
                                                btlso::EventType::e_WRITE,
                                                writeFunctor);
                } while (0 != rc);

                ASSERT(0 == rc);

                bslmt::ThreadUtil::microSleep(1000, 0);
            }

            if (veryVerbose) {
                cout << "Created second set of connections, numConnections: "
                     << NUM_CONNS << endl;
            }

            while (numKills < 3) {
                int errorCode = 0;
                btlso::SocketHandle::Handle handle;
                if (1 == i) {
                    handle = controlChannel->clientFd();
                }
                else {
                    handle = controlChannel->serverFd();
                }

                rc = btlso::SocketImpUtil::close(handle, &errorCode);
                if (rc < 0) {
                    bslmt::ThreadUtil::microSleep(0, 1);
                    continue;
                }
                LOOP2_ASSERT(rc, errorCode, 0 == rc);

                bslmt::ThreadUtil::microSleep(0, 3);
                ++numKills;
            }

            if (veryVerbose) {
                cout << "Completed second set of kills, numKills: "
                     << numKills << endl;
            }

            while (numConnsDone < NUM_CONNS) {
                if (veryVerbose) {
                    cout << "Waiting for conns to be done: "
                         << numConnsDone << endl;
                    bslmt::ThreadUtil::microSleep(0, 1);
                }
            }
            ASSERT(0 == mX.disable());
            //mX.deregisterAll();
            //
            //for (int j = 0; j < NUM_CONNS; ++j) {
            // btlso::SocketHandle::Handle serverFd = readDataArgs[j].d_handle;
            // btlso::SocketHandle::Handle clientFd =
            //                                       writeDataArgs[j].d_handle;

            //    ASSERT(0 == btlso::SocketImpUtil::close(serverFd));
            //    ASSERT(0 == btlso::SocketImpUtil::close(clientFd));
            //}

        }
#endif
      } break;

      case 14: {
        // -----------------------------------------------------------------
        // TESTING 'hasLimitedSocketCapacity'
        //
        // Concern:
        //: 1 'hasLimitiedSocketCapacity' returns 'true' if the underlying
        //:   event manager returns 'true' and 'false' otherwise.
        //
        // Plan:
        //: 1 Assert that 'hasLimitiedSocketCapacity' returns 'true' if the
        //:   underlying event manager returns 'true' and 'false' otherwise.
        //
        // Testing:
        //   bool hasLimitedSocketCapacity() const;
        // -----------------------------------------------------------------

        if (verbose) cout << endl
                          << "TESTING 'hasLimitedSocketCapacity" << endl
                          << "=================================" << endl;

#ifdef BSLS_PLATFORM_OS_WINDOWS
        const bool HLSC = true;
#else
        const bool HLSC = false;
#endif

        if (verbose) cout << "Testing 'hasLimitedSocketCapacity'" << endl;
        {
            Obj mX;  const Obj& X = mX;
            bool hlsc = X.hasLimitedSocketCapacity();
            LOOP2_ASSERT(HLSC, hlsc, HLSC == hlsc);
        }
      } break;

      case 13: {
        // --------------------------------------------------------------------
        // TESTING 'rescheduleTimer' METHODS
        // Concerns:
        //   o rescheduling works as expected
        // Plan:
        //   Register a large number of timers to be invoked at the time of the
        //   registration and verify that each is invoked within a hard limit.
        // Testing:
        //  int rescheduleTimer(timerId, expiryTime);
        // --------------------------------------------------------------------

        if (verbose) cout << "TESING 'rescheduleTimer'" << endl
                          << "=======================" << endl;
        {
            Obj mX(&testAllocator);   const Obj& X = mX;
            ASSERT(0 == mX.enable()); ASSERT(mX.isEnabled());

            enum { NUM_TIMERS  = 10000 };
            bsls::TimeInterval  timeValues[NUM_TIMERS];

            // DELTA had to be increased from 0.5 for when built in safe mode
            // on Solaris

            const double       DELTA = 1.25;
            bsls::TimeInterval  delta(DELTA);
            int                flags[NUM_TIMERS];
            void              *ids[NUM_TIMERS];

            bsls::TimeInterval  start = bdlt::CurrentTime::now();

            for (int i = 0; i < NUM_TIMERS; ++i) {
                flags[i] = 0;
                timeValues[i] = bdlt::CurrentTime::now() + delta;
                bsl::function<void()> functor(
                        bdlf::BindUtil::bind(&timerCallback,
                                            &flags[i],
                                            &timeValues[i],
                                            delta,
                                            i,
                                            false));
                ids[i] = mX.registerTimer(timeValues[i],
                                          functor);
                LOOP_ASSERT(i, ids[i]);
            }

            if (veryVerbose) {
                cout << "\t\tRegistered " << NUM_TIMERS << " timers." << endl;
            }

            double soFar =
                     (bdlt::CurrentTime::now() - start).totalSecondsAsDouble();
            LOOP_ASSERT(soFar, soFar < DELTA);
            if (verbose) { P_(DELTA); P(soFar); }

            for (int i = 0; i < NUM_TIMERS; ++i) {
                LOOP_ASSERT(i, 0 == flags[i]);
            }

            soFar = (bdlt::CurrentTime::now() - start).totalSecondsAsDouble();
            LOOP_ASSERT(soFar, soFar < DELTA);

            for (int i = 0; i < NUM_TIMERS; ++i) {
                bslma::TestAllocator da("Default for case 13",
                                        veryVeryVeryVerbose);
                bslma::DefaultAllocatorGuard dag(&da);

                const int rc = mX.rescheduleTimer(
                                             ids[i],
                                             bdlt::CurrentTime::now() + delta);

                LOOP_ASSERT(i, !rc);
                LOOP_ASSERT(i, 0 == da.numBytesInUse());
            }

            if (veryVerbose) {
                cout << "\t\tRescheduled " << NUM_TIMERS << " timers." << endl;
            }

            bslmt::ThreadUtil::sleep(delta);

            ASSERT(0 == mX.disable());
            for (int i = 0; i < NUM_TIMERS; ++i) {
                LOOP_ASSERT(i, 1 == flags[i]);

            }
            ASSERT(0 == X.numTimers());
            ASSERT(0 == X.numEvents());
        }
      } break;
      case 12: {
        // ----------------------------------------------------------------
        // TEST: 'collectTimeMetrics' configuration flag
        //
        // Concerns:
        //   o The optional 'collectTimeMetrics' construction parameter is
        //   correctly applied.
        //
        // Plan:
        //   (Block Box) 1) Use all variants of the constructor to create a
        //          tcp timer event manager, and verify the status of the
        //         'hasTimeMetrics' flag.
        //
        //   (Black Box) 2) Configure a tcp timer event manager to collect
        //           metrics, and provide a callback that blocks for a
        //           long period.  Verify that 'timeMetrics' reflects a
        //           CPU bound operation.
        //
        //   (White Box) 3) Configure a tcp timer event manager to not
        //           collect metrics.  Set 'timeMetrics' to IO_BOUND.
        //           Supply a callback that blocks for a long period.
        //           Verify 'timeMetrics' reflects a I/O bound (the default
        //           state).
        //
        // Testing:
        //  TcpTimerEventManager(bslma::Allocator *basicAllocator = 0);
        //  TcpTimerEventManager(collectTimeMetrics, *basicAllocator = 0);
        //  TcpTimerEventManager(collectTimeMetrics, poolTimer, *ba = 0);
        //  ~TcpTimerEventManager();
        //  bool hasTimeMetrics() const;
        // ----------------------------------------------------------------

        if (verbose)
              cout << "TESTING: 'collectTimeMetrics' and 'hasTimeMetrics'\n"
                   << "====================================================\n";

        using namespace TEST_CASE_COLLECT_TIME_METRICS;

        {
            if (veryVerbose) {
                cout << "\tVerify the configuration option is set correctly'"
                     << endl;
            }

            btlso::DefaultEventManager<btlso::Platform::SELECT>
                                        dummyEventManager(0, &testAllocator);
            Obj mA(&testAllocator);
            Obj mG(&dummyEventManager, &testAllocator);
            Obj mH(true, &testAllocator);
            Obj mI(false, &testAllocator);
            Obj mJ(false, true, &testAllocator);
            Obj mK(false, false, &testAllocator);

            const Obj& A = mA;
            const Obj& G = mG;
            const Obj& H = mH;
            const Obj& I = mI;
            const Obj& J = mJ;
            const Obj& K = mK;
            ASSERT(true  == A.hasTimeMetrics());
            ASSERT(false == G.hasTimeMetrics());
            ASSERT(true  == H.hasTimeMetrics());
            ASSERT(false == I.hasTimeMetrics());
            ASSERT(false == J.hasTimeMetrics());
            ASSERT(false == K.hasTimeMetrics());
        }
        {
            if (veryVerbose) {
                cout << "\tConfigure metrics to be collected" << endl;
            }

            enum { BUFFER_SIZE = 50 };
            char buffer[BUFFER_SIZE];
            memset(buffer, 0, BUFFER_SIZE);

            btlso::SocketHandle::Handle handles[2];
            ASSERT(0 == btlso::SocketImpUtil::socketPair<btlso::IPv4Address>(
                         handles, btlso::SocketImpUtil::k_SOCKET_STREAM));
            ASSERT(0 !=
                btlso::SocketImpUtil::write(handles[0], buffer, BUFFER_SIZE));

            Obj mX(&testAllocator);
            bsl::function<void()> callback(&waitForSomeTime);
            ASSERT(0 == mX.registerSocketEvent(handles[1],
                                               btlso::EventType::e_READ,
                                               callback));
            ASSERT(0 == mX.enable());

            bslmt::ThreadUtil::microSleep(10000); // 10 ms
            ASSERT(0 == mX.disable());
            int percent = mX.timeMetrics()->percentage(
                                         btlso::TimeMetrics::e_CPU_BOUND);
            LOOP_ASSERT(percent, percent > 80);

            if (veryVerbose) {
                P(percent);
            }
            btlso::SocketImpUtil::close(handles[0]);
            btlso::SocketImpUtil::close(handles[1]);

        }
        {
            if (veryVerbose) {
                cout << "\tConfigure metrics to not be collected" << endl;
            }

            enum { BUFFER_SIZE = 50 };
            char buffer[BUFFER_SIZE];
            memset(buffer, 0, BUFFER_SIZE);

            btlso::SocketHandle::Handle handles[2];
            ASSERT(0 == btlso::SocketImpUtil::socketPair<btlso::IPv4Address>(
                         handles, btlso::SocketImpUtil::k_SOCKET_STREAM));
            ASSERT(0 !=
                btlso::SocketImpUtil::write(handles[0], buffer, BUFFER_SIZE));

            Obj mX(false, &testAllocator);
            const Obj& X = mX;
            bsl::function<void()> callback(&waitForSomeTime);
            ASSERT(0 == mX.registerSocketEvent(handles[1],
                                               btlso::EventType::e_READ,
                                               callback));
            ASSERT(0 == mX.enable());

            bslmt::ThreadUtil::microSleep(10000); // 10 ms
            ASSERT(0 == mX.disable());
            int percent = mX.timeMetrics()->percentage(
                                         btlso::TimeMetrics::e_CPU_BOUND);
            LOOP_ASSERT(percent, percent <= 1);

            if (veryVerbose) {
                P(percent);
            }

            btlso::SocketImpUtil::close(handles[0]);
            btlso::SocketImpUtil::close(handles[1]);

        }
      } break;
      case 11: {
        // ----------------------------------------------------------------
        // ADDITIONAL 'enable' and 'isEnabled' TEST
        //
        // Concerns:
        //   o that callbacks dispatched by events registed prior to invoking
        //   'enable', find 'isEnabled' to be 'true'.
        //
        // Plan:
        //   Create a socket pair and write data to both ends of the open
        //   connection, such that a 'btlso::EventManager' created for these
        //   sockets would dispatch a 'READ' event on each socket.  Register
        //   these socket handles with the tcp event manager under dispatch,
        //   such that they will dispatch 'READ' events to the test callback
        //   'testIsEnabled'.  Then call 'enable'.
        //
        // Testing:
        //  int enable();
        //  int isEnabled() const;
        //  int enable(const bslmt::ThreadAttributes& attribute);
        // ----------------------------------------------------------------

        if (verbose)
              cout << "TESTING enable() and isEnabled()" << endl
                   << "================================" << endl;

        using namespace TEST_CASE_ENABLE_TEST;

        enum { BUFFER_SIZE = 50 };
        char buffer[BUFFER_SIZE];
        memset(buffer, 0, BUFFER_SIZE);

        btlso::SocketHandle::Handle handles[2];
        ASSERT(0 == btlso::SocketImpUtil::socketPair<btlso::IPv4Address>(
                           handles, btlso::SocketImpUtil::k_SOCKET_STREAM));

        ASSERT(0 != btlso::SocketImpUtil::write(handles[0],
                                                buffer,
                                                BUFFER_SIZE));
        ASSERT(0 != btlso::SocketImpUtil::write(handles[1],
                                                buffer,
                                                BUFFER_SIZE));

        bsls::AtomicInt complete(0);
        btlmt::TcpTimerEventManager manager(&testAllocator);
        bsl::function<void()> callback(
                bdlf::BindUtil::bind(&testIsEnabled, &manager, &complete));

        ASSERT(0 == manager.registerSocketEvent(handles[0],
                                                btlso::EventType::e_READ,
                                                callback));
        ASSERT(0 == manager.registerSocketEvent(handles[1],
                                                btlso::EventType::e_READ,
                                                callback));
        manager.enable();
        manager.disable();
        ASSERT(0 != complete);

        btlso::SocketImpUtil::close(handles[0]);
        btlso::SocketImpUtil::close(handles[1]);
      } break;
      case 10: {
        // ----------------------------------------------------------------
        // TESTING 'execute' METHOD
        // Concerns:
        //   o execute correctly invokes the installed functor
        //
        // Plan:
        //   Execute a recording functor from multiple threads, both when
        //   channel pool is running and when it is not.
        //
        // Testing:
        //   void execute(const bsl::function<void()>& functor);
        // ----------------------------------------------------------------

        if (verbose) cout << "TESTING execute METHOD." << endl
                          << "=======================" << endl;

        enum { NUM_THREADS = 16 };

        if (verbose) cout << "\tOn Enabled object" << endl;
        {
            Obj mX(&testAllocator);
            mX.enable();
            ASSERT(1 == mX.isEnabled());
            executeInParallel(executeTest, (void*)&mX, NUM_THREADS);
            mX.disable();
        }
      } break;
      case 9: {
        // --------------------------------------------------------------------
        // TESTING 'enable' and 'disable' methods in a callback
        // Concern:
        //   Verify that 'enable', 'disable' and 'isEnabled' work as
        //   advertised when invoked in a callback.
        //
        // Testing:
        //  int enable();
        //  int disable();
        //  int isEnabled() const;
        // --------------------------------------------------------------------

        if (verbose)
            cout << "TESTING 'enable' AND 'disable' METHODS" << endl
                 << "======================================" << endl;
        {
            enum { NUM_TESTS = 10 };

            for (int i = 0; i < NUM_TESTS; ++i) {
                Obj mX(&testAllocator);
                mX.enable();
                LOOP_ASSERT(i, mX.isEnabled());

                btlso::EventManagerTestPair testPair;
                bsl::function<void()> callback(
                       bdlf::BindUtil::bind(&disableCb, &mX));

                mX.registerSocketEvent(testPair.observedFd(),
                                       btlso::EventType::e_WRITE,
                                       callback);

                bslmt::ThreadUtil::microSleep(10000); // 10 ms
            }
        }
      } break;
      case 8: {
        // --------------------------------------------------------------------
        // TESTING 'deregisterSocketEvent' METHOD
        // Concerns:
        //   o deregistration from different threads on disabled object works
        //     correctly
        //   o deregistration from different threads on enabled object works
        //     correctly
        //   o deregistration from an invoked callback works correctly
        //
        // Testing:
        //  void deregisterSocketEvent(handle, event);
        // --------------------------------------------------------------------

        if (verbose)
            cout << "TESTING 'deregisterSocketEvent' METHOD" << endl
                 << "======================================" << endl;

        if (verbose)
            cout << "\tConcern #1: Deregistration on disabled object."
                 << endl;
        {
            enum { NUM_THREADS = 10 };
            Obj mX(&testAllocator);
            ASSERT(0 == mX.isEnabled());
            bslmt::ThreadUtil::Handle workers[NUM_THREADS];
            bslmt::Barrier barrier(NUM_THREADS);
            globalBarrier = &barrier;

            ASSERT(0 == defaultAllocator.numBytesInUse());
            bslma::DefaultAllocatorGuard dag(&defaultAllocator);

            for (int i = 0; i < NUM_THREADS; ++i) {
                int rc = bslmt::ThreadUtil::create(&workers[i],
                                                   bslmt::ThreadAttributes(),
                                                   &deregisterThread, &mX);
                LOOP_ASSERT(i, 0 == rc);
            }
            for (int i = 0; i < NUM_THREADS; ++i) {
                int rc = bslmt::ThreadUtil::join(workers[i]);
                LOOP_ASSERT(i, 0 == rc);
            }

            LOOP_ASSERT(defaultAllocator.numBytesInUse(),
                        0 == defaultAllocator.numBytesInUse());

            int numTotalSocketEvents = mX.numTotalSocketEvents();
            if (veryVerbose) {
                P(numTotalSocketEvents);
            }
            LOOP_ASSERT(numTotalSocketEvents, 0 == numTotalSocketEvents);
        }

        if (verbose)
            cout << "\tConcern #2: Deregistration on enabled object."
                 << endl;
        {
            enum { NUM_THREADS = 10 };
            Obj mX(&testAllocator);
            mX.enable();
            ASSERT(mX.isEnabled());
            bslmt::ThreadUtil::Handle workers[NUM_THREADS];
            bslmt::Barrier barrier(NUM_THREADS);
            globalBarrier = &barrier;

            ASSERT(0 == defaultAllocator.numBytesInUse());
            bslma::DefaultAllocatorGuard dag(&defaultAllocator);

            for (int i = 0; i < NUM_THREADS; ++i) {
                int rc = bslmt::ThreadUtil::create(&workers[i],
                                                   bslmt::ThreadAttributes(),
                                                   &deregisterThread, &mX);
                LOOP_ASSERT(i, 0 == rc);
            }
            for (int i = 0; i < NUM_THREADS; ++i) {
                int rc = bslmt::ThreadUtil::join(workers[i]);
                LOOP_ASSERT(i, 0 == rc);
            }

            LOOP_ASSERT(defaultAllocator.numBytesInUse(),
                        0 == defaultAllocator.numBytesInUse());

            int numTotalSocketEvents = mX.numTotalSocketEvents();
            if (veryVerbose) {
                P(numTotalSocketEvents);
            }
            LOOP_ASSERT(numTotalSocketEvents, 0 == numTotalSocketEvents);
        }
      } break;
      case 7: {
        // --------------------------------------------------------------------
        // TESTING 'deregisterAllSocketEvents' METHOD
        // Concerns:
        //   o deregistration from different threads on disabled object works
        //     correctly
        //   o deregistration from different threads on enabled object works
        //     correctly
        //   o deregistration from an invoked callback works correctly
        //
        // Testing:
        //  void deregisterAllSocketEvents();
        // --------------------------------------------------------------------

        if (verbose)
            cout << "TESTING 'deregisterSocketEvent' METHOD" << endl
                 << "======================================" << endl;

        if (verbose)
            cout << "\tConcern #1: Deregistration on disabled object."
                 << endl;
        {
            enum { NUM_THREADS = 10 };
            Obj mX(&testAllocator);
            ASSERT(0 == mX.isEnabled());
            bslmt::ThreadUtil::Handle workers[NUM_THREADS];
            bslmt::Barrier barrier(NUM_THREADS);
            globalBarrier = &barrier;
            if (veryVerbose) {
                Q(before deregisterThread);
                P(mX.numTotalSocketEvents());
            }

            ASSERT(0 == defaultAllocator.numBytesInUse());
            bslma::DefaultAllocatorGuard dag(&defaultAllocator);

            for (int i = 0; i < NUM_THREADS; ++i) {
                int rc = bslmt::ThreadUtil::create(&workers[i],
                                                   bslmt::ThreadAttributes(),
                                                   &deregisterThread, &mX);
                LOOP_ASSERT(i, 0 == rc);
            }
            for (int i = 0; i < NUM_THREADS; ++i) {
                int rc = bslmt::ThreadUtil::join(workers[i]);
                LOOP_ASSERT(i, 0 == rc);
            }

            LOOP_ASSERT(defaultAllocator.numBytesInUse(),
                        0 == defaultAllocator.numBytesInUse());

            int numTotalSocketEvents = mX.numTotalSocketEvents();
            if (veryVerbose) {
                Q(after deregisterThread);
                P(mX.numTotalSocketEvents());
            }
            LOOP_ASSERT(numTotalSocketEvents, 0 == numTotalSocketEvents);
        }

        if (verbose)
            cout << "\tConcern #2: Deregistration on enabled object."
                 << endl;
        {
            enum { NUM_THREADS = 10 };
            Obj mX(&testAllocator);
            mX.enable();
            ASSERT(mX.isEnabled());
            bslmt::ThreadUtil::Handle workers[NUM_THREADS];
            bslmt::Barrier barrier(NUM_THREADS);
            globalBarrier = &barrier;

            if (veryVerbose) {
                Q(before deregisterThread);
                P(mX.numTotalSocketEvents());
            }

            ASSERT(0 == defaultAllocator.numBytesInUse());
            bslma::DefaultAllocatorGuard dag(&defaultAllocator);

            for (int i = 0; i < NUM_THREADS; ++i) {
                int rc = bslmt::ThreadUtil::create(&workers[i],
                                                   bslmt::ThreadAttributes(),
                                                   &deregisterThread, &mX);
                LOOP_ASSERT(i, 0 == rc);
            }
            for (int i = 0; i < NUM_THREADS; ++i) {
                int rc = bslmt::ThreadUtil::join(workers[i]);
                LOOP_ASSERT(i, 0 == rc);
            }

            LOOP_ASSERT(defaultAllocator.numBytesInUse(),
                        0 == defaultAllocator.numBytesInUse());

            int numTotalSocketEvents = mX.numTotalSocketEvents();
            if (veryVerbose) {
                Q(after deregisterThread);
                P(numTotalSocketEvents);
            }
            LOOP_ASSERT(numTotalSocketEvents, 0 == numTotalSocketEvents);
        }
      } break;
      case 6: {
        // --------------------------------------------------------------------
        // TESTING 'registerSocketEvent' METHOD
        // Concerns:
        //   o registration from different threads on disabled object works
        //     correctly
        //   o registration from different threads on enabled object works
        //     correctly
        //   o registration from an invoked callback works correctly
        //
        // Testing:
        //  int registerSocketEvent(handle, event, callback);
        // --------------------------------------------------------------------

        if (verbose)
            cout << "TESTING 'registerSocketEvent' METHOD" << endl
                 << "====================================" << endl;

        if (verbose)
            cout << "\tConcern #1: Registration on disabled object."
                 << endl;
        {
            enum { NUM_THREADS = 10 };
            Obj mX(&testAllocator);
            ASSERT(0 == mX.isEnabled());
            bslmt::ThreadUtil::Handle workers[NUM_THREADS];

            bslmt::Barrier barrier(NUM_THREADS);
            globalBarrier = &barrier;

            ASSERT(0 == defaultAllocator.numBytesInUse());
            bslma::DefaultAllocatorGuard dag(&defaultAllocator);

            for (int i = 0; i < NUM_THREADS; ++i) {
                int rc = bslmt::ThreadUtil::create(&workers[i],
                                                   bslmt::ThreadAttributes(),
                                                   &registerThread, &mX);
                LOOP_ASSERT(i, 0 == rc);
            }
            for (int i = 0; i < NUM_THREADS; ++i) {
                int rc = bslmt::ThreadUtil::join(workers[i]);
                LOOP_ASSERT(i, 0 == rc);
            }

            LOOP_ASSERT(defaultAllocator.numBytesInUse(),
                        0 == defaultAllocator.numBytesInUse());

            int numTotalSocketEvents = mX.numTotalSocketEvents();
            if (verbose) {
                P(numTotalSocketEvents);
            }
            ASSERT(0 == numTotalSocketEvents);
        }

        if (verbose)
            cout << "\tConcern #2: Registration on enabled object."
                 << endl;
        {
            enum { NUM_THREADS = 10 };
            Obj mX(&testAllocator);
            mX.enable();
            ASSERT(mX.isEnabled());
            bslmt::ThreadUtil::Handle workers[NUM_THREADS];

            bslmt::Barrier barrier(NUM_THREADS);
            globalBarrier = &barrier;

            ASSERT(0 == defaultAllocator.numBytesInUse());
            bslma::DefaultAllocatorGuard dag(&defaultAllocator);

            for (int i = 0; i < NUM_THREADS; ++i) {
                int rc = bslmt::ThreadUtil::create(&workers[i],
                                                   bslmt::ThreadAttributes(),
                                                   &registerThread, &mX);
                LOOP_ASSERT(i, 0 == rc);
            }
            for (int i = 0; i < NUM_THREADS; ++i) {
                int rc = bslmt::ThreadUtil::join(workers[i]);
                LOOP_ASSERT(i, 0 == rc);
            }

            LOOP_ASSERT(defaultAllocator.numBytesInUse(),
                        0 == defaultAllocator.numBytesInUse());

            // Call isRegistered() because it will do a waitForResult() which
            // will allow all pending deregistration events to complete, which
            // will give us the right result from numTotalSocketEvents()

            btlso::SocketHandle::Handle nilHandle = 0;
            mX.isRegistered(nilHandle, btlso::EventType::e_READ);
            int numTotalSocketEvents = mX.numTotalSocketEvents();
            LOOP_ASSERT(numTotalSocketEvents, 0 == numTotalSocketEvents);
        }
      } break;
      case 5: {
        // --------------------------------------------------------------------
        // TESTING 'disable' METHOD
        // Concerns:
        //   o disable doesn't remove registered timers
        // Plan:
        //   Register a large number of timers to be invoked at some time in
        //   the future.  The disable and enable the event manager a few times.
        //   Then sleep until the future time + delta and verify that
        //   all callbacks are invoked.  Due to the disable/enable, we cannot
        //   guarantee that they are invoked within a hard limit; disable that
        //   check.
        // Testing:
        //  int disable();
        //  int enable();
        //  void *registerTimer(expiryTime, callback);
        // --------------------------------------------------------------------

        if (verbose)
            cout << "TESING 'enable', 'disable' AND 'registerTimer'" << endl
                 << "==============================================" << endl;
        {
            for (int k = 0; k < 2; ++k) {
                const bool TIMER = static_cast<bool>(k);

                Obj mX(false, TIMER, &testAllocator);
                const Obj& X = mX;

                ASSERT(0 == mX.enable()); ASSERT(mX.isEnabled());

                enum { NUM_TIMERS  = 100, NUM_ATTEMPTS = 10 };
                bsl::vector<bsls::TimeInterval> timeValues(NUM_TIMERS);
                bsls::TimeInterval offset(0, 200000);
                bsls::TimeInterval delta(0, 100000);
                int flags[NUM_TIMERS];

                for (int i = 0; i < NUM_TIMERS; ++i) {
                    flags[i] = 0;
                    timeValues[i] = bdlt::CurrentTime::now();
                    timeValues[i] += offset;

                    bsl::function<void()> functor(
                        bdlf::BindUtil::bind(&timerCallback,
                                            &flags[i], &timeValues[i],
                                            delta, i, false));
                    mX.registerTimer(timeValues[i], functor);
                }
                if (veryVerbose) {
                    cout << "\t\tRegistered " << NUM_TIMERS
                         << " timers." << endl;
                }

                bslma::TestAllocator da("Default for case 5",
                                        veryVeryVeryVerbose);
                bslma::DefaultAllocatorGuard dag(&da);

                for (int i = 0; i < NUM_ATTEMPTS; ++i) {
                    LOOP_ASSERT(i, 0 == mX.disable());
                    LOOP_ASSERT(i, 0 == X.isEnabled());
                    LOOP_ASSERT(i, 0 == mX.enable());
                    LOOP_ASSERT(i, 1 == X.isEnabled());

                    LOOP_ASSERT(i, 0 == da.numBytesInUse());
                }
                bslmt::ThreadUtil::sleep(
                timeValues[NUM_TIMERS - 1] - bdlt::CurrentTime::now() + delta);

                ASSERT(0 == mX.disable());
                for (int i = 0; i < NUM_TIMERS; ++i) {
                    LOOP_ASSERT(i, 1 == flags[i]);
                }
                ASSERT(0 == X.numTimers());
                ASSERT(0 == X.numEvents());
            }
        }
      } break;
      case 4: {
        // --------------------------------------------------------------------
        // TESTING 'registerTimer' METHODS
        // Concerns:
        //   o delay for invocation is limited
        // Plan:
        //   Register a large number of timers to be invoked at the time of the
        //   registration and verify that each is invoked within a hard limit.
        // Testing:
        //  void *registerTimer(expiryTime, callback);
        // --------------------------------------------------------------------
        if (verbose)
            cout << "TESING 'registerTimer'" << endl
                 << "======================" << endl;
        {
            for (int k = 0; k < 2; ++k) {
                const bool TIMER = static_cast<bool>(k);

                Obj mX(false, TIMER, &testAllocator);
                const Obj& X = mX;

                ASSERT(0 == mX.enable()); ASSERT(mX.isEnabled());

                enum { NUM_TIMERS  = 100 };
                bsls::TimeInterval timeValues[NUM_TIMERS];
                bsls::TimeInterval delta(0, 100000); // 100 milliseconds
                int flags[NUM_TIMERS];

                for (int i = 0; i < NUM_TIMERS; ++i) {
                    flags[i] = 0;
                    timeValues[i] = bdlt::CurrentTime::now();
                    bsl::function<void()> functor(
                        bdlf::BindUtil::bind(&timerCallback,
                                            &flags[i], &timeValues[i],
                                            delta, i, true));

                    void *id = mX.registerTimer(timeValues[i],
                                                functor);
                    LOOP_ASSERT(i, id);
                }
                if (veryVerbose) {
                    cout << "\t\tRegistered " << NUM_TIMERS
                         << " timers." << endl;
                }
                bslmt::ThreadUtil::sleep(delta);

                ASSERT(0 == mX.disable());
                for (int i = 0; i < NUM_TIMERS; ++i) {
                    LOOP_ASSERT(i, 1 == flags[i]);
                }

                ASSERT(0 == X.numTimers());
                ASSERT(0 == X.numEvents());
            }
        }
      } break;
      case 3: {
        // --------------------------------------------------------------------
        // TESTING 'registerTimer' METHOD
        // Concerns:
        //   o registration from different threads on disabled object works
        //     correctly
        //   o registration from different threads on enabled object works
        //     correctly
        //   o delay for invocation is limited
        //
        // Testing:
        //  void *registerTimer(expiryTime, callback);
        // --------------------------------------------------------------------

        if (verbose)
            cout << "TESTING 'registerTimer' METHOD" << endl
                 << "==============================" << endl;

        if (verbose)
            cout << "\tConcern #1: Registration on disabled object."
                 << endl;
        {
            enum { NUM_THREADS = 10 };
            Obj mX(false, true, &testAllocator);
            const Obj& X = mX;

            ASSERT(0 == mX.isEnabled());
            bslmt::ThreadUtil::Handle workers[NUM_THREADS];

            bslmt::Barrier barrier(NUM_THREADS);
            globalBarrier = &barrier;

            ASSERT(0 == defaultAllocator.numBytesInUse());
            bslma::DefaultAllocatorGuard dag(&defaultAllocator);

            for (int i = 0; i < NUM_THREADS; ++i) {
                int rc = bslmt::ThreadUtil::create(&workers[i],
                                                  bslmt::ThreadAttributes(),
                                                  &testTimersThread,
                                                  &mX);
                LOOP_ASSERT(i, 0 == rc);
            }

            for (int i = 0; i < NUM_THREADS; ++i) {
                int rc = bslmt::ThreadUtil::join(workers[i]);
                LOOP_ASSERT(i, 0 == rc);
            }

            LOOP_ASSERT(defaultAllocator.numBytesInUse(),
                        0 == defaultAllocator.numBytesInUse());

            if (veryVerbose) {
                P(X.numTimers());
            }

            int numTimers = mX.numTimers();
            LOOP_ASSERT(numTimers, 100 == mX.numTimers());
            ASSERT(0 == mX.numTotalSocketEvents());
        }

        if (verbose)
            cout << "\tConcern #2: Registration on enabled object."
                 << endl;
        {
            enum { NUM_THREADS = 10 };
            Obj mX(false, true, &testAllocator);
            const Obj& X = mX;
            ASSERT(0 == mX.enable()); ASSERT(X.isEnabled());
            bslmt::ThreadUtil::Handle workers[NUM_THREADS];

            ASSERT(0 == defaultAllocator.numBytesInUse());
            bslmt::Barrier barrier(NUM_THREADS);
            globalBarrier = &barrier;

            bslma::DefaultAllocatorGuard dag(&defaultAllocator);

            for (int i = 0; i < NUM_THREADS; ++i) {
                int rc = bslmt::ThreadUtil::create(&workers[i],
                                                  bslmt::ThreadAttributes(),
                                                  &testTimersThread,
                                                  &mX);
                LOOP_ASSERT(i, 0 == rc);
            }

            for (int i = 0; i < NUM_THREADS; ++i) {
                int rc = bslmt::ThreadUtil::join(workers[i]);
                LOOP_ASSERT(i, 0 == rc);
            }

            LOOP_ASSERT(defaultAllocator.numBytesInUse(),
                        0 == defaultAllocator.numBytesInUse());

            if (veryVerbose) {
                P(X.numTimers());
            }
            ASSERT(0 == mX.numTimers());
            ASSERT(0 == mX.numTotalSocketEvents());
        }
      } break;
      case 2: {
        // --------------------------------------------------------------------
        // TESTING 'enable' AND 'disable' METHODS
        //   Verify that 'enable' and 'disable' methods work as advertised.
        // Particularly verify that
        //   o an object can be enabled from any state (i.e., enabled or not)
        //   o an object can be disabled in any state (i.e., enabled or not)
        //   o an object can be destroyed, whether enabled or not
        //   Use 'isEnabled' to verify state.
        // Testing:
        //  int enable();
        //  int disable();
        //  int isEnabled() const;
        // --------------------------------------------------------------------

        if (verbose)
            cout << "TESTING 'enable' AND 'disable' METHODS" << endl
                 << "======================================" << endl;

        if (verbose) cout << "\tBasic test for 'isEnabled'" << endl;
        {
            enum { NUM_TESTS = 10 };
            for (int i = 0; i < NUM_TESTS; ++i) {
                Obj mX(&testAllocator);
                LOOP_ASSERT(i, 0 == mX.isEnabled());
            }
        }

        if (verbose) cout << "\tEnabling disabled object." << endl;
        {
            enum { NUM_TESTS = 10 };
            for (int i = 0; i < NUM_TESTS; ++i) {
                Obj mX(&testAllocator);
                LOOP_ASSERT(i, 0 == mX.isEnabled());

                bslma::TestAllocator da("Test case 2, da: 1",
                                        veryVeryVeryVerbose);
                bslma::DefaultAllocatorGuard dag(&da);

                LOOP_ASSERT(i, 0 == mX.enable());

                LOOP2_ASSERT(i, da.numBytesInUse(), 0 == da.numBytesInUse());

                LOOP_ASSERT(i, mX.isEnabled());
            }
        }
        if (verbose) cout << "\tDisabling already disabled object." << endl;
        {
            enum { NUM_TESTS = 10 };
            for (int i = 0; i < NUM_TESTS; ++i) {
                Obj mX(&testAllocator);
                LOOP_ASSERT(i, 0 == mX.isEnabled());

                bslma::TestAllocator da("Test case 2, da: 2",
                                        veryVeryVeryVerbose);
                bslma::DefaultAllocatorGuard dag(&da);

                LOOP_ASSERT(i, 0 == mX.disable());

                LOOP2_ASSERT(i, da.numBytesInUse(), 0 == da.numBytesInUse());

                LOOP_ASSERT(i, 0 == mX.isEnabled());
            }
        }
        if (verbose) cout << "\tDisabling enabled object." << endl;
        {
            enum { NUM_TESTS = 10 };
            for (int i = 0; i < NUM_TESTS; ++i) {
                Obj mX(&testAllocator);
                LOOP_ASSERT(i, 0 ==  mX.isEnabled());

                bslma::TestAllocator da("Test case 2, da: 3",
                                        veryVeryVeryVerbose);
                bslma::DefaultAllocatorGuard dag(&da);

                LOOP_ASSERT(i, 0 == mX.enable());
                LOOP_ASSERT(i, 1 == mX.isEnabled());
                LOOP_ASSERT(i, 0 == mX.disable());

                LOOP2_ASSERT(i, da.numBytesInUse(), 0 == da.numBytesInUse());

                LOOP_ASSERT(i, 0 == mX.isEnabled());
            }
        }
        if (verbose) cout << "\tEnabling already enabled object." << endl;
        {
            enum { NUM_TESTS = 10 };
            for (int i = 0; i < NUM_TESTS; ++i) {
                Obj mX(&testAllocator);
                LOOP_ASSERT(i, 0 == mX.isEnabled());

                bslma::TestAllocator da("Test case 2, da: 4",
                                        veryVeryVeryVerbose);
                bslma::DefaultAllocatorGuard dag(&da);

                LOOP_ASSERT(i, 0 == mX.enable());
                LOOP_ASSERT(i, 1 == mX.isEnabled());
                LOOP_ASSERT(i, 0 == mX.enable());

                LOOP2_ASSERT(i, da.numBytesInUse(), 0 == da.numBytesInUse());

                LOOP_ASSERT(i, 1 == mX.isEnabled());
            }
        }

        if (verbose) cout << "\tDestroying enabled object." << endl;
        {
            enum { NUM_TESTS = 10 };
            for (int i = 0; i < NUM_TESTS; ++i) {
                Obj mX(&testAllocator);
                LOOP_ASSERT(i, 0 == mX.isEnabled());

                bslma::TestAllocator da("Test case 2, da: 5",
                                        veryVeryVeryVerbose);
                bslma::DefaultAllocatorGuard dag(&da);

                LOOP_ASSERT(i, 0 == mX.enable());

                LOOP2_ASSERT(i, da.numBytesInUse(), 0 == da.numBytesInUse());
            }
        }

        if (verbose) cout << "\tDestroying disabled object." << endl;
        {
            enum { NUM_TESTS = 10 };
            for (int i = 0; i < NUM_TESTS; ++i) {
                Obj mX(&testAllocator);
                LOOP_ASSERT(i, 0 == mX.isEnabled());
            }
        }
      } break;
      case 1: {
        // --------------------------------------------------------------------
        // BREATHING TEST
        //   Ensure the basic liveness of an event manager object.
        //
        // Testing:
        //   Create an object of this event manager under test.  Perform
        //   some basic operations on it.
        // --------------------------------------------------------------------

        if (verbose) cout << "BREATHING TEST" << endl
                          << "==============" << endl;

        Obj mX(&testAllocator); const Obj& X = mX;

        ASSERT(0 == mX.isEnabled());
        if (veryVerbose) {
            P(X.numTotalSocketEvents());
            P(X.numTimers());
            P(X.numEvents());
        }
#ifdef BSLS_PLATFORM_OS_UNIX
        ASSERT((bslmt::ThreadUtil::Handle) -1 == X.dispatcherThreadHandle());
#endif

        ASSERT(0 == X.numTotalSocketEvents());
        ASSERT(0 == X.numTimers());
        ASSERT(0 == X.numEvents());
        ASSERT(0 == mX.enable());
        ASSERT(1 == mX.isEnabled());
#ifdef BSLS_PLATFORM_OS_UNIX
        ASSERT((bslmt::ThreadUtil::Handle) -1 != X.dispatcherThreadHandle());
#endif
        ASSERT(0 == mX.disable());

      } break;
      case -1: {
        // --------------------------------------------------------------------
        // HIGHLY-PARALLEL ALL-OPERATIONS TEST
        //
        // Plan:
        //
        // --------------------------------------------------------------------

        if (verbose) cout << endl
                          << "HIGHLY-PARRALLEL COMBINATION TEST" << endl
                          << "=================================" << endl;

        btlmt::TcpTimerEventManager em(&testAllocator);
        em.enable();
        pEventManager = &em;

        enum {
            MIN_THREADS = NUM_TASKS,
            MAX_THREADS = NUM_TASKS,
            MAX_IDLE_TIME = 100
        };

        bdlmt::ThreadPool threadPool(bslmt::ThreadAttributes(),
                                   MIN_THREADS,
                                   MAX_THREADS,
                                   MAX_IDLE_TIME);
        if (verbose)
            cout << "\tStarting thread pool." << endl;
        threadPool.start();

        if (verbose)
            cout << "\tEnqueueing " << NUM_TASKS << " jobs." << endl;

        for (int i = 0; i < NUM_TASKS; ++i) {
            LOOP_ASSERT(i, 0 == threadPool.enqueueJob(
                   (bdlmt::ThreadPoolJobFunc)caseStressTestEntryPoint,
                   (void*)i));
        }

        btlso::TimeMetrics *metrics = pEventManager->timeMetrics();
        ASSERT(metrics);
        while (threadPool.numActiveThreads()) {
         printf("=========================================================\n"
                "| Load = %d%%\n"
                "| numEvents = %d\n"
                "| numTotalSocketEvents = %d\n"
                "| numTimers = %d\n"
                "=========================================================\n",
                metrics->percentage(btlso::TimeMetrics::e_CPU_BOUND),
                pEventManager->numEvents(),
                pEventManager->numTotalSocketEvents(),
                pEventManager->numTimers()
               );

            metrics->resetAll();
            metrics->resetStartTimes();
            bslmt::ThreadUtil::microSleep(0, 5);  // 5 seconds
        }

        if (verbose)
            cout << "\tStopping thread pool." << endl;
        threadPool.stop();
        if (verbose)
            bsl::cout << "The test is complete." << bsl::endl;

      } break;
      default: {
        cerr << "WARNING: CASE `" << test << "' NOT FOUND." << endl;
        testStatus = -1;
      }
    }

    rc = btlso::SocketImpUtil::cleanup();
    ASSERT(0 == rc);

    if (testStatus > 0) {
        bsl::cerr << "Error, non-zero test status = " << testStatus << "."
                  << bsl::endl;
    }

    cout << "TEST CASE " << test << " ENDED "
         << bdlt::CurrentTime::utc() << endl;

    return testStatus;
}

// ----------------------------------------------------------------------------
// Copyright 2015 Bloomberg Finance L.P.
//
// Licensed under the Apache License, Version 2.0 (the "License");
// you may not use this file except in compliance with the License.
// You may obtain a copy of the License at
//
//     http://www.apache.org/licenses/LICENSE-2.0
//
// Unless required by applicable law or agreed to in writing, software
// distributed under the License is distributed on an "AS IS" BASIS,
// WITHOUT WARRANTIES OR CONDITIONS OF ANY KIND, either express or implied.
// See the License for the specific language governing permissions and
// limitations under the License.
// ----------------------------- END-OF-FILE ----------------------------------<|MERGE_RESOLUTION|>--- conflicted
+++ resolved
@@ -40,11 +40,7 @@
 #include <sys/resource.h>   // getrlimit()
 #endif
 
-<<<<<<< HEAD
-using namespace bsl;  // automatically added by script
-=======
 using namespace bsl;
->>>>>>> a57fa8c6
 using namespace BloombergLP;
 
 //=============================================================================
@@ -409,13 +405,8 @@
                        bsl::allocator<btlso::TimerEventManager::Callback>(&ta),
                        &dummyFunction);
         if (veryVerbose) {
-<<<<<<< HEAD
-            printf("Thread %d: Iteration (O) %d\n",
-                   (int) bslmt::ThreadUtil::selfIdAsInt(),
-=======
             printf("Thread %llu: Iteration (O) %d\n",
                    bslmt::ThreadUtil::selfIdAsUint64(),
->>>>>>> a57fa8c6
                    i);
         }
         mX->registerSocketEvent(fd,
@@ -439,13 +430,8 @@
         mX->registerSocketEvent(fd,
                                 btlso::EventType::e_READ, callback);
         if (veryVerbose) {
-<<<<<<< HEAD
-            printf("Thread %d: Iteration (C)%d\n",
-                   (int) bslmt::ThreadUtil::selfIdAsInt(),
-=======
             printf("Thread %llu: Iteration (C)%d\n",
                    bslmt::ThreadUtil::selfIdAsUint64(),
->>>>>>> a57fa8c6
                    i);
         }
         LOOP_ASSERT(i, mX->isRegistered(fd,
